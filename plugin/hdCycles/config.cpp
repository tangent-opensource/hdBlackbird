--- conflicted
+++ resolved
@@ -101,15 +101,9 @@
 
     up_axis = TfGetEnvSetting(HD_CYCLES_UP_AXIS);
 
-<<<<<<< HEAD
-    enable_motion_blur      = HdCyclesEnvValue<bool>("HD_CYCLES_ENABLE_MOTION_BLUR", true);
-    motion_steps            = HdCyclesEnvValue<int>("HD_CYCLES_MOTION_STEPS", 3);
-    enable_subdivision      = HdCyclesEnvValue<bool>("HD_CYCLES_ENABLE_SUBDIVISION", false);
-=======
     enable_motion_blur = HdCyclesEnvValue<bool>("HD_CYCLES_ENABLE_MOTION_BLUR", false);
     motion_steps = HdCyclesEnvValue<int>("HD_CYCLES_MOTION_STEPS", 3);
     enable_subdivision = HdCyclesEnvValue<bool>("HD_CYCLES_ENABLE_SUBDIVISION", false);
->>>>>>> 23b02d2e
     subdivision_dicing_rate = HdCyclesEnvValue<float>("HD_CYCLES_SUBDIVISION_DICING_RATE", 1.0);
     max_subdivision = HdCyclesEnvValue<int>("HD_CYCLES_MAX_SUBDIVISION", 12);
     enable_dof = HdCyclesEnvValue<bool>("HD_CYCLES_ENABLE_DOF", true);
@@ -136,11 +130,7 @@
     start_resolution = HdCyclesEnvValue<int>("HD_CYCLES_START_RESOLUTION", 8);
     shutter_motion_position = HdCyclesEnvValue<int>("HD_CYCLES_SHUTTER_MOTION_POSITION", 1);
 
-<<<<<<< HEAD
     default_point_style      = HdCyclesEnvValue<int>("HD_CYCLES_DEFAULT_POINT_STYLE", ccl::POINT_CLOUD_POINT_SPHERE);
-=======
-    default_point_style = HdCyclesEnvValue<int>("HD_CYCLES_DEFAULT_POINT_STYLE", 0);
->>>>>>> 23b02d2e
     default_point_resolution = HdCyclesEnvValue<int>("HD_CYCLES_DEFAULT_POINT_RESOLUTION", 16);
 
 
