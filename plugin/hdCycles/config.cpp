--- conflicted
+++ resolved
@@ -131,16 +131,11 @@
     start_resolution        = HdCyclesEnvValue<int>("HD_CYCLES_START_RESOLUTION", 8);
     shutter_motion_position = HdCyclesEnvValue<int>("HD_CYCLES_SHUTTER_MOTION_POSITION", 1);
 
-<<<<<<< HEAD
     default_point_style
         = HdCyclesEnvValue<int>("HD_CYCLES_DEFAULT_POINT_STYLE",
                                 ccl::POINT_CLOUD_POINT_SPHERE);
     default_point_resolution
         = HdCyclesEnvValue<int>("HD_CYCLES_DEFAULT_POINT_RESOLUTION", 16);
-=======
-    default_point_style      = HdCyclesEnvValue<int>("HD_CYCLES_DEFAULT_POINT_STYLE", 0);
-    default_point_resolution = HdCyclesEnvValue<int>("HD_CYCLES_DEFAULT_POINT_RESOLUTION", 16);
->>>>>>> 29ba26c7
 
 
     // -- Curve Settings
