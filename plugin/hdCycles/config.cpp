//  Copyright 2020 Tangent Animation
//
//  Licensed under the Apache License, Version 2.0 (the "License");
//  you may not use this file except in compliance with the License.
//  You may obtain a copy of the License at
//
//      http://www.apache.org/licenses/LICENSE-2.0
//
//  Unless required by applicable law or agreed to in writing, software
//  distributed under the License is distributed on an "AS IS" BASIS,
//  WITHOUT WARRANTIES OR CONDITIONS OF ANY KIND, either express or implied,
//  including without limitation, as related to merchantability and fitness
//  for a particular purpose.
//
//  In no event shall any copyright holder be liable for any damages of any kind
//  arising from the use of this software, whether in contract, tort or otherwise.
//  See the License for the specific language governing permissions and
//  limitations under the License.

#include "config.h"

#include "points.h"

#include <pxr/base/tf/envSetting.h>
#include <pxr/base/tf/getenv.h>
#include <pxr/base/tf/instantiateSingleton.h>

#include <render/pointcloud.h>

PXR_NAMESPACE_OPEN_SCOPE

template<> HdCyclesEnvValue<bool>::HdCyclesEnvValue(const char* a_envName, bool a_default)
{
    envName = std::string(a_envName);
    value = TfGetenvBool(envName, a_default);
    hasOverride = TfGetenv(envName) != "";
}

template<> HdCyclesEnvValue<int>::HdCyclesEnvValue(const char* a_envName, int a_default)
{
    envName = std::string(a_envName);
    value = TfGetenvInt(envName, a_default);
    hasOverride = TfGetenv(envName) != "";
}

template<> HdCyclesEnvValue<double>::HdCyclesEnvValue(const char* a_envName, double a_default)
{
    envName = std::string(a_envName);
    value = TfGetenvDouble(envName, a_default);
    hasOverride = TfGetenv(envName) != "";
}

template<> HdCyclesEnvValue<float>::HdCyclesEnvValue(const char* a_envName, float a_default)
{
    envName = std::string(a_envName);
    value = static_cast<float>(TfGetenvDouble(envName, static_cast<double>(a_default)));
    hasOverride = TfGetenv(envName) != "";
}

template<> HdCyclesEnvValue<std::string>::HdCyclesEnvValue(const char* a_envName, std::string a_default)
{
    envName = std::string(a_envName);
    value = TfGetenv(envName, a_default);
    hasOverride = TfGetenv(envName) != "";
}

TF_INSTANTIATE_SINGLETON(HdCyclesConfig);

/* ====== HdCycles Settings ====== */

// For distinct generic delegate settings we still use the pixar TF_DEFINE_ENV_SETTING

TF_DEFINE_ENV_SETTING(CYCLES_ENABLE_LOGGING, false, "Enable HdCycles Logging")

TF_DEFINE_ENV_SETTING(CYCLES_LOGGING_SEVERITY, 1, "Enable HdCycles progress reporting")

TF_DEFINE_ENV_SETTING(CYCLES_DUMP_SHADER_GRAPH_DIR, "", "Valid, existing directory to dump shader graphs for render")

TF_DEFINE_ENV_SETTING(HD_CYCLES_ENABLE_LOGGING, false, "Enable HdCycles Logging")

TF_DEFINE_ENV_SETTING(HD_CYCLES_ENABLE_PROGRESS, false, "Enable HdCycles progress reporting")

TF_DEFINE_ENV_SETTING(HD_CYCLES_USE_TILED_RENDERING, false, "Use Tiled Rendering (Experimental)")

TF_DEFINE_ENV_SETTING(HD_CYCLES_UP_AXIS, "Z", "Set custom up axis (Z or Y currently supported)")

// HdCycles Constructor
HdCyclesConfig::HdCyclesConfig()
{
    // -- Cycles Settings
    use_tiled_rendering = TfGetEnvSetting(HD_CYCLES_USE_TILED_RENDERING);

    cycles_enable_logging = TfGetEnvSetting(CYCLES_ENABLE_LOGGING);
    cycles_logging_severity = TfGetEnvSetting(CYCLES_LOGGING_SEVERITY);

    cycles_shader_graph_dump_dir = TfGetEnvSetting(CYCLES_DUMP_SHADER_GRAPH_DIR);

    // -- HdCycles Settings
    enable_logging = TfGetEnvSetting(HD_CYCLES_ENABLE_LOGGING);
    enable_progress = TfGetEnvSetting(HD_CYCLES_ENABLE_PROGRESS);

    up_axis = TfGetEnvSetting(HD_CYCLES_UP_AXIS);

<<<<<<< HEAD
    enable_motion_blur      = HdCyclesEnvValue<bool>("HD_BLACKBIRD_ENABLE_MOTION_BLUR", false);
    motion_steps            = HdCyclesEnvValue<int>("HD_BLACKBIRD_MOTION_STEPS", 3);
    enable_subdivision      = HdCyclesEnvValue<bool>("HD_BLACKBIRD_ENABLE_SUBDIVISION", false);
    subdivision_dicing_rate = HdCyclesEnvValue<float>("HD_BLACKBIRD_SUBDIVISION_DICING_RATE", 1.0);
    max_subdivision         = HdCyclesEnvValue<int>("HD_BLACKBIRD_MAX_SUBDIVISION", 12);
    enable_dof              = HdCyclesEnvValue<bool>("HD_BLACKBIRD_ENABLE_DOF", true);

    render_width   = HdCyclesEnvValue<int>("HD_BLACKBIRD_RENDER_WIDTH", 1280);
    render_height  = HdCyclesEnvValue<int>("HD_BLACKBIRD_RENDER_HEIGHT", 720);
    use_old_curves = HdCyclesEnvValue<bool>("HD_BLACKBIRD_USE_OLD_CURVES", false);

    enable_transparent_background = HdCyclesEnvValue<bool>("HD_BLACKBIRD_USE_TRANSPARENT_BACKGROUND", false);
    use_square_samples            = HdCyclesEnvValue<bool>("HD_BLACKBIRD_USE_SQUARE_SAMPLES", false);

    // -- Cycles Settings
    enable_experimental   = HdCyclesEnvValue<bool>("HD_BLACKBIRD_ENABLE_EXPERIMENTAL", false);
    bvh_type              = HdCyclesEnvValue<std::string>("HD_BLACKBIRD_BVH_TYPE", "DYNAMIC");
    device_name           = HdCyclesEnvValue<std::string>("HD_BLACKBIRD_DEVICE_NAME", "CPU");
    shading_system        = HdCyclesEnvValue<std::string>("HD_BLACKBIRD_SHADING_SYSTEM", "SVM");
    display_buffer_linear = HdCyclesEnvValue<bool>("HD_BLACKBIRD_DISPLAY_BUFFER_LINEAR", true);

    max_samples = HdCyclesEnvValue<int>("HD_BLACKBIRD_MAX_SAMPLES", 512);

    num_threads             = HdCyclesEnvValue<int>("HD_BLACKBIRD_NUM_THREADS", 0);
    pixel_size              = HdCyclesEnvValue<int>("HD_BLACKBIRD_PIXEL_SIZE", 1);
    tile_size_x             = HdCyclesEnvValue<int>("HD_BLACKBIRD_TILE_SIZE_X", 64);
    tile_size_y             = HdCyclesEnvValue<int>("HD_BLACKBIRD_TILE_SIZE_Y", 64);
    start_resolution        = HdCyclesEnvValue<int>("HD_BLACKBIRD_START_RESOLUTION", 8);
    shutter_motion_position = HdCyclesEnvValue<int>("HD_BLACKBIRD_SHUTTER_MOTION_POSITION", 1);

    default_point_style      = HdCyclesEnvValue<int>("HD_BLACKBIRD_DEFAULT_POINT_STYLE", 0);
    default_point_resolution = HdCyclesEnvValue<int>("HD_BLACKBIRD_DEFAULT_POINT_RESOLUTION", 16);


    // -- Curve Settings

    curve_subdivisions = HdCyclesEnvValue<int>("HD_BLACKBIRD_CURVE_SUBDIVISIONS", 3);
=======
    motion_blur = HdCyclesEnvValue<bool>("HD_CYCLES_MOTION_BLUR", true);
    enable_subdivision = HdCyclesEnvValue<bool>("HD_CYCLES_ENABLE_SUBDIVISION", false);
    subdivision_dicing_rate = HdCyclesEnvValue<float>("HD_CYCLES_SUBDIVISION_DICING_RATE", 1.0);
    max_subdivision = HdCyclesEnvValue<int>("HD_CYCLES_MAX_SUBDIVISION", 12);
    enable_dof = HdCyclesEnvValue<bool>("HD_CYCLES_ENABLE_DOF", true);

    render_width = HdCyclesEnvValue<int>("HD_CYCLES_RENDER_WIDTH", 1280);
    render_height = HdCyclesEnvValue<int>("HD_CYCLES_RENDER_HEIGHT", 720);
    use_old_curves = HdCyclesEnvValue<bool>("HD_CYCLES_USE_OLD_CURVES", false);

    enable_transparent_background = HdCyclesEnvValue<bool>("HD_CYCLES_USE_TRANSPARENT_BACKGROUND", false);
    use_square_samples = HdCyclesEnvValue<bool>("HD_CYCLES_USE_SQUARE_SAMPLES", false);

    // -- Cycles Settings
    enable_experimental = HdCyclesEnvValue<bool>("HD_CYCLES_ENABLE_EXPERIMENTAL", false);
    bvh_type = HdCyclesEnvValue<std::string>("HD_CYCLES_BVH_TYPE", "DYNAMIC");
    device_name = HdCyclesEnvValue<std::string>("HD_CYCLES_DEVICE_NAME", "CPU");
    shading_system = HdCyclesEnvValue<std::string>("HD_CYCLES_SHADING_SYSTEM", "SVM");
    display_buffer_linear = HdCyclesEnvValue<bool>("HD_CYCLES_DISPLAY_BUFFER_LINEAR", true);

    max_samples = HdCyclesEnvValue<int>("HD_CYCLES_MAX_SAMPLES", 512);

    pixel_size = HdCyclesEnvValue<int>("HD_CYCLES_PIXEL_SIZE", 1);
    tile_size_x = HdCyclesEnvValue<int>("HD_CYCLES_TILE_SIZE_X", 64);
    tile_size_y = HdCyclesEnvValue<int>("HD_CYCLES_TILE_SIZE_Y", 64);
    start_resolution = HdCyclesEnvValue<int>("HD_CYCLES_START_RESOLUTION", 8);
    shutter_motion_position = HdCyclesEnvValue<int>("HD_CYCLES_SHUTTER_MOTION_POSITION", 1);

    default_point_style      = HdCyclesEnvValue<int>("HD_CYCLES_DEFAULT_POINT_STYLE", ccl::POINT_CLOUD_POINT_SPHERE);
    default_point_resolution = HdCyclesEnvValue<int>("HD_CYCLES_DEFAULT_POINT_RESOLUTION", 16);

    texture_use_cache = HdCyclesEnvValue<bool>("HD_BLACKBIRD_TEXTURE_USE_CACHE", false);
    texture_cache_size = HdCyclesEnvValue<int>("HD_BLACKBIRD_TEXTURE_CACHE_SIZE", 4096);
    texture_tile_size = HdCyclesEnvValue<int>("HD_BLACKBIRD_TEXTURE_TILE_SIZE", 64);
    texture_diffuse_blur = HdCyclesEnvValue<float>("HD_BLACKBIRD_TEXTURE_DIFFUSE_BLUR", 1.0f / 64.0f);
    texture_glossy_blur = HdCyclesEnvValue<float>("HD_BLACKBIRD_TEXTURE_GLOSSY_BLUR", 0.0f);
    texture_auto_convert = HdCyclesEnvValue<bool>("HD_BLACKBIRD_TEXTURE_AUTO_CONVERT", false);
    texture_accept_unmipped = HdCyclesEnvValue<bool>("HD_BLACKBIRD_TEXTURE_ACCEPT_UNMIPPED", false);
    texture_accept_untiled = HdCyclesEnvValue<bool>("HD_BLACKBIRD_TEXTURE_ACCEPT_UNTILED", false);
    texture_auto_tile = HdCyclesEnvValue<bool>("HD_BLACKBIRD_TEXTURE_AUTO_TILE", false);
    texture_auto_mip = HdCyclesEnvValue<bool>("HD_BLACKBIRD_TEXTURE_AUTO_MIP", false);
    texture_use_custom_path = HdCyclesEnvValue<bool>("HD_BLACKBIRD_TEXTURE_USE_CUSTOM_PATH", false);
    texture_custom_path = HdCyclesEnvValue<std::string>("HD_BLACKBIRD_TEXTURE_CUSTOM_PATH", "");
    texture_max_size = HdCyclesEnvValue<int>("HD_BLACKBIRD_TEXTURE_MAX_SIZE", 0);

    // -- Curve Settings

    curve_subdivisions = HdCyclesEnvValue<int>("HD_CYCLES_CURVE_SUBDIVISIONS", 3);
>>>>>>> 73347970

    // -- Film
    exposure = HdCyclesEnvValue<float>("HD_BLACKBIRD_EXPOSURE", 1.0);

    // -- Integrator Settings
<<<<<<< HEAD
    integrator_method = HdCyclesEnvValue<std::string>("HD_BLACKBIRD_INTEGRATOR_METHOD", "PATH");

    diffuse_samples      = HdCyclesEnvValue<int>("HD_BLACKBIRD_DIFFUSE_SAMPLES", 1);
    glossy_samples       = HdCyclesEnvValue<int>("HD_BLACKBIRD_GLOSSY_SAMPLES", 1);
    transmission_samples = HdCyclesEnvValue<int>("HD_BLACKBIRD_TRANSMISSION_SAMPLES", 1);
    ao_samples           = HdCyclesEnvValue<int>("HD_BLACKBIRD_AO_SAMPLES", 1);
    mesh_light_samples   = HdCyclesEnvValue<int>("HD_BLACKBIRD_MESH_LIGHT_SAMPLES", 1);
    subsurface_samples   = HdCyclesEnvValue<int>("HD_BLACKBIRD_SUBSURFACE_SAMPLES", 1);
    volume_samples       = HdCyclesEnvValue<int>("HD_BLACKBIRD_VOLUME_SAMPLES", 1);
    adaptive_min_samples = HdCyclesEnvValue<int>("HD_BLACKBIRD_VOLUME_SAMPLES", 1);
=======
    integrator_method = HdCyclesEnvValue<std::string>("HD_CYCLES_INTEGRATOR_METHOD", "PATH");

    diffuse_samples = HdCyclesEnvValue<int>("HD_CYCLES_DIFFUSE_SAMPLES", 1);
    glossy_samples = HdCyclesEnvValue<int>("HD_CYCLES_GLOSSY_SAMPLES", 1);
    transmission_samples = HdCyclesEnvValue<int>("HD_CYCLES_TRANSMISSION_SAMPLES", 1);
    ao_samples = HdCyclesEnvValue<int>("HD_CYCLES_AO_SAMPLES", 1);
    mesh_light_samples = HdCyclesEnvValue<int>("HD_CYCLES_MESH_LIGHT_SAMPLES", 1);
    subsurface_samples = HdCyclesEnvValue<int>("HD_CYCLES_SUBSURFACE_SAMPLES", 1);
    volume_samples = HdCyclesEnvValue<int>("HD_CYCLES_VOLUME_SAMPLES", 1);
    adaptive_min_samples = HdCyclesEnvValue<int>("HD_CYCLES_VOLUME_SAMPLES", 1);
>>>>>>> 73347970
}

const HdCyclesConfig&
HdCyclesConfig::GetInstance()
{
    return TfSingleton<HdCyclesConfig>::GetInstance();
}

PXR_NAMESPACE_CLOSE_SCOPE<|MERGE_RESOLUTION|>--- conflicted
+++ resolved
@@ -76,19 +76,19 @@
 
 TF_DEFINE_ENV_SETTING(CYCLES_DUMP_SHADER_GRAPH_DIR, "", "Valid, existing directory to dump shader graphs for render")
 
-TF_DEFINE_ENV_SETTING(HD_CYCLES_ENABLE_LOGGING, false, "Enable HdCycles Logging")
+TF_DEFINE_ENV_SETTING(HD_BLACKBIRD_ENABLE_LOGGING, false, "Enable HdCycles Logging")
 
-TF_DEFINE_ENV_SETTING(HD_CYCLES_ENABLE_PROGRESS, false, "Enable HdCycles progress reporting")
+TF_DEFINE_ENV_SETTING(HD_BLACKBIRD_ENABLE_PROGRESS, false, "Enable HdCycles progress reporting")
 
-TF_DEFINE_ENV_SETTING(HD_CYCLES_USE_TILED_RENDERING, false, "Use Tiled Rendering (Experimental)")
+TF_DEFINE_ENV_SETTING(HD_BLACKBIRD_USE_TILED_RENDERING, false, "Use Tiled Rendering (Experimental)")
 
-TF_DEFINE_ENV_SETTING(HD_CYCLES_UP_AXIS, "Z", "Set custom up axis (Z or Y currently supported)")
+TF_DEFINE_ENV_SETTING(HD_BLACKBIRD_UP_AXIS, "Z", "Set custom up axis (Z or Y currently supported)")
 
 // HdCycles Constructor
 HdCyclesConfig::HdCyclesConfig()
 {
     // -- Cycles Settings
-    use_tiled_rendering = TfGetEnvSetting(HD_CYCLES_USE_TILED_RENDERING);
+    use_tiled_rendering = TfGetEnvSetting(HD_BLACKBIRD_USE_TILED_RENDERING);
 
     cycles_enable_logging = TfGetEnvSetting(CYCLES_ENABLE_LOGGING);
     cycles_logging_severity = TfGetEnvSetting(CYCLES_LOGGING_SEVERITY);
@@ -96,80 +96,41 @@
     cycles_shader_graph_dump_dir = TfGetEnvSetting(CYCLES_DUMP_SHADER_GRAPH_DIR);
 
     // -- HdCycles Settings
-    enable_logging = TfGetEnvSetting(HD_CYCLES_ENABLE_LOGGING);
-    enable_progress = TfGetEnvSetting(HD_CYCLES_ENABLE_PROGRESS);
+    enable_logging = TfGetEnvSetting(HD_BLACKBIRD_ENABLE_LOGGING);
+    enable_progress = TfGetEnvSetting(HD_BLACKBIRD_ENABLE_PROGRESS);
 
-    up_axis = TfGetEnvSetting(HD_CYCLES_UP_AXIS);
+    up_axis = TfGetEnvSetting(HD_BLACKBIRD_UP_AXIS);
 
-<<<<<<< HEAD
-    enable_motion_blur      = HdCyclesEnvValue<bool>("HD_BLACKBIRD_ENABLE_MOTION_BLUR", false);
-    motion_steps            = HdCyclesEnvValue<int>("HD_BLACKBIRD_MOTION_STEPS", 3);
-    enable_subdivision      = HdCyclesEnvValue<bool>("HD_BLACKBIRD_ENABLE_SUBDIVISION", false);
+    motion_blur = HdCyclesEnvValue<bool>("HD_BLACKBIRD_MOTION_BLUR", true);
+    enable_subdivision = HdCyclesEnvValue<bool>("HD_BLACKBIRD_ENABLE_SUBDIVISION", false);
     subdivision_dicing_rate = HdCyclesEnvValue<float>("HD_BLACKBIRD_SUBDIVISION_DICING_RATE", 1.0);
-    max_subdivision         = HdCyclesEnvValue<int>("HD_BLACKBIRD_MAX_SUBDIVISION", 12);
-    enable_dof              = HdCyclesEnvValue<bool>("HD_BLACKBIRD_ENABLE_DOF", true);
+    max_subdivision = HdCyclesEnvValue<int>("HD_BLACKBIRD_MAX_SUBDIVISION", 12);
+    enable_dof = HdCyclesEnvValue<bool>("HD_BLACKBIRD_ENABLE_DOF", true);
 
-    render_width   = HdCyclesEnvValue<int>("HD_BLACKBIRD_RENDER_WIDTH", 1280);
-    render_height  = HdCyclesEnvValue<int>("HD_BLACKBIRD_RENDER_HEIGHT", 720);
+    render_width = HdCyclesEnvValue<int>("HD_BLACKBIRD_RENDER_WIDTH", 1280);
+    render_height = HdCyclesEnvValue<int>("HD_BLACKBIRD_RENDER_HEIGHT", 720);
     use_old_curves = HdCyclesEnvValue<bool>("HD_BLACKBIRD_USE_OLD_CURVES", false);
 
     enable_transparent_background = HdCyclesEnvValue<bool>("HD_BLACKBIRD_USE_TRANSPARENT_BACKGROUND", false);
-    use_square_samples            = HdCyclesEnvValue<bool>("HD_BLACKBIRD_USE_SQUARE_SAMPLES", false);
+    use_square_samples = HdCyclesEnvValue<bool>("HD_BLACKBIRD_USE_SQUARE_SAMPLES", false);
 
     // -- Cycles Settings
-    enable_experimental   = HdCyclesEnvValue<bool>("HD_BLACKBIRD_ENABLE_EXPERIMENTAL", false);
-    bvh_type              = HdCyclesEnvValue<std::string>("HD_BLACKBIRD_BVH_TYPE", "DYNAMIC");
-    device_name           = HdCyclesEnvValue<std::string>("HD_BLACKBIRD_DEVICE_NAME", "CPU");
-    shading_system        = HdCyclesEnvValue<std::string>("HD_BLACKBIRD_SHADING_SYSTEM", "SVM");
+    enable_experimental = HdCyclesEnvValue<bool>("HD_BLACKBIRD_ENABLE_EXPERIMENTAL", false);
+    bvh_type = HdCyclesEnvValue<std::string>("HD_BLACKBIRD_BVH_TYPE", "DYNAMIC");
+    device_name = HdCyclesEnvValue<std::string>("HD_BLACKBIRD_DEVICE_NAME", "CPU");
+    shading_system = HdCyclesEnvValue<std::string>("HD_BLACKBIRD_SHADING_SYSTEM", "SVM");
     display_buffer_linear = HdCyclesEnvValue<bool>("HD_BLACKBIRD_DISPLAY_BUFFER_LINEAR", true);
 
     max_samples = HdCyclesEnvValue<int>("HD_BLACKBIRD_MAX_SAMPLES", 512);
 
-    num_threads             = HdCyclesEnvValue<int>("HD_BLACKBIRD_NUM_THREADS", 0);
-    pixel_size              = HdCyclesEnvValue<int>("HD_BLACKBIRD_PIXEL_SIZE", 1);
-    tile_size_x             = HdCyclesEnvValue<int>("HD_BLACKBIRD_TILE_SIZE_X", 64);
-    tile_size_y             = HdCyclesEnvValue<int>("HD_BLACKBIRD_TILE_SIZE_Y", 64);
-    start_resolution        = HdCyclesEnvValue<int>("HD_BLACKBIRD_START_RESOLUTION", 8);
+    pixel_size = HdCyclesEnvValue<int>("HD_BLACKBIRD_PIXEL_SIZE", 1);
+    tile_size_x = HdCyclesEnvValue<int>("HD_BLACKBIRD_TILE_SIZE_X", 64);
+    tile_size_y = HdCyclesEnvValue<int>("HD_BLACKBIRD_TILE_SIZE_Y", 64);
+    start_resolution = HdCyclesEnvValue<int>("HD_BLACKBIRD_START_RESOLUTION", 8);
     shutter_motion_position = HdCyclesEnvValue<int>("HD_BLACKBIRD_SHUTTER_MOTION_POSITION", 1);
 
-    default_point_style      = HdCyclesEnvValue<int>("HD_BLACKBIRD_DEFAULT_POINT_STYLE", 0);
+    default_point_style      = HdCyclesEnvValue<int>("HD_BLACKBIRD_DEFAULT_POINT_STYLE", ccl::POINT_CLOUD_POINT_SPHERE);
     default_point_resolution = HdCyclesEnvValue<int>("HD_BLACKBIRD_DEFAULT_POINT_RESOLUTION", 16);
-
-
-    // -- Curve Settings
-
-    curve_subdivisions = HdCyclesEnvValue<int>("HD_BLACKBIRD_CURVE_SUBDIVISIONS", 3);
-=======
-    motion_blur = HdCyclesEnvValue<bool>("HD_CYCLES_MOTION_BLUR", true);
-    enable_subdivision = HdCyclesEnvValue<bool>("HD_CYCLES_ENABLE_SUBDIVISION", false);
-    subdivision_dicing_rate = HdCyclesEnvValue<float>("HD_CYCLES_SUBDIVISION_DICING_RATE", 1.0);
-    max_subdivision = HdCyclesEnvValue<int>("HD_CYCLES_MAX_SUBDIVISION", 12);
-    enable_dof = HdCyclesEnvValue<bool>("HD_CYCLES_ENABLE_DOF", true);
-
-    render_width = HdCyclesEnvValue<int>("HD_CYCLES_RENDER_WIDTH", 1280);
-    render_height = HdCyclesEnvValue<int>("HD_CYCLES_RENDER_HEIGHT", 720);
-    use_old_curves = HdCyclesEnvValue<bool>("HD_CYCLES_USE_OLD_CURVES", false);
-
-    enable_transparent_background = HdCyclesEnvValue<bool>("HD_CYCLES_USE_TRANSPARENT_BACKGROUND", false);
-    use_square_samples = HdCyclesEnvValue<bool>("HD_CYCLES_USE_SQUARE_SAMPLES", false);
-
-    // -- Cycles Settings
-    enable_experimental = HdCyclesEnvValue<bool>("HD_CYCLES_ENABLE_EXPERIMENTAL", false);
-    bvh_type = HdCyclesEnvValue<std::string>("HD_CYCLES_BVH_TYPE", "DYNAMIC");
-    device_name = HdCyclesEnvValue<std::string>("HD_CYCLES_DEVICE_NAME", "CPU");
-    shading_system = HdCyclesEnvValue<std::string>("HD_CYCLES_SHADING_SYSTEM", "SVM");
-    display_buffer_linear = HdCyclesEnvValue<bool>("HD_CYCLES_DISPLAY_BUFFER_LINEAR", true);
-
-    max_samples = HdCyclesEnvValue<int>("HD_CYCLES_MAX_SAMPLES", 512);
-
-    pixel_size = HdCyclesEnvValue<int>("HD_CYCLES_PIXEL_SIZE", 1);
-    tile_size_x = HdCyclesEnvValue<int>("HD_CYCLES_TILE_SIZE_X", 64);
-    tile_size_y = HdCyclesEnvValue<int>("HD_CYCLES_TILE_SIZE_Y", 64);
-    start_resolution = HdCyclesEnvValue<int>("HD_CYCLES_START_RESOLUTION", 8);
-    shutter_motion_position = HdCyclesEnvValue<int>("HD_CYCLES_SHUTTER_MOTION_POSITION", 1);
-
-    default_point_style      = HdCyclesEnvValue<int>("HD_CYCLES_DEFAULT_POINT_STYLE", ccl::POINT_CLOUD_POINT_SPHERE);
-    default_point_resolution = HdCyclesEnvValue<int>("HD_CYCLES_DEFAULT_POINT_RESOLUTION", 16);
 
     texture_use_cache = HdCyclesEnvValue<bool>("HD_BLACKBIRD_TEXTURE_USE_CACHE", false);
     texture_cache_size = HdCyclesEnvValue<int>("HD_BLACKBIRD_TEXTURE_CACHE_SIZE", 4096);
@@ -187,36 +148,22 @@
 
     // -- Curve Settings
 
-    curve_subdivisions = HdCyclesEnvValue<int>("HD_CYCLES_CURVE_SUBDIVISIONS", 3);
->>>>>>> 73347970
+    curve_subdivisions = HdCyclesEnvValue<int>("HD_BLACKBIRD_CURVE_SUBDIVISIONS", 3);
 
     // -- Film
     exposure = HdCyclesEnvValue<float>("HD_BLACKBIRD_EXPOSURE", 1.0);
 
     // -- Integrator Settings
-<<<<<<< HEAD
     integrator_method = HdCyclesEnvValue<std::string>("HD_BLACKBIRD_INTEGRATOR_METHOD", "PATH");
 
-    diffuse_samples      = HdCyclesEnvValue<int>("HD_BLACKBIRD_DIFFUSE_SAMPLES", 1);
-    glossy_samples       = HdCyclesEnvValue<int>("HD_BLACKBIRD_GLOSSY_SAMPLES", 1);
+    diffuse_samples = HdCyclesEnvValue<int>("HD_BLACKBIRD_DIFFUSE_SAMPLES", 1);
+    glossy_samples = HdCyclesEnvValue<int>("HD_BLACKBIRD_GLOSSY_SAMPLES", 1);
     transmission_samples = HdCyclesEnvValue<int>("HD_BLACKBIRD_TRANSMISSION_SAMPLES", 1);
-    ao_samples           = HdCyclesEnvValue<int>("HD_BLACKBIRD_AO_SAMPLES", 1);
-    mesh_light_samples   = HdCyclesEnvValue<int>("HD_BLACKBIRD_MESH_LIGHT_SAMPLES", 1);
-    subsurface_samples   = HdCyclesEnvValue<int>("HD_BLACKBIRD_SUBSURFACE_SAMPLES", 1);
-    volume_samples       = HdCyclesEnvValue<int>("HD_BLACKBIRD_VOLUME_SAMPLES", 1);
+    ao_samples = HdCyclesEnvValue<int>("HD_BLACKBIRD_AO_SAMPLES", 1);
+    mesh_light_samples = HdCyclesEnvValue<int>("HD_BLACKBIRD_MESH_LIGHT_SAMPLES", 1);
+    subsurface_samples = HdCyclesEnvValue<int>("HD_BLACKBIRD_SUBSURFACE_SAMPLES", 1);
+    volume_samples = HdCyclesEnvValue<int>("HD_BLACKBIRD_VOLUME_SAMPLES", 1);
     adaptive_min_samples = HdCyclesEnvValue<int>("HD_BLACKBIRD_VOLUME_SAMPLES", 1);
-=======
-    integrator_method = HdCyclesEnvValue<std::string>("HD_CYCLES_INTEGRATOR_METHOD", "PATH");
-
-    diffuse_samples = HdCyclesEnvValue<int>("HD_CYCLES_DIFFUSE_SAMPLES", 1);
-    glossy_samples = HdCyclesEnvValue<int>("HD_CYCLES_GLOSSY_SAMPLES", 1);
-    transmission_samples = HdCyclesEnvValue<int>("HD_CYCLES_TRANSMISSION_SAMPLES", 1);
-    ao_samples = HdCyclesEnvValue<int>("HD_CYCLES_AO_SAMPLES", 1);
-    mesh_light_samples = HdCyclesEnvValue<int>("HD_CYCLES_MESH_LIGHT_SAMPLES", 1);
-    subsurface_samples = HdCyclesEnvValue<int>("HD_CYCLES_SUBSURFACE_SAMPLES", 1);
-    volume_samples = HdCyclesEnvValue<int>("HD_CYCLES_VOLUME_SAMPLES", 1);
-    adaptive_min_samples = HdCyclesEnvValue<int>("HD_CYCLES_VOLUME_SAMPLES", 1);
->>>>>>> 73347970
 }
 
 const HdCyclesConfig&
