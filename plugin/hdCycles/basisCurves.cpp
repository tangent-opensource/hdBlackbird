//  Copyright 2020 Tangent Animation
//
//  Licensed under the Apache License, Version 2.0 (the "License");
//  you may not use this file except in compliance with the License.
//  You may obtain a copy of the License at
//
//      http://www.apache.org/licenses/LICENSE-2.0
//
//  Unless required by applicable law or agreed to in writing, software
//  distributed under the License is distributed on an "AS IS" BASIS,
//  WITHOUT WARRANTIES OR CONDITIONS OF ANY KIND, either express or implied,
//  including without limitation, as related to merchantability and fitness
//  for a particular purpose.
//
//  In no event shall any copyright holder be liable for any damages of any kind
//  arising from the use of this software, whether in contract, tort or otherwise.
//  See the License for the specific language governing permissions and
//  limitations under the License.

#include "basisCurves.h"

#include "config.h"
#include "material.h"
#include "renderParam.h"
#include "utils.h"

#include <render/curves.h>
#include <render/hair.h>
#include <render/mesh.h>
#include <render/object.h>
#include <render/scene.h>
#include <render/shader.h>
#include <util/util_hash.h>
#include <util/util_math_float3.h>

#include <pxr/base/gf/vec2f.h>
#include <pxr/base/gf/vec3f.h>
#include <pxr/base/gf/vec3i.h>
#include <pxr/imaging/hd/sceneDelegate.h>

#ifdef USE_USD_CYCLES_SCHEMA
#    include <usdCycles/tokens.h>
#endif

PXR_NAMESPACE_OPEN_SCOPE

// TODO: Remove this when we deprecate old curve support
// clang-format off
TF_DEFINE_PRIVATE_TOKENS(_tokens,
    ((cyclesCurveResolution, "cycles:object:curve_resolution"))
);
// clang-format on

HdCyclesBasisCurves::HdCyclesBasisCurves(SdfPath const& id, SdfPath const& instancerId,
                                         HdCyclesRenderDelegate* a_renderDelegate)
    : HdBasisCurves(id, instancerId)
    , m_visibilityFlags(ccl::PATH_RAY_ALL_VISIBILITY)
    , m_visCamera(true)
    , m_visDiffuse(true)
    , m_visGlossy(true)
    , m_visScatter(true)
    , m_visShadow(true)
    , m_visTransmission(true)
    , m_curveShape(ccl::CURVE_THICK)
    , m_curveResolution(5)
    , m_cyclesObject(nullptr)
    , m_cyclesMesh(nullptr)
    , m_cyclesHair(nullptr)
    , m_cyclesGeometry(nullptr)
    , m_renderDelegate(a_renderDelegate)
{
    static const HdCyclesConfig& config = HdCyclesConfig::GetInstance();
    config.enable_motion_blur.eval(m_useMotionBlur, true);

    m_cyclesObject = _CreateObject();
}

HdCyclesBasisCurves::~HdCyclesBasisCurves()
{
    if (m_cyclesHair) {
        m_renderDelegate->GetCyclesRenderParam()->RemoveCurve(m_cyclesHair);
        delete m_cyclesHair;
    }
    if (m_cyclesMesh) {
        m_renderDelegate->GetCyclesRenderParam()->RemoveMesh(m_cyclesMesh);
        delete m_cyclesMesh;
    }
    if (m_cyclesObject) {
        m_renderDelegate->GetCyclesRenderParam()->RemoveObject(m_cyclesObject);
        delete m_cyclesObject;
    }
}

void
HdCyclesBasisCurves::_InitRepr(TfToken const& reprToken, HdDirtyBits* dirtyBits)
{
}

HdDirtyBits
HdCyclesBasisCurves::_PropagateDirtyBits(HdDirtyBits bits) const
{
    return bits;
}

void
HdCyclesBasisCurves::Finalize(HdRenderParam* renderParam)
{
}

ccl::Object*
HdCyclesBasisCurves::_CreateObject()
{
    // Create container object
    ccl::Object* object = new ccl::Object();

    object->set_visibility(ccl::PATH_RAY_ALL_VISIBILITY);

    return object;
}

void
HdCyclesBasisCurves::_PopulateCurveMesh(HdRenderParam* renderParam)
{
    ccl::Scene* scene = (static_cast<HdCyclesRenderParam*>(renderParam))->GetCyclesScene();

    static const HdCyclesConfig& config = HdCyclesConfig::GetInstance();

    // We support optimized embree Curves, as well as legacy/old curves ribbon and tube...
    // Old curves are only enabled via ENV var: HD_CYCLES_USE_OLD_CURVES
    // Old curves will likely be deprecated in the near future...
    bool use_old_curves;
    config.use_old_curves.eval(use_old_curves, true);

    if (use_old_curves) {
        if (m_curveShape == ccl::CURVE_RIBBON) {
            _CreateRibbons(scene->camera);
        } else {
            _CreateTubeMesh();
        }
    } else {
        _CreateCurves(scene);
    }

    if (m_usedShaders.size() > 0)
        m_cyclesGeometry->set_used_shaders(m_usedShaders);
}

void
HdCyclesBasisCurves::_PopulateMotion()
{
    if (m_pointSamples.count <= 1)
        return;

    m_cyclesGeometry->set_use_motion_blur(true);

    m_cyclesGeometry->set_motion_steps(m_pointSamples.count + 1);

    ccl::Attribute* attr_mP = m_cyclesGeometry->attributes.find(ccl::ATTR_STD_MOTION_VERTEX_POSITION);

    if (!attr_mP) {
        attr_mP = m_cyclesGeometry->attributes.add(ccl::ATTR_STD_MOTION_VERTEX_POSITION);
    }

    ccl::float3* mP = attr_mP->data_float3();
    for (size_t i = 0; i < m_pointSamples.count; ++i) {
        if (m_pointSamples.times.data()[i] == 0.0f) {
            continue;
        }
        VtVec3fArray pp;
        pp = m_pointSamples.values.data()[i].Get<VtVec3fArray>();

        for (size_t j = 0; j < m_points.size(); ++j, ++mP) {
            *mP = vec3f_to_float3(pp[j]);
        }
    }
}

void
HdCyclesBasisCurves::_AddColors(TfToken name, VtValue value, HdInterpolation interpolation)
{
    ccl::ustring attribName = ccl::ustring(name.GetString());

    int vecSize      = 0;
    size_t numColors = 0;

    VtFloatArray colors1f;
    VtVec2fArray colors2f;
    VtVec3fArray colors3f;
    VtVec4fArray colors4f;

    if (value.IsHolding<VtArray<GfVec3f>>()) {
        colors3f  = value.UncheckedGet<VtArray<GfVec3f>>();
        vecSize   = 3;
        numColors = colors3f.size();
    } else if (value.IsHolding<VtArray<GfVec4f>>()) {
        colors4f  = value.UncheckedGet<VtArray<GfVec4f>>();
        vecSize   = 4;
        numColors = colors4f.size();
    } else if (value.IsHolding<VtArray<GfVec2f>>()) {
        colors2f  = value.UncheckedGet<VtArray<GfVec2f>>();
        vecSize   = 2;
        numColors = colors2f.size();
    } else if (value.IsHolding<VtArray<float>>()) {
        colors1f  = value.UncheckedGet<VtArray<float>>();
        vecSize   = 1;
        numColors = colors1f.size();
    }

    if (vecSize == 0)
        return;

    if (interpolation == HdInterpolationUniform) {
        if (m_cyclesHair) {
            ccl::Attribute* attr_vcol = m_cyclesHair->attributes.add(attribName, ccl::TypeDesc::TypeColor,
                                                                     ccl::ATTR_ELEMENT_CURVE);

            ccl::float3* fdata = attr_vcol->data_float3();

            if (fdata) {
                size_t i = 0;

                for (size_t curve = 0; curve < numColors; curve++) {
                    ccl::float3 color;

                    switch (vecSize) {
                    case 1: color = float_to_float3(colors1f[curve]); break;
                    case 2: color = vec2f_to_float3(colors2f[curve]); break;
                    case 3: color = vec3f_to_float3(colors3f[curve]); break;
                    case 4: color = vec4f_to_float3(colors4f[curve]); break;
                    }

                    fdata[i++] = color;
                }
            }
        } else {
            // @TODO: Unhandled support for deprecated curve mesh geo
            ccl::Attribute* attr_vcol = m_cyclesMesh->attributes.add(attribName, ccl::TypeDesc::TypeColor,
                                                                     ccl::ATTR_ELEMENT_CORNER_BYTE);
            (void)attr_vcol;
            assert(0);
        }
    } else if (interpolation == HdInterpolationVertex) {
        VtIntArray curveVertexCounts = m_topology.GetCurveVertexCounts();
        if (m_cyclesHair) {
            // Support for vertex varying attributes is not supported in Cycles hair.
            // For now we just get the root value and apply to the whole strand...
            ccl::Attribute* attr_vcol = m_cyclesHair->attributes.add(attribName, ccl::TypeDesc::TypeColor,
                                                                     ccl::ATTR_ELEMENT_CURVE);

            ccl::float3* fdata = attr_vcol->data_float3();

            if (fdata) {
                int curveOffset = 0;
                for (size_t i = 0; i < curveVertexCounts.size(); i++) {
                    ccl::float3 color;

                    switch (vecSize) {
                    case 1: color = float_to_float3(colors1f[curveOffset]); break;
                    case 2: color = vec2f_to_float3(colors2f[curveOffset]); break;
                    case 3: color = vec3f_to_float3(colors3f[curveOffset]); break;
                    case 4: color = vec4f_to_float3(colors4f[curveOffset]); break;
                    }

                    fdata[i] = color;

                    curveOffset += curveVertexCounts[i];
                }
            }
        } else {
            // @TODO: Unhandled support for deprecated curve mesh geo
            ccl::Attribute* attr_vcol = m_cyclesMesh->attributes.add(attribName, ccl::TypeDesc::TypeColor,
                                                                     ccl::ATTR_ELEMENT_CORNER_BYTE);

            (void)attr_vcol;
            assert(0);
        }
    }
}

void
HdCyclesBasisCurves::_AddUVS(TfToken name, VtValue value, HdInterpolation interpolation)
{
    ccl::ustring attribName = ccl::ustring(name.GetString());

    // convert uniform uv attrib

    auto fill_uniform_uv_attrib = [&attribName](auto& uvs, ccl::AttributeSet& attributes) {
        ccl::Attribute* attr_std_uv = attributes.add(ccl::ATTR_STD_UV, attribName);
        ccl::float2* std_uv_data    = attr_std_uv->data_float2();

        for (size_t curve = 0; curve < uvs.size(); curve++) {
            std_uv_data[curve][0] = uvs[curve][0];
            std_uv_data[curve][1] = uvs[curve][1];
        }
    };

    if (interpolation == HdInterpolationUniform) {
        if (value.IsHolding<VtArray<GfVec2f>>()) {
            VtVec2fArray uvs = value.UncheckedGet<VtArray<GfVec2f>>();
            if (m_cyclesHair) {
                fill_uniform_uv_attrib(uvs, m_cyclesHair->attributes);
            } else {
                // @TODO: Unhandled support for deprecated curve mesh geo
                assert(0);
            }
        } else if (value.IsHolding<VtArray<GfVec3f>>()) {
            VtVec3fArray uvs = value.UncheckedGet<VtArray<GfVec3f>>();
            if (m_cyclesHair) {
                fill_uniform_uv_attrib(uvs, m_cyclesHair->attributes);
            } else {
                // @TODO: Unhandled support for deprecated curve mesh geo
<<<<<<< HEAD
                assert(0);
=======
                ccl::Attribute* attr_std_uv = m_cyclesMesh->attributes.add(ccl::ATTR_STD_UV, attribName);
            }
        }
        return;
    }

    // convert vertex/varying uv attrib

    auto fill_vertex_or_varying_uv_attrib = [&attribName](auto& uvs, ccl::AttributeSet& attributes,
                                                          const VtIntArray& curveVertexCounts) {
        ccl::Attribute* attr_std_uv = attributes.add(ccl::ATTR_STD_UV, attribName);
        ccl::float2* std_uv_data    = attr_std_uv->data_float2();

        ccl::Attribute* attr_st = attributes.add(attribName, ccl::TypeFloat2, ccl::ATTR_ELEMENT_CURVE_KEY);
        ccl::float2* st_data    = attr_st->data_float2();

        for (size_t curve = 0, offset = 0; curve < curveVertexCounts.size(); ++curve) {
            // std_uv - per curve
            std_uv_data[curve][0] = uvs[offset][0];
            std_uv_data[curve][1] = uvs[offset][1];

            // st - per vertex
            for (size_t vertex = 0; vertex < curveVertexCounts[curve]; ++vertex) {
                st_data[offset + vertex][0] = uvs[offset + vertex][0];
                st_data[offset + vertex][1] = uvs[offset + vertex][1];
>>>>>>> 2daf6803
            }
            offset += static_cast<size_t>(curveVertexCounts[curve]);
        }
    };

    if (interpolation == HdInterpolationVertex || interpolation == HdInterpolationVarying) {
        VtIntArray curveVertexCounts = m_topology.GetCurveVertexCounts();

        if (value.IsHolding<VtArray<GfVec2f>>()) {
            VtVec2fArray uvs = value.UncheckedGet<VtArray<GfVec2f>>();
            if (m_cyclesHair) {
                fill_vertex_or_varying_uv_attrib(uvs, m_cyclesHair->attributes, curveVertexCounts);
            } else {
                // @TODO: Unhandled support for deprecated curve mesh geo
                assert(0);
            }
        } else if (value.IsHolding<VtArray<GfVec3f>>()) {
            VtVec3fArray uvs = value.UncheckedGet<VtArray<GfVec3f>>();
            if (m_cyclesHair) {
                fill_vertex_or_varying_uv_attrib(uvs, m_cyclesHair->attributes, curveVertexCounts);
            } else {
                // @TODO: Unhandled support for deprecated curve mesh geo
                assert(0);
            }
        }
        return;
    }
}

void
HdCyclesBasisCurves::_PopulateGenerated()
{
    if (!m_cyclesObject)
        return;

    ccl::float3 loc, size;

    if (m_cyclesMesh) {
        HdCyclesMeshTextureSpace(m_cyclesMesh, loc, size);
        ccl::Attribute* attr_generated = m_cyclesMesh->attributes.add(ccl::ATTR_STD_GENERATED);
        ccl::float3* generated         = attr_generated->data_float3();

        for (size_t i = 0; i < m_cyclesMesh->get_verts().size(); i++)
            generated[i] = m_cyclesMesh->get_verts()[i] * size - loc;
    } else {
        HdCyclesMeshTextureSpace(m_cyclesHair, loc, size);
        ccl::Attribute* attr_generated = m_cyclesHair->attributes.add(ccl::ATTR_STD_GENERATED);
        ccl::float3* generated         = attr_generated->data_float3();

        for (size_t i = 0; i < m_cyclesHair->num_curves(); i++) {
<<<<<<< HEAD
            ccl::float3 co
                = m_cyclesHair->get_curve_keys()[m_cyclesHair->get_curve(i).first_key];
            generated[i] = co * size - loc;
=======
            ccl::float3 co = m_cyclesHair->curve_keys[m_cyclesHair->get_curve(i).first_key];
            generated[i]   = co * size - loc;
>>>>>>> 2daf6803
        }
    }
}

void
HdCyclesBasisCurves::Sync(HdSceneDelegate* sceneDelegate, HdRenderParam* renderParam, HdDirtyBits* dirtyBits,
                          TfToken const& reprSelector)
{
    SdfPath const& id = GetId();

    HdCyclesRenderParam* param = static_cast<HdCyclesRenderParam*>(renderParam);

    ccl::Scene* scene = param->GetCyclesScene();
    ccl::thread_scoped_lock scene_lock(scene->mutex);

    HdCyclesPDPIMap pdpi;
    bool generate_new_curve = false;
    bool update_curve       = false;

    if (*dirtyBits & HdChangeTracker::DirtyPoints) {
        HdCyclesPopulatePrimvarDescsPerInterpolation(sceneDelegate, id, &pdpi);
        if (HdCyclesIsPrimvarExists(HdTokens->points, pdpi)) {
            m_points           = sceneDelegate->Get(id, HdTokens->points).Get<VtVec3fArray>();
            generate_new_curve = true;

            sceneDelegate->SamplePrimvar(id, HdTokens->points, &m_pointSamples);
        } else {
            m_points = VtVec3fArray();
        }
    }

    if (*dirtyBits & HdChangeTracker::DirtyNormals) {
        HdCyclesPopulatePrimvarDescsPerInterpolation(sceneDelegate, id, &pdpi);
        if (HdCyclesIsPrimvarExists(HdTokens->normals, pdpi)) {
            m_normals          = sceneDelegate->Get(id, HdTokens->normals).Get<VtVec3fArray>();
            generate_new_curve = true;
        } else {
            m_normals = VtVec3fArray();
        }
    }

    if (*dirtyBits & HdChangeTracker::DirtyTopology) {
        m_topology = sceneDelegate->GetBasisCurvesTopology(id);
        m_indices  = VtIntArray();
        if (m_topology.HasIndices()) {
            m_indices = m_topology.GetCurveIndices();
        }
        generate_new_curve = true;
    }

    if (*dirtyBits & HdChangeTracker::DirtyWidths) {
        HdCyclesPopulatePrimvarDescsPerInterpolation(sceneDelegate, id, &pdpi);
        if (HdCyclesIsPrimvarExists(HdTokens->widths, pdpi, &m_widthsInterpolation)) {
            // Even when no widths are authored, Hydra gives us a VtFloatArray with a constant width of 1
            m_widths = sceneDelegate->Get(id, HdTokens->widths).Get<VtFloatArray>();
        } else {
            m_widths              = VtFloatArray(1, 0.1f);
            m_widthsInterpolation = HdInterpolationConstant;
            TF_WARN("[%s] Curve do not have widths. Fallback value is 1.0f with a constant interpolation",
                    id.GetText());
        }
        generate_new_curve = true;
    }

    if (*dirtyBits & HdChangeTracker::DirtyPrimvar) {
        HdCyclesPopulatePrimvarDescsPerInterpolation(sceneDelegate, id, &pdpi);

#ifdef USE_USD_CYCLES_SCHEMA

        m_useMotionBlur = (bool)_HdCyclesGetCurveParam<bool>(dirtyBits, id, this, sceneDelegate,
                                                             usdCyclesTokens->primvarsCyclesObjectMblur,
                                                             m_useMotionBlur);

        TfToken curveShape = usdCyclesTokens->ribbon;

        // Left for now due to other immediate bugs.
        // This should be unified, as should potentially all primvar
        // accessors...
        for (auto& entry : pdpi) {
            for (auto& pv : entry.second) {
                if ("primvars:" + pv.name.GetString() == usdCyclesTokens->primvarsCyclesCurveShape.GetString()) {
                    curveShape = _HdCyclesGetCurvePrimvar<TfToken>(pv, dirtyBits, id, this, sceneDelegate,
                                                                   usdCyclesTokens->primvarsCyclesCurveShape,
                                                                   curveShape);
                }
            }
        }

        if (curveShape == usdCyclesTokens->ribbon) {
            m_curveShape = ccl::CURVE_RIBBON;
            update_curve = true;
        } else {
            m_curveShape = ccl::CURVE_THICK;
            update_curve = true;
        }

<<<<<<< HEAD
        m_cyclesObject->set_is_shadow_catcher(_HdCyclesGetCurveParam<bool>(
            dirtyBits, id, this, sceneDelegate,
            usdCyclesTokens->primvarsCyclesObjectIs_shadow_catcher,
            m_cyclesObject->get_is_shadow_catcher()));

        m_cyclesObject->set_pass_id(_HdCyclesGetCurveParam<bool>(
            dirtyBits, id, this, sceneDelegate,
            usdCyclesTokens->primvarsCyclesObjectPass_id,
            m_cyclesObject->get_pass_id()));

        m_cyclesObject->set_use_holdout(_HdCyclesGetCurveParam<bool>(
            dirtyBits, id, this, sceneDelegate,
            usdCyclesTokens->primvarsCyclesObjectUse_holdout,
            m_cyclesObject->get_use_holdout()));
=======
        m_cyclesObject->is_shadow_catcher
            = _HdCyclesGetCurveParam<bool>(dirtyBits, id, this, sceneDelegate,
                                           usdCyclesTokens->primvarsCyclesObjectIs_shadow_catcher,
                                           m_cyclesObject->is_shadow_catcher);

        m_cyclesObject->pass_id = _HdCyclesGetCurveParam<bool>(dirtyBits, id, this, sceneDelegate,
                                                               usdCyclesTokens->primvarsCyclesObjectPass_id,
                                                               m_cyclesObject->pass_id);

        m_cyclesObject->use_holdout = _HdCyclesGetCurveParam<bool>(dirtyBits, id, this, sceneDelegate,
                                                                   usdCyclesTokens->primvarsCyclesObjectUse_holdout,
                                                                   m_cyclesObject->use_holdout);
>>>>>>> 2daf6803

        // Visibility

        m_visibilityFlags = 0;

        m_visCamera = _HdCyclesGetCurveParam<bool>(dirtyBits, id, this, sceneDelegate,
                                                   usdCyclesTokens->primvarsCyclesObjectVisibilityCamera, m_visCamera);

        m_visDiffuse = _HdCyclesGetCurveParam<bool>(dirtyBits, id, this, sceneDelegate,
                                                    usdCyclesTokens->primvarsCyclesObjectVisibilityDiffuse,
                                                    m_visDiffuse);

        m_visGlossy = _HdCyclesGetCurveParam<bool>(dirtyBits, id, this, sceneDelegate,
                                                   usdCyclesTokens->primvarsCyclesObjectVisibilityGlossy, m_visGlossy);

        m_visScatter = _HdCyclesGetCurveParam<bool>(dirtyBits, id, this, sceneDelegate,
                                                    usdCyclesTokens->primvarsCyclesObjectVisibilityScatter,
                                                    m_visScatter);

        m_visShadow = _HdCyclesGetCurveParam<bool>(dirtyBits, id, this, sceneDelegate,
                                                   usdCyclesTokens->primvarsCyclesObjectVisibilityShadow, m_visShadow);

        m_visTransmission = _HdCyclesGetCurveParam<bool>(dirtyBits, id, this, sceneDelegate,
                                                         usdCyclesTokens->primvarsCyclesObjectVisibilityTransmission,
                                                         m_visTransmission);

        m_visibilityFlags |= m_visCamera ? ccl::PATH_RAY_CAMERA : 0;
        m_visibilityFlags |= m_visDiffuse ? ccl::PATH_RAY_DIFFUSE : 0;
        m_visibilityFlags |= m_visGlossy ? ccl::PATH_RAY_GLOSSY : 0;
        m_visibilityFlags |= m_visScatter ? ccl::PATH_RAY_VOLUME_SCATTER : 0;
        m_visibilityFlags |= m_visShadow ? ccl::PATH_RAY_SHADOW : 0;
        m_visibilityFlags |= m_visTransmission ? ccl::PATH_RAY_TRANSMIT : 0;
#endif
        if (HdCyclesIsPrimvarExists(_tokens->cyclesCurveResolution, pdpi)) {
            VtIntArray resolution = sceneDelegate->Get(id, _tokens->cyclesCurveResolution).Get<VtIntArray>();
            if (resolution.size() > 0) {
                m_curveResolution = resolution[0];
            }
        } else {
            m_curveResolution = 5;
        }
    }

    if (*dirtyBits & HdChangeTracker::DirtyVisibility) {
        update_curve        = true;
        _sharedData.visible = sceneDelegate->GetVisible(id);
    }

    if (generate_new_curve) {
        if (m_cyclesGeometry) {
            scene_lock.unlock();
            param->RemoveCurve(m_cyclesHair);
            scene_lock.lock();

            m_cyclesGeometry->clear();
            delete m_cyclesGeometry;
        }

        _PopulateCurveMesh(param);

        if (m_cyclesGeometry) {
            scene_lock.unlock();
            m_renderDelegate->GetCyclesRenderParam()->AddObject(m_cyclesObject);
            scene_lock.lock();

            m_cyclesObject->set_geometry(m_cyclesGeometry);

            m_cyclesGeometry->compute_bounds();

            _PopulateGenerated();

            scene_lock.unlock();
            param->AddCurve(m_cyclesGeometry);
            scene_lock.lock();
        }

        if (m_useMotionBlur)
            _PopulateMotion();
    }

    if (*dirtyBits & HdChangeTracker::DirtyTransform) {
<<<<<<< HEAD
        m_transformSamples = HdCyclesSetTransform(m_cyclesObject, scene, sceneDelegate,
                                                  id, m_useMotionBlur);
=======
        m_transformSamples = HdCyclesSetTransform(m_cyclesObject, sceneDelegate, id, m_useMotionBlur);
>>>>>>> 2daf6803

        update_curve = true;
    }

    if (*dirtyBits & HdChangeTracker::DirtyPrimvar) {
        HdCyclesPopulatePrimvarDescsPerInterpolation(sceneDelegate, id, &pdpi);

        for (auto& primvarDescsEntry : pdpi) {
            for (auto& pv : primvarDescsEntry.second) {
                if (HdChangeTracker::IsPrimvarDirty(*dirtyBits, id, pv.name)) {
                    VtValue value = GetPrimvar(sceneDelegate, pv.name);
                    if (pv.role == HdPrimvarRoleTokens->textureCoordinate) {
                        _AddUVS(pv.name, value, primvarDescsEntry.first);
                    } else {
                        _AddColors(pv.name, value, primvarDescsEntry.first);
                    }
                }
            }
        }
    }

    if (*dirtyBits & HdChangeTracker::DirtyMaterialId) {
        // We probably need to clear this array, however putting this here,
        // breaks some IPR sessions
        // m_usedShaders.clear();

        if (m_cyclesGeometry) {
            // Add default shader
            const SdfPath& materialId        = sceneDelegate->GetMaterialId(GetId());
            const HdCyclesMaterial* material = static_cast<const HdCyclesMaterial*>(
                sceneDelegate->GetRenderIndex().GetSprim(HdPrimTypeTokens->material, materialId));

            if (material && material->GetCyclesShader()) {
                m_usedShaders.push_back_slow(material->GetCyclesShader());

                material->GetCyclesShader()->tag_update(scene);
            } else {
                m_usedShaders.push_back_slow(scene->default_surface);
            }

            m_cyclesGeometry->set_used_shaders(m_usedShaders);
            update_curve                   = true;
        }
    }

    if (generate_new_curve || update_curve) {
        m_cyclesHair->curve_shape = m_curveShape;

        m_cyclesObject->set_visibility(m_visibilityFlags);
        if (!_sharedData.visible)
            m_cyclesObject->set_visibility(0);

        m_cyclesGeometry->tag_update(scene, true);
        m_cyclesObject->tag_update(scene);
        param->Interrupt();
    }

    *dirtyBits = HdChangeTracker::Clean;
}

void
HdCyclesBasisCurves::_CreateCurves(ccl::Scene* a_scene)
{
    m_cyclesHair     = new ccl::Hair();
    m_cyclesGeometry = m_cyclesHair;

    // Get USD Curve Metadata
    VtIntArray curveVertexCounts = m_topology.GetCurveVertexCounts();
    TfToken curveType            = m_topology.GetCurveType();
    TfToken curveBasis           = m_topology.GetCurveBasis();
    TfToken curveWrap            = m_topology.GetCurveWrap();

    size_t num_curves = curveVertexCounts.size();
    size_t num_keys   = 0;

    for (size_t i = 0; i < num_curves; i++) {
        num_keys += curveVertexCounts[i];
    }

    ccl::Attribute* attr_intercept = NULL;
    ccl::Attribute* attr_random    = NULL;

    attr_intercept = m_cyclesHair->attributes.add(ccl::ATTR_STD_CURVE_INTERCEPT);

    attr_random = m_cyclesHair->attributes.add(ccl::ATTR_STD_CURVE_RANDOM);

    // We have patched the Cycles API to allow shape to be set per curve
    m_cyclesHair->curve_shape = m_curveShape;
    m_cyclesHair->reserve_curves(num_curves, num_keys);

    num_curves = 0;
    num_keys   = 0;

    int currentPointCount = 0;

    // For every curve
    for (size_t i = 0; i < curveVertexCounts.size(); i++) {
        size_t num_curve_keys = 0;

        // For every section
        for (int j = 0; j < curveVertexCounts[i]; j++) {
            size_t idx = j + currentPointCount;

            const float time = (float)j / (float)(curveVertexCounts[i] - 1);

            if (idx > m_points.size()) {
                TF_WARN("Attempted to access invalid point. Continuing");
                continue;
            }

            ccl::float3 usd_location = vec3f_to_float3(m_points[idx]);

            // Widths

            // Hydra/USD treats widths as diameters so we halve before sending to cycles
            float radius = 0.1f;

            int width_idx = std::min(idx, m_widths.size() - 1);

            if (m_widthsInterpolation == HdInterpolationUniform)
                width_idx = std::min(i, m_widths.size() - 1);
            else if (m_widthsInterpolation == HdInterpolationConstant)
                width_idx = 0;

            if (m_widths.size() > 0)
                radius = m_widths[width_idx] / 2.0f;

            m_cyclesHair->add_curve_key(usd_location, radius);

            // Intercept

            if (attr_intercept)
                attr_intercept->add(time);

            num_curve_keys++;
        }

        if (attr_random != NULL) {
            attr_random->add(ccl::hash_uint2_to_float(num_curves, 0));
        }

        m_cyclesHair->add_curve(num_keys, 0);
        num_keys += num_curve_keys;
        currentPointCount += curveVertexCounts[i];
        num_curves++;
    }

<<<<<<< HEAD
    if ((m_cyclesHair->get_curve_keys().size() != num_keys)
        || (m_cyclesHair->num_curves() != num_curves)) {
=======
    if ((m_cyclesHair->curve_keys.size() != num_keys) || (m_cyclesHair->num_curves() != num_curves)) {
>>>>>>> 2daf6803
        TF_WARN("Allocation failed. Clearing data");

        m_cyclesHair->clear();
    }
}

void
HdCyclesBasisCurves::_CreateRibbons(ccl::Camera* a_camera)
{
    m_cyclesMesh     = new ccl::Mesh();
    m_cyclesGeometry = m_cyclesMesh;

    bool isCameraOriented = false;

    ccl::float3 RotCam;
    bool is_ortho = false;
    if (m_normals.size() <= 0) {
        if (a_camera != nullptr) {
            isCameraOriented     = true;
            const ccl::Transform& ctfm = a_camera->get_matrix();
            if (a_camera->get_camera_type() == ccl::CAMERA_ORTHOGRAPHIC) {
                RotCam = -ccl::make_float3(ctfm.x.z, ctfm.y.z, ctfm.z.z);
            } else {
                ccl::Transform tfm  = m_cyclesObject->get_tfm();
                ccl::Transform itfm = ccl::transform_quick_inverse(tfm);
                RotCam              = ccl::transform_point(&itfm, ccl::make_float3(ctfm.x.w, ctfm.y.w, ctfm.z.w));
            }
            is_ortho = a_camera->get_camera_type() == ccl::CAMERA_ORTHOGRAPHIC;
        }
    }

    // Get USD Curve Metadata
    VtIntArray curveVertexCounts = m_topology.GetCurveVertexCounts();
    TfToken curveType            = m_topology.GetCurveType();
    TfToken curveBasis           = m_topology.GetCurveBasis();
    TfToken curveWrap            = m_topology.GetCurveWrap();

    int num_vertices = 0;
    int num_tris     = 0;
    for (size_t i = 0; i < curveVertexCounts.size(); i++) {
        num_vertices += curveVertexCounts[i] * 2;
        num_tris += ((curveVertexCounts[i] - 1) * 2);
    }

    // Start Cycles Mesh population
    int vertexindex = 0;

    m_cyclesMesh->reserve_mesh(num_vertices, num_tris);

    // For every curve
    for (size_t i = 0; i < curveVertexCounts.size(); i++) {
        ccl::float3 xbasis;
        ccl::float3 v1;

        ccl::float3 ickey_loc = vec3f_to_float3(m_points[0]);

        // Widths

        // Hydra/USD treats widths as diameters so we halve before sending to cycles
        float radius = 0.1f;

        int width_idx = std::min(i, m_widths.size() - 1);

        if (m_widthsInterpolation == HdInterpolationUniform)
            width_idx = std::min(i, m_widths.size() - 1);
        else if (m_widthsInterpolation == HdInterpolationConstant)
            width_idx = 0;

        if (m_widths.size() > 0)
            radius = m_widths[width_idx] / 2.0f;

        v1 = vec3f_to_float3(m_points[1] - m_points[0]);
        if (isCameraOriented) {
            if (is_ortho)
                xbasis = normalize(cross(RotCam, v1));
            else
                xbasis = ccl::normalize(ccl::cross(RotCam - ickey_loc, v1));
        } else {
            if (m_normals.size() > 0)
                xbasis = ccl::normalize(vec3f_to_float3(m_normals[0]));
            else
                xbasis = ccl::normalize(ccl::cross(ickey_loc, v1));
        }
        ccl::float3 ickey_loc_shfl = ickey_loc - radius * xbasis;
        ccl::float3 ickey_loc_shfr = ickey_loc + radius * xbasis;
        m_cyclesMesh->add_vertex(ickey_loc_shfl);
        m_cyclesMesh->add_vertex(ickey_loc_shfr);
        vertexindex += 2;

        // For every section
        for (int j = 0; j < curveVertexCounts[i]; j++) {
            int first_idx = (i * curveVertexCounts[i]);
            int idx       = j + (i * curveVertexCounts[i]);

            ickey_loc = vec3f_to_float3(m_points[idx]);

            if (j == 0) {
                // subv = 0;
                // First curve point
                v1 = vec3f_to_float3(m_points[idx] - m_points[std::max(idx - 1, first_idx)]);
            } else {
                v1 = vec3f_to_float3(m_points[idx + 1] - m_points[idx - 1]);
            }

            // Widths

            // Hydra/USD treats widths as diameters so we halve before sending to cycles
            float radius = 0.1f;

            int width_idx = std::min(idx, (int)(m_widths.size() - 1));

            if (m_widthsInterpolation == HdInterpolationUniform)
                width_idx = std::min(i, m_widths.size() - 1);
            else if (m_widthsInterpolation == HdInterpolationConstant)
                width_idx = 0;

            if (m_widths.size() > 0)
                radius = m_widths[width_idx] / 2.0f;

            if (isCameraOriented) {
                if (is_ortho)
                    xbasis = normalize(cross(RotCam, v1));
                else
                    xbasis = ccl::normalize(ccl::cross(RotCam - ickey_loc, v1));
            } else {
                if (m_normals.size() > 0)
                    xbasis = ccl::normalize(vec3f_to_float3(m_normals[idx]));
                else
                    xbasis = ccl::normalize(ccl::cross(ickey_loc, v1));
            }
            ccl::float3 ickey_loc_shfl = ickey_loc - radius * xbasis;
            ccl::float3 ickey_loc_shfr = ickey_loc + radius * xbasis;
            m_cyclesMesh->add_vertex(ickey_loc_shfl);
            m_cyclesMesh->add_vertex(ickey_loc_shfr);
            m_cyclesMesh->add_triangle(vertexindex - 2, vertexindex, vertexindex - 1, 0, true);
            m_cyclesMesh->add_triangle(vertexindex + 1, vertexindex - 1, vertexindex, 0, true);
            vertexindex += 2;
        }
    }

    // TODO: Implement texcoords
}

void
HdCyclesBasisCurves::_CreateTubeMesh()
{
    m_cyclesMesh     = new ccl::Mesh();
    m_cyclesGeometry = m_cyclesMesh;

    // Get USD Curve Metadata
    VtIntArray curveVertexCounts = m_topology.GetCurveVertexCounts();
    TfToken curveType            = m_topology.GetCurveType();
    TfToken curveBasis           = m_topology.GetCurveBasis();
    TfToken curveWrap            = m_topology.GetCurveWrap();

    int num_vertices = 0;
    int num_tris     = 0;
    for (size_t i = 0; i < curveVertexCounts.size(); i++) {
        num_vertices += curveVertexCounts[i] * m_curveResolution;
        num_tris += ((curveVertexCounts[i] - 1) * 2 * m_curveResolution);
    }

    // Start Cycles Mesh population
    int vertexindex = m_curveResolution;

    m_cyclesMesh->reserve_mesh(num_vertices, num_tris);

    // For every curve
    for (size_t i = 0; i < curveVertexCounts.size(); i++) {
        ccl::float3 firstxbasis = ccl::cross(ccl::make_float3(1.0f, 0.0f, 0.0f),
                                             vec3f_to_float3(m_points[1]) - vec3f_to_float3(m_points[0]));

        if (!ccl::is_zero(firstxbasis))
            firstxbasis = ccl::normalize(firstxbasis);
        else
            firstxbasis = ccl::normalize(ccl::cross(ccl::make_float3(0.0f, 1.0f, 0.0f),
                                                    vec3f_to_float3(m_points[1]) - vec3f_to_float3(m_points[0])));

        // For every section
        for (int j = 0; j < curveVertexCounts[i]; j++) {
            int first_idx = (i * curveVertexCounts[i]);
            int idx       = j + (i * curveVertexCounts[i]);

            ccl::float3 xbasis = firstxbasis;
            ccl::float3 v1;
            ccl::float3 v2;

            if (j == 0) {
                // First curve point
                v1 = vec3f_to_float3(m_points[std::min(idx + 2, (curveVertexCounts[i] + curveVertexCounts[i] - 1))]);
                v2 = vec3f_to_float3(m_points[idx + 1] - m_points[idx]);
            } else if (j == (curveVertexCounts[i] - 1)) {
                // Last curve point
                v1 = vec3f_to_float3(m_points[idx] - m_points[idx - 1]);
                v2 = vec3f_to_float3(m_points[idx - 1] - m_points[std::max(idx - 2, first_idx)]);  // First key
            } else {
                v1 = vec3f_to_float3(m_points[idx + 1] - m_points[idx]);
                v2 = vec3f_to_float3(m_points[idx] - m_points[idx - 1]);
            }

            xbasis = ccl::cross(v1, v2);

            if (ccl::len_squared(xbasis) >= 0.05f * ccl::len_squared(v1) * ccl::len_squared(v2)) {
                firstxbasis = ccl::normalize(xbasis);
                break;
            }
        }

        // For every section
        for (int j = 0; j < curveVertexCounts[i]; j++) {
            int first_idx = (i * curveVertexCounts[i]);
            int idx       = j + (i * curveVertexCounts[i]);
            ccl::float3 xbasis;
            ccl::float3 ybasis;
            ccl::float3 v1;
            ccl::float3 v2;

            ccl::float3 usd_location = vec3f_to_float3(m_points[idx]);

            if (j == 0) {
                // First curve point
                v1 = vec3f_to_float3(m_points[std::min(idx + 2, (curveVertexCounts[i] - 1))] - m_points[idx + 1]);
                v2 = vec3f_to_float3(m_points[idx + 1] - m_points[idx]);
            } else if (j == (curveVertexCounts[i] - 1)) {
                v1 = vec3f_to_float3(m_points[idx] - m_points[idx - 1]);
                v2 = vec3f_to_float3(m_points[idx - 1] - m_points[std::max(idx - 2, first_idx)]);
            } else {
                v1 = vec3f_to_float3(m_points[idx + 1] - m_points[idx]);
                v1 = vec3f_to_float3(m_points[idx] - m_points[idx - 1]);
            }

            // Add vertex in circle

            // Widths

            // Hydra/USD treats widths as diameters so we halve before sending to cycles
            float radius = 0.1f;

            int width_idx = std::min(idx, (int)(m_widths.size() - 1));

            if (m_widthsInterpolation == HdInterpolationUniform)
                width_idx = std::min(i, m_widths.size() - 1);
            else if (m_widthsInterpolation == HdInterpolationConstant)
                width_idx = 0;

            if (m_widths.size() > 0)
                radius = m_widths[width_idx] / 2.0f;

            float angle = M_2PI_F / (float)m_curveResolution;

            xbasis = ccl::cross(v1, v2);

            if (ccl::len_squared(xbasis) >= 0.05f * ccl::len_squared(v1) * ccl::len_squared(v2)) {
                xbasis      = ccl::normalize(xbasis);
                firstxbasis = xbasis;
            } else {
                xbasis = firstxbasis;
            }

            ybasis = ccl::normalize(ccl::cross(xbasis, v2));

            // Add vertices
            for (int k = 0; k < m_curveResolution; k++) {
                ccl::float3 vertex_location = usd_location
                                              + radius * (cosf(angle * k) * xbasis + sinf(angle * k) * ybasis);

                m_cyclesMesh->add_vertex(vertex_location);
            }

            if (j < curveVertexCounts[i] - 1) {
                for (int k = 0; k < m_curveResolution - 1; k++) {
                    int t1 = vertexindex - m_curveResolution + k;
                    int t2 = vertexindex + k;
                    int t3 = vertexindex - m_curveResolution + k + 1;

                    m_cyclesMesh->add_triangle(t1, t2, t3, 0, true);

                    t1 = vertexindex + k + 1;
                    t2 = vertexindex - m_curveResolution + k + 1;
                    t3 = vertexindex + k;

                    m_cyclesMesh->add_triangle(t1, t2, t3, 0, true);
                }
                int t1 = vertexindex - 1;
                int t2 = vertexindex + m_curveResolution - 1;
                int t3 = vertexindex - m_curveResolution;

                m_cyclesMesh->add_triangle(t1, t2, t3, 0, true);

                t1 = vertexindex;
                t2 = vertexindex - m_curveResolution;
                t3 = vertexindex + m_curveResolution - 1;

                m_cyclesMesh->add_triangle(t1, t2, t3, 0, true);
            }
            vertexindex += m_curveResolution;
        }
    }

    // TODO: Implement texcoords
}

HdDirtyBits
HdCyclesBasisCurves::GetInitialDirtyBitsMask() const
{
    return HdChangeTracker::DirtyTopology | HdChangeTracker::DirtyPoints | HdChangeTracker::DirtyNormals
           | HdChangeTracker::DirtyWidths | HdChangeTracker::DirtyPrimvar | HdChangeTracker::DirtyTransform
           | HdChangeTracker::DirtyVisibility | HdChangeTracker::DirtyMaterialId;
}

bool
HdCyclesBasisCurves::IsValid() const
{
    return true;
}

PXR_NAMESPACE_CLOSE_SCOPE<|MERGE_RESOLUTION|>--- conflicted
+++ resolved
@@ -52,7 +52,7 @@
 // clang-format on
 
 HdCyclesBasisCurves::HdCyclesBasisCurves(SdfPath const& id, SdfPath const& instancerId,
-                                         HdCyclesRenderDelegate* a_renderDelegate)
+    HdCyclesRenderDelegate* a_renderDelegate)
     : HdBasisCurves(id, instancerId)
     , m_visibilityFlags(ccl::PATH_RAY_ALL_VISIBILITY)
     , m_visCamera(true)
@@ -180,7 +180,7 @@
 {
     ccl::ustring attribName = ccl::ustring(name.GetString());
 
-    int vecSize      = 0;
+    int vecSize   = 0;
     size_t numColors = 0;
 
     VtFloatArray colors1f;
@@ -235,7 +235,7 @@
         } else {
             // @TODO: Unhandled support for deprecated curve mesh geo
             ccl::Attribute* attr_vcol = m_cyclesMesh->attributes.add(attribName, ccl::TypeDesc::TypeColor,
-                                                                     ccl::ATTR_ELEMENT_CORNER_BYTE);
+                                               ccl::ATTR_ELEMENT_CORNER_BYTE);
             (void)attr_vcol;
             assert(0);
         }
@@ -269,7 +269,7 @@
         } else {
             // @TODO: Unhandled support for deprecated curve mesh geo
             ccl::Attribute* attr_vcol = m_cyclesMesh->attributes.add(attribName, ccl::TypeDesc::TypeColor,
-                                                                     ccl::ATTR_ELEMENT_CORNER_BYTE);
+                                               ccl::ATTR_ELEMENT_CORNER_BYTE);
 
             (void)attr_vcol;
             assert(0);
@@ -309,35 +309,7 @@
                 fill_uniform_uv_attrib(uvs, m_cyclesHair->attributes);
             } else {
                 // @TODO: Unhandled support for deprecated curve mesh geo
-<<<<<<< HEAD
                 assert(0);
-=======
-                ccl::Attribute* attr_std_uv = m_cyclesMesh->attributes.add(ccl::ATTR_STD_UV, attribName);
-            }
-        }
-        return;
-    }
-
-    // convert vertex/varying uv attrib
-
-    auto fill_vertex_or_varying_uv_attrib = [&attribName](auto& uvs, ccl::AttributeSet& attributes,
-                                                          const VtIntArray& curveVertexCounts) {
-        ccl::Attribute* attr_std_uv = attributes.add(ccl::ATTR_STD_UV, attribName);
-        ccl::float2* std_uv_data    = attr_std_uv->data_float2();
-
-        ccl::Attribute* attr_st = attributes.add(attribName, ccl::TypeFloat2, ccl::ATTR_ELEMENT_CURVE_KEY);
-        ccl::float2* st_data    = attr_st->data_float2();
-
-        for (size_t curve = 0, offset = 0; curve < curveVertexCounts.size(); ++curve) {
-            // std_uv - per curve
-            std_uv_data[curve][0] = uvs[offset][0];
-            std_uv_data[curve][1] = uvs[offset][1];
-
-            // st - per vertex
-            for (size_t vertex = 0; vertex < curveVertexCounts[curve]; ++vertex) {
-                st_data[offset + vertex][0] = uvs[offset + vertex][0];
-                st_data[offset + vertex][1] = uvs[offset + vertex][1];
->>>>>>> 2daf6803
             }
             offset += static_cast<size_t>(curveVertexCounts[curve]);
         }
@@ -378,24 +350,19 @@
     if (m_cyclesMesh) {
         HdCyclesMeshTextureSpace(m_cyclesMesh, loc, size);
         ccl::Attribute* attr_generated = m_cyclesMesh->attributes.add(ccl::ATTR_STD_GENERATED);
-        ccl::float3* generated         = attr_generated->data_float3();
+        ccl::float3* generated = attr_generated->data_float3();
 
         for (size_t i = 0; i < m_cyclesMesh->get_verts().size(); i++)
             generated[i] = m_cyclesMesh->get_verts()[i] * size - loc;
     } else {
         HdCyclesMeshTextureSpace(m_cyclesHair, loc, size);
         ccl::Attribute* attr_generated = m_cyclesHair->attributes.add(ccl::ATTR_STD_GENERATED);
-        ccl::float3* generated         = attr_generated->data_float3();
+        ccl::float3* generated = attr_generated->data_float3();
 
         for (size_t i = 0; i < m_cyclesHair->num_curves(); i++) {
-<<<<<<< HEAD
             ccl::float3 co
                 = m_cyclesHair->get_curve_keys()[m_cyclesHair->get_curve(i).first_key];
             generated[i] = co * size - loc;
-=======
-            ccl::float3 co = m_cyclesHair->curve_keys[m_cyclesHair->get_curve(i).first_key];
-            generated[i]   = co * size - loc;
->>>>>>> 2daf6803
         }
     }
 }
@@ -455,7 +422,7 @@
             m_widths              = VtFloatArray(1, 0.1f);
             m_widthsInterpolation = HdInterpolationConstant;
             TF_WARN("[%s] Curve do not have widths. Fallback value is 1.0f with a constant interpolation",
-                    id.GetText());
+                id.GetText());
         }
         generate_new_curve = true;
     }
@@ -492,7 +459,6 @@
             update_curve = true;
         }
 
-<<<<<<< HEAD
         m_cyclesObject->set_is_shadow_catcher(_HdCyclesGetCurveParam<bool>(
             dirtyBits, id, this, sceneDelegate,
             usdCyclesTokens->primvarsCyclesObjectIs_shadow_catcher,
@@ -507,45 +473,31 @@
             dirtyBits, id, this, sceneDelegate,
             usdCyclesTokens->primvarsCyclesObjectUse_holdout,
             m_cyclesObject->get_use_holdout()));
-=======
-        m_cyclesObject->is_shadow_catcher
-            = _HdCyclesGetCurveParam<bool>(dirtyBits, id, this, sceneDelegate,
-                                           usdCyclesTokens->primvarsCyclesObjectIs_shadow_catcher,
-                                           m_cyclesObject->is_shadow_catcher);
-
-        m_cyclesObject->pass_id = _HdCyclesGetCurveParam<bool>(dirtyBits, id, this, sceneDelegate,
-                                                               usdCyclesTokens->primvarsCyclesObjectPass_id,
-                                                               m_cyclesObject->pass_id);
-
-        m_cyclesObject->use_holdout = _HdCyclesGetCurveParam<bool>(dirtyBits, id, this, sceneDelegate,
-                                                                   usdCyclesTokens->primvarsCyclesObjectUse_holdout,
-                                                                   m_cyclesObject->use_holdout);
->>>>>>> 2daf6803
 
         // Visibility
 
         m_visibilityFlags = 0;
 
         m_visCamera = _HdCyclesGetCurveParam<bool>(dirtyBits, id, this, sceneDelegate,
-                                                   usdCyclesTokens->primvarsCyclesObjectVisibilityCamera, m_visCamera);
+            usdCyclesTokens->primvarsCyclesObjectVisibilityCamera, m_visCamera);
 
         m_visDiffuse = _HdCyclesGetCurveParam<bool>(dirtyBits, id, this, sceneDelegate,
-                                                    usdCyclesTokens->primvarsCyclesObjectVisibilityDiffuse,
-                                                    m_visDiffuse);
+            usdCyclesTokens->primvarsCyclesObjectVisibilityDiffuse,
+            m_visDiffuse);
 
         m_visGlossy = _HdCyclesGetCurveParam<bool>(dirtyBits, id, this, sceneDelegate,
-                                                   usdCyclesTokens->primvarsCyclesObjectVisibilityGlossy, m_visGlossy);
+            usdCyclesTokens->primvarsCyclesObjectVisibilityGlossy, m_visGlossy);
 
         m_visScatter = _HdCyclesGetCurveParam<bool>(dirtyBits, id, this, sceneDelegate,
-                                                    usdCyclesTokens->primvarsCyclesObjectVisibilityScatter,
-                                                    m_visScatter);
+            usdCyclesTokens->primvarsCyclesObjectVisibilityScatter,
+            m_visScatter);
 
         m_visShadow = _HdCyclesGetCurveParam<bool>(dirtyBits, id, this, sceneDelegate,
-                                                   usdCyclesTokens->primvarsCyclesObjectVisibilityShadow, m_visShadow);
+            usdCyclesTokens->primvarsCyclesObjectVisibilityShadow, m_visShadow);
 
         m_visTransmission = _HdCyclesGetCurveParam<bool>(dirtyBits, id, this, sceneDelegate,
-                                                         usdCyclesTokens->primvarsCyclesObjectVisibilityTransmission,
-                                                         m_visTransmission);
+            usdCyclesTokens->primvarsCyclesObjectVisibilityTransmission,
+            m_visTransmission);
 
         m_visibilityFlags |= m_visCamera ? ccl::PATH_RAY_CAMERA : 0;
         m_visibilityFlags |= m_visDiffuse ? ccl::PATH_RAY_DIFFUSE : 0;
@@ -574,7 +526,7 @@
             scene_lock.unlock();
             param->RemoveCurve(m_cyclesHair);
             scene_lock.lock();
-
+            
             m_cyclesGeometry->clear();
             delete m_cyclesGeometry;
         }
@@ -602,12 +554,8 @@
     }
 
     if (*dirtyBits & HdChangeTracker::DirtyTransform) {
-<<<<<<< HEAD
         m_transformSamples = HdCyclesSetTransform(m_cyclesObject, scene, sceneDelegate,
                                                   id, m_useMotionBlur);
-=======
-        m_transformSamples = HdCyclesSetTransform(m_cyclesObject, sceneDelegate, id, m_useMotionBlur);
->>>>>>> 2daf6803
 
         update_curve = true;
     }
@@ -636,7 +584,7 @@
 
         if (m_cyclesGeometry) {
             // Add default shader
-            const SdfPath& materialId        = sceneDelegate->GetMaterialId(GetId());
+            const SdfPath& materialId = sceneDelegate->GetMaterialId(GetId());
             const HdCyclesMaterial* material = static_cast<const HdCyclesMaterial*>(
                 sceneDelegate->GetRenderIndex().GetSprim(HdPrimTypeTokens->material, materialId));
 
@@ -755,12 +703,8 @@
         num_curves++;
     }
 
-<<<<<<< HEAD
     if ((m_cyclesHair->get_curve_keys().size() != num_keys)
         || (m_cyclesHair->num_curves() != num_curves)) {
-=======
-    if ((m_cyclesHair->curve_keys.size() != num_keys) || (m_cyclesHair->num_curves() != num_curves)) {
->>>>>>> 2daf6803
         TF_WARN("Allocation failed. Clearing data");
 
         m_cyclesHair->clear();
