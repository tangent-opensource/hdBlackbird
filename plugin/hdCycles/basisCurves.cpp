--- conflicted
+++ resolved
@@ -455,17 +455,9 @@
     if (*dirtyBits & HdChangeTracker::DirtyPrimvar) {
         HdCyclesPopulatePrimvarDescsPerInterpolation(sceneDelegate, id, &pdpi);
 
-<<<<<<< HEAD
-        m_useMotionBlur = (bool)_HdCyclesGetCurveParam<bool>(
-            dirtyBits, id, this, sceneDelegate,
-            usdCyclesTokens->primvarsCyclesObjectMblur, m_useMotionBlur);
-=======
-#ifdef USE_USD_CYCLES_SCHEMA
-
         m_useMotionBlur = (bool)_HdCyclesGetCurveParam<bool>(dirtyBits, id, this, sceneDelegate,
                                                              usdCyclesTokens->primvarsCyclesObjectMblur,
                                                              m_useMotionBlur);
->>>>>>> a44ccd6d
 
         TfToken curveShape = usdCyclesTokens->ribbon;
 
