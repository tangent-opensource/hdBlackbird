--- conflicted
+++ resolved
@@ -401,7 +401,7 @@
 {
     SdfPath const& id = GetId();
 
-<<<<<<< HEAD
+
     auto resource_registry = dynamic_cast<HdCyclesResourceRegistry*>(m_renderDelegate->GetResourceRegistry().get());
     HdInstance<HdCyclesObjectSourceSharedPtr> object_instance = resource_registry->GetObjectInstance(id);
     if(object_instance.IsFirstInstance()) {
@@ -409,10 +409,7 @@
         m_object_source = object_instance.GetValue();
     }
 
-    HdCyclesRenderParam* param = (HdCyclesRenderParam*)renderParam;
-=======
     HdCyclesRenderParam* param = static_cast<HdCyclesRenderParam*>(renderParam);
->>>>>>> a44ccd6d
 
     ccl::Scene* scene = param->GetCyclesScene();
     ccl::thread_scoped_lock scene_lock(scene->mutex);
