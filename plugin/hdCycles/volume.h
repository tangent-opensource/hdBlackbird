//  Copyright 2020 Tangent Animation
//
//  Licensed under the Apache License, Version 2.0 (the "License");
//  you may not use this file except in compliance with the License.
//  You may obtain a copy of the License at
//
//      http://www.apache.org/licenses/LICENSE-2.0
//
//  Unless required by applicable law or agreed to in writing, software
//  distributed under the License is distributed on an "AS IS" BASIS,
//  WITHOUT WARRANTIES OR CONDITIONS OF ANY KIND, either express or implied,
//  including without limitation, as related to merchantability and fitness
//  for a particular purpose.
//
//  In no event shall any copyright holder be liable for any damages of any kind
//  arising from the use of this software, whether in contract, tort or otherwise.
//  See the License for the specific language governing permissions and
//  limitations under the License.

#ifndef HD_CYCLES_VOLUME_H
#define HD_CYCLES_VOLUME_H

#include "api.h"

#include "hdcycles.h"
#include "renderDelegate.h"
#include "utils.h"

#include <util/util_transform.h>

#include <pxr/base/gf/matrix4f.h>
#include <pxr/imaging/hd/volume.h>
#include <pxr/pxr.h>

#ifdef WITH_OPENVDB
#    include <openvdb/openvdb.h>
#endif

namespace ccl {
class Mesh;
class Scene;
class Object;
class Geometry;
}  // namespace ccl

PXR_NAMESPACE_OPEN_SCOPE

class HdSceneDelegate;
class HdCyclesRenderDelegate;

/**
 * @brief USD Volume mapped to Cycles Volume
 * 
 */
class HdCyclesVolume final : public HdVolume {
public:
    /**
     * @brief Construct a new HdCycles Volume object
     * 
     * @param id Path to the Volume Primitive
     * @param instancerId If specified the HdInstancer at this id uses this volume
     * as a prototype
     */
    HdCyclesVolume(SdfPath const& id, SdfPath const& instancerId, HdCyclesRenderDelegate* a_renderDelegate);
    /**
     * @brief Destroy the HdCycles Volume object
     * 
     */
    virtual ~HdCyclesVolume();

    /**
     * @brief Pull invalidated material data and prepare/update the core Cycles 
     * representation.
     * 
     * This must be thread safe.
     * 
     * @param sceneDelegate The data source for the volume
     * @param renderParam State
     * @param dirtyBits Which bits of scene data has changed
     */
    void Sync(HdSceneDelegate* sceneDelegate, HdRenderParam* renderParam, HdDirtyBits* dirtyBits,
              TfToken const& reprSelector) override;

    /**
     * @brief Inform the scene graph which state needs to be downloaded in
     * the first Sync() call
     * 
     * @return The initial dirty state this volume wants to query
     */
    HdDirtyBits GetInitialDirtyBitsMask() const override;

    /**
     * @return Return true if this volume is valid.
     */
    bool IsValid() const;

    /**
     * @brief Not Implemented
     */
    void Finalize(HdRenderParam* renderParam) override;

protected:
    /**
     * @brief Initialize the given representation of this Rprim.
     * This is called prior to syncing the prim.
     * 
     * @param reprToken The name of the repr to initialize
     * @param dirtyBits In/Out dirty values
     */
    void _InitRepr(TfToken const& reprToken, HdDirtyBits* dirtyBits) override;

    /**
     * @brief Set additional dirty bits
     * 
     * @param bits 
     * @return New value of dirty bits
     */
    HdDirtyBits _PropagateDirtyBits(HdDirtyBits bits) const override;

protected:
    GfMatrix4f m_transform;

    bool m_useMotionBlur;

private:
    /**
     * @brief Create the cycles object representation
     * 
     * @return New allocated pointer to ccl::Object
     */
    ccl::Object* _CreateObject();

    /**
     * @brief Create the cycles volume mesh representation
     * 
     * @return New allocated pointer to ccl::Mesh
     */
    ccl::Mesh* _CreateVolume();

    /**
     * @brief Populate the Cycles mesh representation from delegate's data
     */
    void _PopulateVolume(const SdfPath& id, HdSceneDelegate* delegate, ccl::Scene* scene);

    /**
     * @brief Update the OpenVDB loader grid for mesh builder  
     */
    void _UpdateGrids();

    ccl::Object* m_cyclesObject;

    ccl::Mesh* m_cyclesVolume;

    std::vector<ccl::Object*> m_cyclesInstances;

    HdCyclesRenderDelegate* m_renderDelegate;

    HdTimeSampleArray<GfMatrix4d, HD_CYCLES_MOTION_STEPS> m_transformSamples;

<<<<<<< HEAD
    ccl::array<ccl::Node*> m_usedShaders;

    //openvdb::VolumeGridVector* grids;
=======
    ccl::vector<ccl::Shader*> m_usedShaders;
>>>>>>> e26d06c7
};

PXR_NAMESPACE_CLOSE_SCOPE

#endif  // HD_CYCLES_VOLUME_H<|MERGE_RESOLUTION|>--- conflicted
+++ resolved
@@ -157,13 +157,7 @@
 
     HdTimeSampleArray<GfMatrix4d, HD_CYCLES_MOTION_STEPS> m_transformSamples;
 
-<<<<<<< HEAD
     ccl::array<ccl::Node*> m_usedShaders;
-
-    //openvdb::VolumeGridVector* grids;
-=======
-    ccl::vector<ccl::Shader*> m_usedShaders;
->>>>>>> e26d06c7
 };
 
 PXR_NAMESPACE_CLOSE_SCOPE
