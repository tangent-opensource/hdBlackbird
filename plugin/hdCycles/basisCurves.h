--- conflicted
+++ resolved
@@ -24,11 +24,8 @@
 
 #include "hdcycles.h"
 #include "renderDelegate.h"
-<<<<<<< HEAD
 #include "objectSource.h"
-=======
 #include "utils.h"
->>>>>>> a44ccd6d
 
 #include <util/util_transform.h>
 
