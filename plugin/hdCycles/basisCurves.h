//  Copyright 2020 Tangent Animation
//
//  Licensed under the Apache License, Version 2.0 (the "License");
//  you may not use this file except in compliance with the License.
//  You may obtain a copy of the License at
//
//      http://www.apache.org/licenses/LICENSE-2.0
//
//  Unless required by applicable law or agreed to in writing, software
//  distributed under the License is distributed on an "AS IS" BASIS,
//  WITHOUT WARRANTIES OR CONDITIONS OF ANY KIND, either express or implied,
//  including without limitation, as related to merchantability and fitness
//  for a particular purpose.
//
//  In no event shall any copyright holder be liable for any damages of any kind
//  arising from the use of this software, whether in contract, tort or otherwise.
//  See the License for the specific language governing permissions and
//  limitations under the License.

#ifndef HD_CYCLES_BASIS_CURVES_H
#define HD_CYCLES_BASIS_CURVES_H

#include "api.h"

#include "hdcycles.h"
#include "renderDelegate.h"
#include "utils.h"

#include <util/util_transform.h>

#include <pxr/base/gf/matrix4f.h>
#include <pxr/imaging/hd/basisCurves.h>
#include <pxr/pxr.h>


namespace ccl {
class Mesh;
class Scene;
class Object;
class Camera;
class Hair;
class Geometry;
}  // namespace ccl

PXR_NAMESPACE_OPEN_SCOPE

class HdSceneDelegate;
class HdCyclesRenderDelegate;

/**
 * @brief Cycles Basis Curve Rprim mapped to Cycles Basis Curve
 * 
 */
class HdCyclesBasisCurves final : public HdBasisCurves {
public:
    /**
     * @brief Construct a new HdCycles Basis Curve object
     * 
     * @param id Path to the Basis Curve Primitive
     * @param instancerId If specified the HdInstancer at this id uses this curve
     * as a prototype
     */
    HdCyclesBasisCurves(SdfPath const& id, SdfPath const& instancerId, HdCyclesRenderDelegate* a_renderDelegate);
    /**
     * @brief Destroy the HdCycles Basis Curves object
     * 
     */
    virtual ~HdCyclesBasisCurves();

    /**
     * @brief Pull invalidated material data and prepare/update the core Cycles 
     * representation.
     * 
     * This must be thread safe.
     * 
     * @param sceneDelegate The data source for the basis curve
     * @param renderParam State
     * @param dirtyBits Which bits of scene data has changed
     */
    void Sync(HdSceneDelegate* sceneDelegate, HdRenderParam* renderParam, HdDirtyBits* dirtyBits,
              TfToken const& reprSelector) override;

    /**
     * @brief Inform the scene graph which state needs to be downloaded in
     * the first Sync() call
     * 
     * @return The initial dirty state this basis curve wants to query
     */
    HdDirtyBits GetInitialDirtyBitsMask() const override;

    /**
     * @return Return true if this light is valid.
     */
    bool IsValid() const;

    /**
     * @brief Not Implemented
     */
    void Finalize(HdRenderParam* renderParam) override;

protected:
    /**
     * @brief Initialize the given representation of this Rprim.
     * This is called prior to syncing the prim.
     * 
     * @param reprToken The name of the repr to initialize
     * @param dirtyBits In/Out dirty values
     */
    void _InitRepr(TfToken const& reprToken, HdDirtyBits* dirtyBits) override;

    /**
     * @brief Set additional dirty bits
     * 
     * @param bits 
     * @return New value of dirty bits
     */
    HdDirtyBits _PropagateDirtyBits(HdDirtyBits bits) const override;

    /**
     * @brief Add Color and arbitrary primvar attributes to curves
     * Specifically only uniform varying are supported with the Cycles API
     * This means vertex varying primvars are lossy and grabbed from the root.
     * 
     * @param name Name of the color primvar
     * @param value VtValue holding data (floats-float4)
     * @param interpolation Interpolation of colors
     */
    void _AddColors(TfToken name, VtValue value, HdInterpolation interpolation);

    /**
     * @brief Add UV specific attributes to curves.
     * Specifically only uniform varying are supported with the Cycles API
     * This means vertex varying uvs are lossy and grabbed from the root.
     * 
     * @param name Name of the UV Set
     * @param uvs VtValue holding uvs
     * @param interpolation Interpolation of uvs
     */
    void _AddUVS(TfToken name, VtValue uvs, HdInterpolation interpolation);

    void _PopulateMotion();

    /**
     * @brief Populate generated coordinates for basisCurves
     * 
     */
    void _PopulateGenerated();

protected:
    VtVec3fArray m_points;
    VtVec3fArray m_normals;
    VtFloatArray m_widths;
    HdBasisCurvesTopology m_topology;
    HdInterpolation m_widthsInterpolation;
    VtIntArray m_indices;
    GfMatrix4f m_transform;
    HdTimeSampleArray<GfMatrix4d, HD_CYCLES_MOTION_STEPS> m_transformSamples;

    HdCyclesSampledPrimvarType m_pointSamples;

    int m_numTransformSamples;
    bool m_useMotionBlur;
    int m_motionSteps;

    unsigned int m_visibilityFlags;

    bool m_visCamera;
    bool m_visDiffuse;
    bool m_visGlossy;
    bool m_visScatter;
    bool m_visShadow;
    bool m_visTransmission;

    ccl::CurveShapeType m_curveShape;
    int m_curveResolution;

<<<<<<< HEAD
    ccl::array<ccl::Node *> m_usedShaders;
=======
    ccl::vector<ccl::Shader*> m_usedShaders;
>>>>>>> 2daf6803

private:
    /**
     * @brief Create the cycles curve mesh and object representation
     * 
     * @return New allocated pointer to ccl::Mesh
     */
    ccl::Object* _CreateObject();

    /**
     * @brief Populate the Cycles mesh representation from delegate's data
     */
    void _PopulateCurveMesh(HdRenderParam* renderParam);

    /**
     * @brief Manually create ribbon geometry for curves
     * 
     * @param a_camera Optional camera to orient towards
     */
    void _CreateRibbons(ccl::Camera* a_camera = nullptr);

    /**
     * @brief Manually create tube/bevelled geometry for curves
     * 
     */
    void _CreateTubeMesh();

    /**
     * @brief Properly populate native cycles curves with curve data
     * 
     * @param a_scene Scene to add to
     */
    void _CreateCurves(ccl::Scene* a_scene);

    ccl::Object* m_cyclesObject;
    ccl::Mesh* m_cyclesMesh;
    ccl::Hair* m_cyclesHair;
    ccl::Geometry* m_cyclesGeometry;

    HdCyclesRenderDelegate* m_renderDelegate;
};

PXR_NAMESPACE_CLOSE_SCOPE

#endif  // HD_CYCLES_BASIS_CURVES_H<|MERGE_RESOLUTION|>--- conflicted
+++ resolved
@@ -174,11 +174,7 @@
     ccl::CurveShapeType m_curveShape;
     int m_curveResolution;
 
-<<<<<<< HEAD
     ccl::array<ccl::Node *> m_usedShaders;
-=======
-    ccl::vector<ccl::Shader*> m_usedShaders;
->>>>>>> 2daf6803
 
 private:
     /**
