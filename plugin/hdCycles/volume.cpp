--- conflicted
+++ resolved
@@ -115,13 +115,8 @@
     // Create container object
     ccl::Object* object = new ccl::Object();
 
-<<<<<<< HEAD
     object->set_visibility(ccl::PATH_RAY_ALL_VISIBILITY);
-
-=======
-    object->visibility = ccl::PATH_RAY_ALL_VISIBILITY;
-    object->velocity_scale = 1.0f;
->>>>>>> 54a55426
+    object->set_velocity_scale(1.0f);
     return object;
 }
 
@@ -281,7 +276,7 @@
     }
 
     if (*dirtyBits & HdChangeTracker::DirtyTransform) {
-        m_transformSamples = HdCyclesSetTransform(m_cyclesObject, sceneDelegate,
+        m_transformSamples = HdCyclesSetTransform(m_cyclesObject, scene, sceneDelegate,
                                                   id, m_useMotionBlur);
 
         update_volumes = true;
@@ -334,7 +329,7 @@
 
     if (update_volumes) {
         _UpdateGrids();
-        m_cyclesVolume->use_motion_blur = m_useMotionBlur;
+        m_cyclesVolume->set_use_motion_blur(m_useMotionBlur);
         
         bool rebuild = (old_voxel_slots
                         != get_voxel_image_slots(m_cyclesVolume));
