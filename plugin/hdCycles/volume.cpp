--- conflicted
+++ resolved
@@ -331,75 +331,11 @@
                 continue;
             }
 
-<<<<<<< HEAD
-            // Object Generic
-
-            m_useMotionBlur = _HdCyclesGetVolumeParam<bool>(pv, dirtyBits, id, this, sceneDelegate,
-                                                            usdCyclesTokens->primvarsCyclesObjectMblur,
-                                                            m_useMotionBlur);
-
             m_cyclesObject->set_velocity_scale(
                 _HdCyclesGetVolumeParam<float>(pv, dirtyBits, id, this, sceneDelegate,
                                                usdCyclesTokens->primvarsCyclesObjectMblurVolume_vel_scale,
                                                m_cyclesObject->get_velocity_scale()));
 
-            m_cyclesObject->set_pass_id(_HdCyclesGetVolumeParam<bool>(pv, dirtyBits, id, this, sceneDelegate,
-                                                                    usdCyclesTokens->primvarsCyclesObjectPass_id,
-                                                                    m_cyclesObject->get_pass_id()));
-
-            m_cyclesObject->set_use_holdout(_HdCyclesGetVolumeParam<bool>(pv, dirtyBits, id, this, sceneDelegate,
-                                                                        usdCyclesTokens->primvarsCyclesObjectUse_holdout,
-                                                                        m_cyclesObject->get_use_holdout()));
-
-            std::string lightGroup = m_cyclesObject->get_lightgroup().c_str();
-            lightGroup = _HdCyclesGetVolumeParam<std::string>(pv, dirtyBits, id, this, sceneDelegate,
-                                                              usdCyclesTokens->primvarsCyclesObjectLightgroup,
-                                                              lightGroup);
-            m_cyclesObject->set_lightgroup(ccl::ustring(lightGroup));
-
-            // Visibility
-
-            m_visibilityFlags = 0;
-
-            m_visCamera = _HdCyclesGetVolumeParam<bool>(pv, dirtyBits, id, this, sceneDelegate,
-                                                        usdCyclesTokens->primvarsCyclesObjectVisibilityCamera,
-                                                        m_visCamera);
-
-            m_visDiffuse = _HdCyclesGetVolumeParam<bool>(pv, dirtyBits, id, this, sceneDelegate,
-                                                         usdCyclesTokens->primvarsCyclesObjectVisibilityDiffuse,
-                                                         m_visDiffuse);
-
-            m_visGlossy = _HdCyclesGetVolumeParam<bool>(pv, dirtyBits, id, this, sceneDelegate,
-                                                        usdCyclesTokens->primvarsCyclesObjectVisibilityGlossy,
-                                                        m_visGlossy);
-
-            m_visScatter = _HdCyclesGetVolumeParam<bool>(pv, dirtyBits, id, this, sceneDelegate,
-                                                         usdCyclesTokens->primvarsCyclesObjectVisibilityScatter,
-                                                         m_visScatter);
-
-            m_visShadow = _HdCyclesGetVolumeParam<bool>(pv, dirtyBits, id, this, sceneDelegate,
-                                                        usdCyclesTokens->primvarsCyclesObjectVisibilityShadow,
-                                                        m_visShadow);
-
-            m_visTransmission
-                = _HdCyclesGetVolumeParam<bool>(pv, dirtyBits, id, this, sceneDelegate,
-                                                usdCyclesTokens->primvarsCyclesObjectVisibilityTransmission,
-                                                m_visTransmission);
-
-            m_visibilityFlags |= m_visCamera ? ccl::PATH_RAY_CAMERA : 0;
-            m_visibilityFlags |= m_visDiffuse ? ccl::PATH_RAY_DIFFUSE : 0;
-            m_visibilityFlags |= m_visGlossy ? ccl::PATH_RAY_GLOSSY : 0;
-            m_visibilityFlags |= m_visScatter ? ccl::PATH_RAY_VOLUME_SCATTER : 0;
-            m_visibilityFlags |= m_visShadow ? ccl::PATH_RAY_SHADOW : 0;
-            m_visibilityFlags |= m_visTransmission ? ccl::PATH_RAY_TRANSMIT : 0;
-
-=======
-            m_cyclesObject->velocity_scale
-                = _HdCyclesGetVolumeParam<float>(pv, dirtyBits, id, this, sceneDelegate,
-                                                 usdCyclesTokens->primvarsCyclesObjectMblurVolume_vel_scale,
-                                                 m_cyclesObject->velocity_scale);
-
->>>>>>> 9ac7be3f
             update_volumes = true;
         }
     }
