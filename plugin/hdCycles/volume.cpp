--- conflicted
+++ resolved
@@ -112,13 +112,8 @@
     // Create container object
     ccl::Object* object = new ccl::Object();
 
-<<<<<<< HEAD
     object->set_visibility(ccl::PATH_RAY_ALL_VISIBILITY);
     object->set_velocity_scale(1.0f);
-=======
-    object->visibility = ccl::PATH_RAY_ALL_VISIBILITY;
-    object->velocity_scale = 1.0f;
->>>>>>> cc215daf
     return object;
 }
 
@@ -128,15 +123,9 @@
     // Create container object
     ccl::Volume* volume = new ccl::Volume();
 
-<<<<<<< HEAD
     volume->set_clipping(0.001f);
     volume->set_step_size(0.0f);
     volume->set_object_space(true);
-=======
-    volume->volume_clipping = 0.001f;
-    volume->volume_step_size = 0.0f;
-    volume->volume_object_space = true;
->>>>>>> cc215daf
 
     return volume;
 }
@@ -161,7 +150,7 @@
 
         if (vv.IsHolding<SdfAssetPath>()) {
             const auto& assetPath = vv.UncheckedGet<SdfAssetPath>();
-            auto path = assetPath.GetResolvedPath();
+            auto path             = assetPath.GetResolvedPath();
             if (path.empty()) {
                 path = assetPath.GetAssetPath();
             }
@@ -170,7 +159,7 @@
             if (std::find(fields.begin(), fields.end(), field.fieldName) == fields.end()) {
                 fields.push_back(field.fieldName);
 
-                ccl::ustring name = ccl::ustring(field.fieldName.GetString());
+                ccl::ustring name     = ccl::ustring(field.fieldName.GetString());
                 ccl::ustring filepath = ccl::ustring(path);
 
                 ccl::AttributeStandard std = ccl::ATTR_STD_NONE;
@@ -212,7 +201,7 @@
         for (ccl::Attribute& attr : m_cyclesVolume->attributes.attributes) {
             if (attr.element == ccl::ATTR_ELEMENT_VOXEL) {
                 ccl::ImageHandle& handle = attr.data_voxel();
-                auto* loader = static_cast<HdCyclesVolumeLoader*>(handle.vdb_loader());
+                auto* loader             = static_cast<HdCyclesVolumeLoader*>(handle.vdb_loader());
 
                 if (loader) {
                     loader->UpdateGrid();
@@ -254,7 +243,7 @@
 
     // Defaults
     m_useMotionBlur = false;
-    m_cyclesObject->velocity_scale = 1.0f;
+    m_cyclesObject->set_velocity_scale(1.0f);
 
     if (HdChangeTracker::IsTopologyDirty(*dirtyBits, id)) {
         m_cyclesVolume->clear();
@@ -284,7 +273,7 @@
     if (*dirtyBits & HdChangeTracker::DirtyMaterialId) {
         if (m_cyclesVolume) {
             // Add default shader
-            const SdfPath& materialId = sceneDelegate->GetMaterialId(GetId());
+            const SdfPath& materialId        = sceneDelegate->GetMaterialId(GetId());
             const HdCyclesMaterial* material = static_cast<const HdCyclesMaterial*>(
                 sceneDelegate->GetRenderIndex().GetSprim(HdPrimTypeTokens->material, materialId));
 
@@ -294,11 +283,7 @@
             } else {
                 m_usedShaders.push_back_slow(scene->default_volume);
             }
-<<<<<<< HEAD
             m_cyclesVolume->set_used_shaders(m_usedShaders);
-=======
-            m_cyclesVolume->used_shaders = m_usedShaders;
->>>>>>> cc215daf
             update_volumes = true;
         }
     }
