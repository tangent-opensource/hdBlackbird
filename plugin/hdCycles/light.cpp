--- conflicted
+++ resolved
@@ -59,15 +59,9 @@
     }
 
     if (m_cyclesLight) {
-<<<<<<< HEAD
         if (m_cyclesLight->get_shader()) {
-            m_renderDelegate->GetCyclesRenderParam()->RemoveShader(m_cyclesLight->get_shader());
+            m_renderDelegate->GetCyclesRenderParam()->RemoveShaderSafe(m_cyclesLight->get_shader());
             delete m_cyclesLight->get_shader();
-=======
-        if (m_cyclesLight->shader) {
-            m_renderDelegate->GetCyclesRenderParam()->RemoveShaderSafe(m_cyclesLight->shader);
-            delete m_cyclesLight->shader;
->>>>>>> cc215daf
         }
         m_renderDelegate->GetCyclesRenderParam()->RemoveLightSafe(m_cyclesLight);
         delete m_cyclesLight;
@@ -83,7 +77,7 @@
 HdCyclesLight::_CreateCyclesLight(SdfPath const& id, HdCyclesRenderParam* renderParam)
 {
     ccl::Scene* scene = renderParam->GetCyclesScene();
-    m_cyclesLight = new ccl::Light();
+    m_cyclesLight     = new ccl::Light();
 
     m_cyclesLight->name = ccl::ustring(id.GetName().c_str());
 
@@ -97,13 +91,8 @@
         renderParam->SetBackgroundShader(shader);
     } else {
         if (m_hdLightType == HdPrimTypeTokens->diskLight) {
-<<<<<<< HEAD
             m_cyclesLight->set_light_type(ccl::LIGHT_AREA);
             m_cyclesLight->set_round(true);
-=======
-            m_cyclesLight->type = ccl::LIGHT_AREA;
-            m_cyclesLight->round = true;
->>>>>>> cc215daf
 
             m_cyclesLight->set_size(1.0f);
         } else if (m_hdLightType == HdPrimTypeTokens->sphereLight) {
@@ -111,13 +100,8 @@
         } else if (m_hdLightType == HdPrimTypeTokens->distantLight) {
             m_cyclesLight->set_light_type(ccl::LIGHT_DISTANT);
         } else if (m_hdLightType == HdPrimTypeTokens->rectLight) {
-<<<<<<< HEAD
             m_cyclesLight->set_light_type(ccl::LIGHT_AREA);
             m_cyclesLight->set_round(false);
-=======
-            m_cyclesLight->type = ccl::LIGHT_AREA;
-            m_cyclesLight->round = false;
->>>>>>> cc215daf
 
             m_cyclesLight->set_size(1.0f);
         }
@@ -130,7 +114,6 @@
     renderParam->AddShaderSafe(shader);
 
     // Set defaults
-<<<<<<< HEAD
     m_cyclesLight->set_use_diffuse(true);
     m_cyclesLight->set_use_glossy(true);
     m_cyclesLight->set_use_transmission(true);
@@ -139,16 +122,6 @@
     m_cyclesLight->set_use_mis(true);
     m_cyclesLight->set_is_portal(false);
     m_cyclesLight->set_max_bounces(1024);
-=======
-    m_cyclesLight->use_diffuse = true;
-    m_cyclesLight->use_glossy = true;
-    m_cyclesLight->use_transmission = true;
-    m_cyclesLight->use_scatter = true;
-    m_cyclesLight->cast_shadow = true;
-    m_cyclesLight->use_mis = true;
-    m_cyclesLight->is_portal = false;
-    m_cyclesLight->max_bounces = 1024;
->>>>>>> cc215daf
 
     m_cyclesLight->set_random_id(ccl::hash_uint2(ccl::hash_string(m_cyclesLight->name.c_str()), 0));
 
@@ -164,25 +137,10 @@
 
     m_cyclesLight->set_tfm(a_transform);
 
-<<<<<<< HEAD
-    if (m_cyclesLight->get_light_type() == ccl::LIGHT_BACKGROUND) {
-        ccl::TextureCoordinateNode* backgroundTransform = static_cast<ccl::TextureCoordinateNode*>(
-            _FindShaderNode(m_cyclesLight->get_shader()->graph, ccl::TextureCoordinateNode::node_type));
-        if (backgroundTransform)
-            backgroundTransform->set_ob_tfm(a_transform);
-    } else {
-        // Set the area light transforms
-        m_cyclesLight->set_axisu(ccl::transform_get_column(&a_transform, 0));
-        m_cyclesLight->set_axisv(ccl::transform_get_column(&a_transform, 1));
-        m_cyclesLight->set_co(ccl::transform_get_column(&a_transform, 3));
-        m_cyclesLight->set_dir(ccl::transform_get_column(&a_transform, 2));
-    }
-=======
-    m_cyclesLight->axisu = ccl::transform_get_column(&a_transform, 0);
-    m_cyclesLight->axisv = ccl::transform_get_column(&a_transform, 1);
-    m_cyclesLight->co = ccl::transform_get_column(&a_transform, 3);
-    m_cyclesLight->dir = -ccl::transform_get_column(&a_transform, 2);
->>>>>>> cc215daf
+    m_cyclesLight->set_axisu(ccl::transform_get_column(&a_transform, 0));
+    m_cyclesLight->set_axisv(ccl::transform_get_column(&a_transform, 1));
+    m_cyclesLight->set_co(ccl::transform_get_column(&a_transform, 3));
+    m_cyclesLight->set_dir(-ccl::transform_get_column(&a_transform, 2));
 }
 
 ccl::ShaderGraph*
@@ -191,11 +149,7 @@
     ccl::ShaderGraph* graph = new ccl::ShaderGraph();
     if (isBackground) {
         ccl::BackgroundNode* backgroundNode = new ccl::BackgroundNode();
-<<<<<<< HEAD
         backgroundNode->set_color(ccl::make_float3(0.0f, 0.0f, 0.0f));
-=======
-        backgroundNode->color = ccl::make_float3(0.0f, 0.0f, 0.0f);
->>>>>>> cc215daf
 
         backgroundNode->set_strength(1.0f);
         graph->add(backgroundNode);
@@ -204,13 +158,8 @@
         graph->connect(backgroundNode->output("Background"), out->input("Surface"));
     } else {
         ccl::EmissionNode* emissionNode = new ccl::EmissionNode();
-<<<<<<< HEAD
         emissionNode->set_color(ccl::make_float3(1.0f, 1.0f, 1.0f));
         emissionNode->set_strength(1.0f);
-=======
-        emissionNode->color = ccl::make_float3(1.0f, 1.0f, 1.0f);
-        emissionNode->strength = 1.0f;
->>>>>>> cc215daf
         graph->add(emissionNode);
 
         ccl::ShaderNode* out = graph->output();
@@ -241,29 +190,23 @@
 
     bool light_updated = false;
 
-<<<<<<< HEAD
-    if (*dirtyBits & HdLight::DirtyParams) {
-        light_updated              = true;
-        ccl::ShaderGraph* oldGraph = m_cyclesLight->get_shader()->graph;
-=======
     // Defaults
-    m_cyclesLight->use_diffuse = true;
-    m_cyclesLight->use_glossy = true;
-    m_cyclesLight->use_transmission = true;
-    m_cyclesLight->use_scatter = true;
-    m_cyclesLight->use_mis = true;
-    m_cyclesLight->is_portal = false;
-    m_cyclesLight->samples = 1;
-    m_cyclesLight->max_bounces = 1024;
-    m_cyclesLight->map_resolution = 0;
+    m_cyclesLight->set_use_diffuse(true);
+    m_cyclesLight->set_use_glossy(true);
+    m_cyclesLight->set_use_transmission(true);
+    m_cyclesLight->set_use_scatter(true);
+    m_cyclesLight->set_use_mis(true);
+    m_cyclesLight->set_is_portal(false);
+    m_cyclesLight->set_samples(1);
+    m_cyclesLight->set_max_bounces(1024);
+    m_cyclesLight->set_map_resolution(0);
 
     // Always rebuild dome lights on transform change, the transform texture co-ordinate gets
     // optimised/folded out and we can't get it back to tweak...
     if (*dirtyBits & HdLight::DirtyParams
-        || (*dirtyBits & HdLight::DirtyTransform && m_cyclesLight->type == ccl::LIGHT_BACKGROUND)) {
-        light_updated = true;
-        ccl::ShaderGraph* oldGraph = m_cyclesLight->shader->graph;
->>>>>>> cc215daf
+        || (*dirtyBits & HdLight::DirtyTransform && m_cyclesLight->get_light_type() == ccl::LIGHT_BACKGROUND)) {
+        light_updated              = true;
+        ccl::ShaderGraph* oldGraph = m_cyclesLight->get_shader()->graph;
 
         // Check if we need to rebuild the graph
         ShaderGraphBits shaderGraphBits = ShaderGraphBits::Default;
@@ -282,7 +225,7 @@
 
         VtValue textureFile = sceneDelegate->GetLightParamValue(id, HdLightTokens->textureFile);
         if (textureFile.IsHolding<SdfAssetPath>()) {
-            SdfAssetPath ap = textureFile.UncheckedGet<SdfAssetPath>();
+            SdfAssetPath ap      = textureFile.UncheckedGet<SdfAssetPath>();
             std::string filepath = ap.GetResolvedPath();
 
             if (filepath.length() > 0) {
@@ -290,20 +233,15 @@
             }
         }
 
-        ccl::ShaderGraph* graph = nullptr;
+        ccl::ShaderGraph* graph  = nullptr;
         ccl::ShaderNode* outNode = nullptr;
 
         // Ideally we would just check if it is different, however some nodes
         // simplify & fold internally so we have to re-create the graph, so if
         // there is any nodes used, re-create...
         if (shaderGraphBits || shaderGraphBits != m_shaderGraphBits) {
-<<<<<<< HEAD
             graph             = _GetDefaultShaderGraph(m_cyclesLight->get_light_type() == ccl::LIGHT_BACKGROUND);
             outNode           = graph->output()->input("Surface")->link->parent;
-=======
-            graph = _GetDefaultShaderGraph(m_cyclesLight->type == ccl::LIGHT_BACKGROUND);
-            outNode = graph->output()->input("Surface")->link->parent;
->>>>>>> cc215daf
             m_shaderGraphBits = shaderGraphBits;
         } else {
             outNode = oldGraph->output()->input("Surface")->link->parent;
@@ -315,11 +253,7 @@
         VtValue lightColor = sceneDelegate->GetLightParamValue(id, HdLightTokens->color);
         if (lightColor.IsHolding<GfVec3f>()) {
             GfVec3f v = lightColor.UncheckedGet<GfVec3f>();
-<<<<<<< HEAD
             m_cyclesLight->set_strength(ccl::make_float3(v[0], v[1], v[2]));
-=======
-            m_cyclesLight->strength = ccl::make_float3(v[0], v[1], v[2]);
->>>>>>> cc215daf
         }
 
         // Normalize
@@ -339,17 +273,10 @@
         }
 
         // Intensity
-<<<<<<< HEAD
-        VtValue intensity = sceneDelegate->GetLightParamValue(id, HdLightTokens->intensity);
-        if (intensity.IsHolding<float>()) {
-            m_finalIntensity = intensity.UncheckedGet<float>() * exposure;
-            m_cyclesLight->set_strength(m_cyclesLight->get_strength() * m_finalIntensity);
-=======
         float intensity = 1.0;
         VtValue intensityValue = sceneDelegate->GetLightParamValue(id, HdLightTokens->intensity);
         if (intensityValue.IsHolding<float>()) {
             intensity = intensityValue.UncheckedGet<float>();
->>>>>>> cc215daf
         }
 
         // Light cast shadow
@@ -400,19 +327,14 @@
         // be used instead of ->filename, Blender uses it to store IES profiles in
         // .blend files...
         if (shaderGraphBits & ShaderGraphBits::IES) {
-            SdfAssetPath ap = iesFile.UncheckedGet<SdfAssetPath>();
+            SdfAssetPath ap         = iesFile.UncheckedGet<SdfAssetPath>();
             std::string iesfilepath = ap.GetResolvedPath();
 
             ccl::IESLightNode* iesNode = nullptr;
             if (graph) {
                 ccl::TextureCoordinateNode* iesTransform = new ccl::TextureCoordinateNode();
-<<<<<<< HEAD
                 iesTransform->set_use_transform(true);
                 iesTransform->set_ob_tfm(m_cyclesLight->get_tfm());
-=======
-                iesTransform->use_transform = true;
-                iesTransform->ob_tfm = m_cyclesLight->tfm;
->>>>>>> cc215daf
                 graph->add(iesTransform);
 
                 iesNode = new ccl::IESLightNode();
@@ -441,13 +363,13 @@
                 m_cyclesLight->set_sizev(height.UncheckedGet<float>());
 
             if (!normalize) {
-                size = m_cyclesLight->sizeu * m_cyclesLight->sizev;
+                size = m_cyclesLight->get_sizeu() * m_cyclesLight->get_sizev();
             }
 
             exposureOffset = 2.0f;
 
             if (shaderGraphBits & ShaderGraphBits::Texture) {
-                SdfAssetPath ap = textureFile.UncheckedGet<SdfAssetPath>();
+                SdfAssetPath ap      = textureFile.UncheckedGet<SdfAssetPath>();
                 std::string filepath = ap.GetResolvedPath();
 
                 ccl::ImageTextureNode* textureNode = nullptr;
@@ -461,11 +383,7 @@
 
                     if ((shaderGraphBits & ShaderGraphBits::Temperature) && blackbodyNode) {
                         ccl::VectorMathNode* vecMathNode = new ccl::VectorMathNode();
-<<<<<<< HEAD
                         vecMathNode->set_math_type(ccl::NODE_VECTOR_MATH_MULTIPLY);
-=======
-                        vecMathNode->type = ccl::NODE_VECTOR_MATH_MULTIPLY;
->>>>>>> cc215daf
                         graph->add(vecMathNode);
 
                         graph->connect(textureNode->output("Color"), vecMathNode->input("Vector1"));
@@ -512,7 +430,7 @@
             exposureOffset = 2.0f;
 
             if (!normalize) {
-                size = (m_cyclesLight->sizeu * 0.5f) * (m_cyclesLight->sizev * 0.5f) * M_PI_F;
+                size = (m_cyclesLight->get_sizeu() * 0.5f) * (m_cyclesLight->get_sizev() * 0.5f) * M_PI_F;
             }
         }
 
@@ -529,57 +447,36 @@
             exposureOffset = 1.0f;
 
             if (!normalize) {
-                size = m_cyclesLight->size * m_cyclesLight->size * 4.0f * M_PI_F;
+                size = m_cyclesLight->get_size() * m_cyclesLight->get_size() * 4.0f * M_PI_F;
             }
 
             //Spot shaping
             VtValue shapingConeAngle = sceneDelegate->GetLightParamValue(id, HdLightTokens->shapingConeAngle);
             if (shapingConeAngle.IsHolding<float>()) {
-<<<<<<< HEAD
                 m_cyclesLight->set_spot_angle(shapingConeAngle.UncheckedGet<float>() * (M_PI_F / 180.0f) * 2.0f);
                 m_cyclesLight->set_light_type(ccl::LIGHT_SPOT);
-=======
-                m_cyclesLight->spot_angle = shapingConeAngle.UncheckedGet<float>() * (M_PI_F / 180.0f) * 2.0f;
-                m_cyclesLight->type = ccl::LIGHT_SPOT;
->>>>>>> cc215daf
             }
 
             VtValue shapingConeSoftness = sceneDelegate->GetLightParamValue(id, HdLightTokens->shapingConeSoftness);
             if (shapingConeSoftness.IsHolding<float>()) {
-<<<<<<< HEAD
                 m_cyclesLight->set_spot_smooth(shapingConeSoftness.UncheckedGet<float>());
                 m_cyclesLight->set_light_type(ccl::LIGHT_SPOT);
-=======
-                m_cyclesLight->spot_smooth = shapingConeSoftness.UncheckedGet<float>();
-                m_cyclesLight->type = ccl::LIGHT_SPOT;
-            }
-
-            if (m_cyclesLight->type == ccl::LIGHT_SPOT) {
+            }
+
+            if (m_cyclesLight->get_light_type() == ccl::LIGHT_SPOT) {
                 exposureOffset += 1.0f;
->>>>>>> cc215daf
             }
         }
 
         if (m_hdLightType == HdPrimTypeTokens->distantLight) {
             // TODO: Test this
             VtValue angle = sceneDelegate->GetLightParamValue(id, HdLightTokens->angle);
-<<<<<<< HEAD
-            if (angle.IsHolding<float>())
-                m_cyclesLight->set_angle(angle.UncheckedGet<float>());
-        }
-
-        if (m_hdLightType == HdPrimTypeTokens->domeLight) {
-            ccl::BackgroundNode* backroundNode = static_cast<ccl::BackgroundNode*>(outNode);
-            backroundNode->set_color(m_cyclesLight->get_strength());
-
-            backroundNode->set_strength(m_finalIntensity);
-=======
             if (angle.IsHolding<float>()) {
-                m_cyclesLight->angle = angle.UncheckedGet<float>() * (M_PI_F / 180.0f);
+                m_cyclesLight->set_angle(angle.UncheckedGet<float>() * (M_PI_F / 180.0f));
             }
 
             if (!normalize) {
-                size = m_cyclesLight->angle * m_cyclesLight->angle;
+                size = m_cyclesLight->get_angle() * m_cyclesLight->get_angle();
             }
         }
 
@@ -589,9 +486,9 @@
             if (shaderGraphBits & ShaderGraphBits::Texture || shaderGraphBits & ShaderGraphBits::Temperature) {
                 if (graph) {
                     strengthNode = new ccl::VectorMathNode();
-                    strengthNode->type = ccl::NODE_VECTOR_MATH_MULTIPLY;
+                    strengthNode->set_math_type(ccl::NODE_VECTOR_MATH_MULTIPLY);
                     strengthNode->name = ccl::ustring("strength");
-                    strengthNode->vector1 = ccl::make_float3(1.0f, 1.0f, 1.0f);
+                    strengthNode->set_vector1(ccl::make_float3(1.0f, 1.0f, 1.0f));
                     graph->add(strengthNode);
                     if (blackbodyNode) {
                         graph->disconnect(backgroundNode->input("Color"));
@@ -603,33 +500,27 @@
                         _FindShaderNode(oldGraph, ccl::VectorMathNode::node_type, ccl::ustring("strength")));
                 }
                 assert(strengthNode != nullptr);
-                strengthNode->vector2 = m_cyclesLight->strength * intensity * powf(2.0f, exposure);
-            }
-            backgroundNode->color = m_cyclesLight->strength * intensity * powf(2.0f, exposure);
-            backgroundNode->strength = 1.0f;
-            m_cyclesLight->strength = ccl::make_float3(1.0f, 1.0f, 1.0f);
->>>>>>> cc215daf
+                strengthNode->set_vector2(m_cyclesLight->get_strength() * intensity * powf(2.0f, exposure));
+            }
+            backgroundNode->set_color(m_cyclesLight->get_strength() * intensity * powf(2.0f, exposure));
+            backgroundNode->set_strength(1.0f);
+            m_cyclesLight->set_strength(ccl::make_float3(1.0f, 1.0f, 1.0f));
 
             if (shaderGraphBits & ShaderGraphBits::Texture) {
-                SdfAssetPath ap = textureFile.UncheckedGet<SdfAssetPath>();
+                SdfAssetPath ap      = textureFile.UncheckedGet<SdfAssetPath>();
                 std::string filepath = ap.GetResolvedPath();
 
                 ccl::EnvironmentTextureNode* backgroundTexture = nullptr;
                 if (graph) {
                     // Add environment texture nodes. We set transform here for dome lights.
                     ccl::TextureCoordinateNode* backgroundTransform = new ccl::TextureCoordinateNode();
-<<<<<<< HEAD
                     backgroundTransform->set_use_transform(true);
-                    backgroundTransform->set_ob_tfm(m_cyclesLight->get_tfm());
-=======
-                    backgroundTransform->use_transform = true;
                     ccl::Transform transform = HdCyclesExtractTransform(sceneDelegate, id);
                     // Reset translation
                     transform.x[3] = 0.0f;
                     transform.y[3] = 0.0f;
                     transform.z[3] = 0.0f;
-                    backgroundTransform->ob_tfm = transform;
->>>>>>> cc215daf
+                    backgroundTransform->set_ob_tfm(transform);
                     graph->add(backgroundTransform);
 
                     backgroundTexture = new ccl::EnvironmentTextureNode();
@@ -637,8 +528,8 @@
                         // Change co-ordinate mapping on environment texture to match other Hydra delegates
                         backgroundTexture->tex_mapping.y_mapping = ccl::TextureMapping::Z;
                         backgroundTexture->tex_mapping.z_mapping = ccl::TextureMapping::Y;
-                        backgroundTexture->tex_mapping.scale = ccl::make_float3(-1.0f, 1.0f, 1.0f);
-                        backgroundTexture->tex_mapping.rotation = ccl::make_float3(0.0f, 0.0f, M_PI_F * -0.5f);
+                        backgroundTexture->tex_mapping.scale     = ccl::make_float3(-1.0f, 1.0f, 1.0f);
+                        backgroundTexture->tex_mapping.rotation  = ccl::make_float3(0.0f, 0.0f, M_PI_F * -0.5f);
                     }
 
                     graph->add(backgroundTexture);
@@ -647,11 +538,7 @@
 
                     if ((shaderGraphBits & ShaderGraphBits::Temperature) && blackbodyNode) {
                         ccl::VectorMathNode* vecMathNode = new ccl::VectorMathNode();
-<<<<<<< HEAD
                         vecMathNode->set_math_type(ccl::NODE_VECTOR_MATH_MULTIPLY);
-=======
-                        vecMathNode->type = ccl::NODE_VECTOR_MATH_MULTIPLY;
->>>>>>> cc215daf
                         graph->add(vecMathNode);
 
                         graph->connect(backgroundTexture->output("Color"), vecMathNode->input("Vector1"));
@@ -671,25 +558,17 @@
                 backgroundTexture->set_filename(ccl::ustring(filepath.c_str()));
             }
         } else {
-            m_cyclesLight->strength *= intensity * powf(2.0f, exposure + exposureOffset) * size;
+            m_cyclesLight->set_strength(m_cyclesLight->get_strength() * intensity * powf(2.0f, exposure + exposureOffset) * size);
         }
 
         if (graph) {
             m_cyclesLight->get_shader()->set_graph(graph);
         }
     }
-
-<<<<<<< HEAD
-#ifdef USE_USD_CYCLES_SCHEMA
 
     m_cyclesLight->set_use_diffuse(_HdCyclesGetLightParam<bool>(id, sceneDelegate,
                                                                 usdCyclesTokens->cyclesLightUse_diffuse,
                                                                 m_cyclesLight->get_use_diffuse()));
-=======
-    m_cyclesLight->use_diffuse = _HdCyclesGetLightParam<bool>(id, sceneDelegate,
-                                                              usdCyclesTokens->cyclesLightUse_diffuse,
-                                                              m_cyclesLight->use_diffuse);
->>>>>>> cc215daf
 
     m_cyclesLight->set_use_glossy(_HdCyclesGetLightParam<bool>(id, sceneDelegate,
                                                                usdCyclesTokens->cyclesLightUse_glossy,
@@ -712,35 +591,26 @@
     m_cyclesLight->set_samples(_HdCyclesGetLightParam<int>(id, sceneDelegate, usdCyclesTokens->cyclesLightSamples,
                                                            m_cyclesLight->get_samples()));
 
-<<<<<<< HEAD
+    if (m_renderDelegate->GetCyclesRenderParam()->IsSquareSamples()) {
+        m_cyclesLight->set_samples(m_cyclesLight->get_samples() * m_cyclesLight->get_samples());
+    }
+
     m_cyclesLight->set_max_bounces(_HdCyclesGetLightParam<int>(id, sceneDelegate,
                                                                usdCyclesTokens->cyclesLightMax_bounces,
                                                                m_cyclesLight->get_max_bounces()));
-=======
-    if (m_renderDelegate->GetCyclesRenderParam()->IsSquareSamples()) {
-        m_cyclesLight->samples *= m_cyclesLight->samples;
-    }
-
-    m_cyclesLight->max_bounces = _HdCyclesGetLightParam<int>(id, sceneDelegate, usdCyclesTokens->cyclesLightMax_bounces,
-                                                             m_cyclesLight->max_bounces);
->>>>>>> cc215daf
-
-    m_cyclesLight->map_resolution = _HdCyclesGetLightParam<int>(id, sceneDelegate, usdCyclesTokens->cyclesLightMap_resolution,
-                                                             m_cyclesLight->map_resolution);
+
+    m_cyclesLight->set_map_resolution(_HdCyclesGetLightParam<int>(id, sceneDelegate, usdCyclesTokens->cyclesLightMap_resolution,
+                                                             m_cyclesLight->get_map_resolution()));
 
     // TODO: Light is_enabled doesn't seem to have any effect
     if (*dirtyBits & HdChangeTracker::DirtyVisibility) {
         light_updated = true;
-<<<<<<< HEAD
         m_cyclesLight->set_is_enabled(sceneDelegate->GetVisible(id));
-=======
-        m_cyclesLight->is_enabled = sceneDelegate->GetVisible(id);
->>>>>>> cc215daf
     }
 
     // Dome light transform is set always on shader re-creation above
     // (the internal transform gets optimised away, so a shader rebuild is required)
-    if (*dirtyBits & HdLight::DirtyTransform && m_cyclesLight->type != ccl::LIGHT_BACKGROUND) {
+    if (*dirtyBits & HdLight::DirtyTransform && m_cyclesLight->get_light_type() != ccl::LIGHT_BACKGROUND) {
         light_updated = true;
         _SetTransform(HdCyclesExtractTransform(sceneDelegate, id));
     }
