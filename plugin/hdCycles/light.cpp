--- conflicted
+++ resolved
@@ -141,16 +141,9 @@
 
     m_cyclesLight->set_tfm(a_transform);
 
-<<<<<<< HEAD
     if (m_cyclesLight->get_light_type() == ccl::LIGHT_BACKGROUND) {
-        ccl::TextureCoordinateNode *backgroundTransform = 
-            (ccl::TextureCoordinateNode*)_FindShaderNode(
-            m_cyclesLight->get_shader()->graph, ccl::TextureCoordinateNode::node_type);
-=======
-    if (m_cyclesLight->type == ccl::LIGHT_BACKGROUND) {
         ccl::TextureCoordinateNode* backgroundTransform = static_cast<ccl::TextureCoordinateNode*>(
-            _FindShaderNode(m_cyclesLight->shader->graph, ccl::TextureCoordinateNode::node_type));
->>>>>>> a44ccd6d
+            _FindShaderNode(m_cyclesLight->get_shader()->graph, ccl::TextureCoordinateNode::node_type));
         if (backgroundTransform)
             backgroundTransform->set_ob_tfm(a_transform);
     } else {
@@ -225,11 +218,7 @@
 
         VtValue iesFile = sceneDelegate->GetLightParamValue(id, HdLightTokens->shapingIesFile);
         if (iesFile.IsHolding<SdfAssetPath>()) {
-<<<<<<< HEAD
-            shaderGraphBits = (ShaderGraphBits)(shaderGraphBits|ShaderGraphBits::IES);
-=======
             shaderGraphBits = static_cast<ShaderGraphBits>(shaderGraphBits | ShaderGraphBits::IES);
->>>>>>> a44ccd6d
         }
 
         VtValue textureFile = sceneDelegate->GetLightParamValue(id, HdLightTokens->textureFile);
@@ -238,11 +227,7 @@
             std::string filepath = ap.GetResolvedPath();
 
             if (filepath.length() > 0) {
-<<<<<<< HEAD
-                shaderGraphBits = (ShaderGraphBits)(shaderGraphBits|ShaderGraphBits::Texture);
-=======
                 shaderGraphBits = static_cast<ShaderGraphBits>(shaderGraphBits | ShaderGraphBits::Texture);
->>>>>>> a44ccd6d
             }
         }
 
@@ -455,15 +440,10 @@
             //Spot shaping
             VtValue shapingConeAngle = sceneDelegate->GetLightParamValue(id, HdLightTokens->shapingConeAngle);
             if (shapingConeAngle.IsHolding<float>()) {
-<<<<<<< HEAD
                 m_cyclesLight->set_spot_angle(
                     shapingConeAngle.UncheckedGet<float>()
-                      * ((float)M_PI / 180.0f) * 2.0f);
+                      * (M_PI_F / 180.0f) * 2.0f);
                 m_cyclesLight->set_light_type(ccl::LIGHT_SPOT);
-=======
-                m_cyclesLight->spot_angle = shapingConeAngle.UncheckedGet<float>() * (M_PI_F / 180.0f) * 2.0f;
-                m_cyclesLight->type       = ccl::LIGHT_SPOT;
->>>>>>> a44ccd6d
             }
 
             VtValue shapingConeSoftness = sceneDelegate->GetLightParamValue(id, HdLightTokens->shapingConeSoftness);
@@ -482,13 +462,8 @@
         }
 
         if (m_hdLightType == HdPrimTypeTokens->domeLight) {
-<<<<<<< HEAD
-            ccl::BackgroundNode *backroundNode = (ccl::BackgroundNode*)outNode;
+            ccl::BackgroundNode* backroundNode = static_cast<ccl::BackgroundNode*>(outNode);
             backroundNode->set_color(m_cyclesLight->get_strength());
-=======
-            ccl::BackgroundNode* backroundNode = static_cast<ccl::BackgroundNode*>(outNode);
-            backroundNode->color               = m_cyclesLight->strength;
->>>>>>> a44ccd6d
 
             backroundNode->set_strength(m_finalIntensity);
 
