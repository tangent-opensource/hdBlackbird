--- conflicted
+++ resolved
@@ -84,7 +84,7 @@
 
     m_cyclesLight->name = ccl::ustring(id.GetName().c_str());
 
-    ccl::Shader* shader = new ccl::Shader();
+    ccl::Shader *shader = new ccl::Shader();
 
     m_cyclesLight->set_shader(shader);
 
@@ -117,7 +117,6 @@
     renderParam->AddShader(shader);
 
     // Set defaults
-<<<<<<< HEAD
     m_cyclesLight->set_use_diffuse(true);
     m_cyclesLight->set_use_glossy(true);
     m_cyclesLight->set_use_transmission(true);
@@ -129,18 +128,6 @@
 
     m_cyclesLight->set_random_id(
         ccl::hash_uint2(ccl::hash_string(m_cyclesLight->name.c_str()), 0));
-=======
-    m_cyclesLight->use_diffuse      = true;
-    m_cyclesLight->use_glossy       = true;
-    m_cyclesLight->use_transmission = true;
-    m_cyclesLight->use_scatter      = true;
-    m_cyclesLight->cast_shadow      = true;
-    m_cyclesLight->use_mis          = true;
-    m_cyclesLight->is_portal        = false;
-    m_cyclesLight->max_bounces      = 1024;
-
-    m_cyclesLight->random_id = ccl::hash_uint2(ccl::hash_string(m_cyclesLight->name.c_str()), 0);
->>>>>>> 2daf6803
 
     shader->tag_update(scene);
     m_cyclesLight->tag_update(scene);
@@ -154,17 +141,10 @@
 
     m_cyclesLight->set_tfm(a_transform);
 
-<<<<<<< HEAD
     if (m_cyclesLight->get_light_type() == ccl::LIGHT_BACKGROUND) {
         ccl::TextureCoordinateNode *backgroundTransform = 
             (ccl::TextureCoordinateNode*)_FindShaderNode(
             m_cyclesLight->get_shader()->graph, ccl::TextureCoordinateNode::node_type);
-=======
-    if (m_cyclesLight->type == ccl::LIGHT_BACKGROUND) {
-        ccl::TextureCoordinateNode* backgroundTransform
-            = (ccl::TextureCoordinateNode*)_FindShaderNode(m_cyclesLight->shader->graph,
-                                                           ccl::TextureCoordinateNode::node_type);
->>>>>>> 2daf6803
         if (backgroundTransform)
             backgroundTransform->set_ob_tfm(a_transform);
     } else {
@@ -179,15 +159,10 @@
 ccl::ShaderGraph*
 HdCyclesLight::_GetDefaultShaderGraph(bool isBackground)
 {
-    ccl::ShaderGraph* graph = new ccl::ShaderGraph();
+    ccl::ShaderGraph *graph = new ccl::ShaderGraph();
     if (isBackground) {
-<<<<<<< HEAD
         ccl::BackgroundNode *backgroundNode = new ccl::BackgroundNode();
         backgroundNode->set_color(ccl::make_float3(0.0f, 0.0f, 0.0f));
-=======
-        ccl::BackgroundNode* backgroundNode = new ccl::BackgroundNode();
-        backgroundNode->color               = ccl::make_float3(0.0f, 0.0f, 0.0f);
->>>>>>> 2daf6803
 
         backgroundNode->set_strength(1.0f);
         graph->add(backgroundNode);
@@ -195,15 +170,9 @@
         ccl::ShaderNode* out = graph->output();
         graph->connect(backgroundNode->output("Background"), out->input("Surface"));
     } else {
-<<<<<<< HEAD
         ccl::EmissionNode *emissionNode = new ccl::EmissionNode();
         emissionNode->set_color(ccl::make_float3(1.0f, 1.0f, 1.0f));
         emissionNode->set_strength(1.0f);
-=======
-        ccl::EmissionNode* emissionNode = new ccl::EmissionNode();
-        emissionNode->color             = ccl::make_float3(1.0f, 1.0f, 1.0f);
-        emissionNode->strength          = 1.0f;
->>>>>>> 2daf6803
         graph->add(emissionNode);
 
         ccl::ShaderNode* out = graph->output();
@@ -213,9 +182,9 @@
 }
 
 ccl::ShaderNode*
-HdCyclesLight::_FindShaderNode(const ccl::ShaderGraph* graph, const ccl::NodeType* type)
-{
-    for (ccl::ShaderNode* node : graph->nodes) {
+HdCyclesLight::_FindShaderNode(const ccl::ShaderGraph *graph, const ccl::NodeType *type)
+{
+    for( ccl::ShaderNode *node : graph->nodes ) {
         if (node->type == type) {
             return node;
         }
@@ -235,13 +204,8 @@
     bool light_updated = false;
 
     if (*dirtyBits & HdLight::DirtyParams) {
-<<<<<<< HEAD
         light_updated = true;
         ccl::ShaderGraph *oldGraph = m_cyclesLight->get_shader()->graph;
-=======
-        light_updated              = true;
-        ccl::ShaderGraph* oldGraph = m_cyclesLight->shader->graph;
->>>>>>> 2daf6803
 
         // Check if we need to rebuild the graph
         ShaderGraphBits shaderGraphBits = ShaderGraphBits::Default;
@@ -255,7 +219,7 @@
 
         VtValue iesFile = sceneDelegate->GetLightParamValue(id, HdLightTokens->shapingIesFile);
         if (iesFile.IsHolding<SdfAssetPath>()) {
-            shaderGraphBits = (ShaderGraphBits)(shaderGraphBits | ShaderGraphBits::IES);
+            shaderGraphBits = (ShaderGraphBits)(shaderGraphBits|ShaderGraphBits::IES);
         }
 
         VtValue textureFile = sceneDelegate->GetLightParamValue(id, HdLightTokens->textureFile);
@@ -264,26 +228,20 @@
             std::string filepath = ap.GetResolvedPath();
 
             if (filepath.length() > 0) {
-                shaderGraphBits = (ShaderGraphBits)(shaderGraphBits | ShaderGraphBits::Texture);
-            }
-        }
-
-        ccl::ShaderGraph* graph  = nullptr;
-        ccl::ShaderNode* outNode = nullptr;
+                shaderGraphBits = (ShaderGraphBits)(shaderGraphBits|ShaderGraphBits::Texture);
+            }
+        }
+
+        ccl::ShaderGraph *graph = nullptr;
+        ccl::ShaderNode *outNode = nullptr;
 
         // Ideally we would just check if it is different, however some nodes
         // simplify & fold internally so we have to re-create the graph, so if
         // there is any nodes used, re-create...
-<<<<<<< HEAD
         if (shaderGraphBits || 
             shaderGraphBits != m_shaderGraphBits) {
             graph = _GetDefaultShaderGraph(m_cyclesLight->get_light_type() == ccl::LIGHT_BACKGROUND);
             outNode = graph->output()->input("Surface")->link->parent;
-=======
-        if (shaderGraphBits || shaderGraphBits != m_shaderGraphBits) {
-            graph             = _GetDefaultShaderGraph(m_cyclesLight->type == ccl::LIGHT_BACKGROUND);
-            outNode           = graph->output()->input("Surface")->link->parent;
->>>>>>> 2daf6803
             m_shaderGraphBits = shaderGraphBits;
         } else {
             outNode = oldGraph->output()->input("Surface")->link->parent;
@@ -321,14 +279,10 @@
         }
 
         // Light cast shadow
-<<<<<<< HEAD
         m_cyclesLight->set_cast_shadow(
             _HdCyclesGetLightParam<bool>(id, sceneDelegate,
                                            HdLightTokens->shadowEnable,
                                            true));
-=======
-        m_cyclesLight->cast_shadow = _HdCyclesGetLightParam<bool>(id, sceneDelegate, HdLightTokens->shadowEnable, true);
->>>>>>> 2daf6803
 
         // TODO:
         // These two params have no direct mapping. Kept for future implementation
@@ -350,7 +304,7 @@
         // }
 
         // Enable Temperature
-        ccl::BlackbodyNode* blackbodyNode = nullptr;
+        ccl::BlackbodyNode *blackbodyNode = nullptr;
         if (shaderGraphBits & ShaderGraphBits::Temperature) {
             // Get Temperature
             VtValue temperature = sceneDelegate->GetLightParamValue(id, HdLightTokens->colorTemperature);
@@ -376,18 +330,12 @@
             SdfAssetPath ap         = iesFile.UncheckedGet<SdfAssetPath>();
             std::string iesfilepath = ap.GetResolvedPath();
 
-            ccl::IESLightNode* iesNode = nullptr;
+            ccl::IESLightNode *iesNode = nullptr;
             if (graph) {
-<<<<<<< HEAD
                 ccl::TextureCoordinateNode *iesTransform = 
                     new ccl::TextureCoordinateNode();
                 iesTransform->set_use_transform(true);
                 iesTransform->set_ob_tfm(m_cyclesLight->get_tfm());
-=======
-                ccl::TextureCoordinateNode* iesTransform = new ccl::TextureCoordinateNode();
-                iesTransform->use_transform              = true;
-                iesTransform->ob_tfm                     = m_cyclesLight->tfm;
->>>>>>> 2daf6803
                 graph->add(iesTransform);
 
                 iesNode = new ccl::IESLightNode();
@@ -404,15 +352,10 @@
         }
 
         if (m_hdLightType == HdPrimTypeTokens->rectLight) {
-<<<<<<< HEAD
             m_cyclesLight->set_axisu(
                 ccl::transform_get_column(&m_cyclesLight->get_tfm(), 0));
             m_cyclesLight->set_axisv(
                 ccl::transform_get_column(&m_cyclesLight->get_tfm(), 1));
-=======
-            m_cyclesLight->axisu = ccl::transform_get_column(&m_cyclesLight->tfm, 0);
-            m_cyclesLight->axisv = ccl::transform_get_column(&m_cyclesLight->tfm, 1);
->>>>>>> 2daf6803
 
             VtValue width = sceneDelegate->GetLightParamValue(id, HdLightTokens->width);
             if (width.IsHolding<float>())
@@ -426,23 +369,18 @@
                 SdfAssetPath ap      = textureFile.UncheckedGet<SdfAssetPath>();
                 std::string filepath = ap.GetResolvedPath();
 
-                ccl::ImageTextureNode* textureNode = nullptr;
+                ccl::ImageTextureNode *textureNode = nullptr;
                 if (graph) {
                     textureNode = new ccl::ImageTextureNode();
                     graph->add(textureNode);
-                    ccl::GeometryNode* geometryNode = new ccl::GeometryNode();
+                    ccl::GeometryNode *geometryNode = new ccl::GeometryNode();
                     graph->add(geometryNode);
 
                     graph->connect(geometryNode->output("Parametric"), textureNode->input("Vector"));
 
                     if ((shaderGraphBits & ShaderGraphBits::Temperature) && blackbodyNode) {
-<<<<<<< HEAD
                         ccl::VectorMathNode *vecMathNode = new ccl::VectorMathNode();
                         vecMathNode->set_math_type(ccl::NODE_VECTOR_MATH_MULTIPLY);
-=======
-                        ccl::VectorMathNode* vecMathNode = new ccl::VectorMathNode();
-                        vecMathNode->type                = ccl::NODE_VECTOR_MATH_MULTIPLY;
->>>>>>> 2daf6803
                         graph->add(vecMathNode);
 
                         graph->connect(textureNode->output("Color"), vecMathNode->input("Vector1"));
@@ -476,15 +414,10 @@
             // if(height.IsHolding<float>())
             //     m_cyclesLight->sizev = height.UncheckedGet<float>();
 
-<<<<<<< HEAD
             m_cyclesLight->set_axisu(
                 ccl::transform_get_column(&m_cyclesLight->get_tfm(), 0));
             m_cyclesLight->set_axisv(
                 ccl::transform_get_column(&m_cyclesLight->get_tfm(), 1));
-=======
-            m_cyclesLight->axisu = ccl::transform_get_column(&m_cyclesLight->tfm, 0);
-            m_cyclesLight->axisv = ccl::transform_get_column(&m_cyclesLight->tfm, 1);
->>>>>>> 2daf6803
 
             VtValue radius = sceneDelegate->GetLightParamValue(id, HdLightTokens->radius);
             if (radius.IsHolding<float>()) {
@@ -506,27 +439,17 @@
             //Spot shaping
             VtValue shapingConeAngle = sceneDelegate->GetLightParamValue(id, HdLightTokens->shapingConeAngle);
             if (shapingConeAngle.IsHolding<float>()) {
-<<<<<<< HEAD
                 m_cyclesLight->set_spot_angle(
                     shapingConeAngle.UncheckedGet<float>()
                       * ((float)M_PI / 180.0f) * 2.0f);
                 m_cyclesLight->set_light_type(ccl::LIGHT_SPOT);
-=======
-                m_cyclesLight->spot_angle = shapingConeAngle.UncheckedGet<float>() * ((float)M_PI / 180.0f) * 2.0f;
-                m_cyclesLight->type       = ccl::LIGHT_SPOT;
->>>>>>> 2daf6803
             }
 
             VtValue shapingConeSoftness = sceneDelegate->GetLightParamValue(id, HdLightTokens->shapingConeSoftness);
             if (shapingConeSoftness.IsHolding<float>()) {
-<<<<<<< HEAD
                 m_cyclesLight->set_spot_smooth(
                     shapingConeSoftness.UncheckedGet<float>());
                 m_cyclesLight->set_light_type(ccl::LIGHT_SPOT);
-=======
-                m_cyclesLight->spot_smooth = shapingConeSoftness.UncheckedGet<float>();
-                m_cyclesLight->type        = ccl::LIGHT_SPOT;
->>>>>>> 2daf6803
             }
         }
 
@@ -538,13 +461,8 @@
         }
 
         if (m_hdLightType == HdPrimTypeTokens->domeLight) {
-<<<<<<< HEAD
             ccl::BackgroundNode *backroundNode = (ccl::BackgroundNode*)outNode;
             backroundNode->set_color(m_cyclesLight->get_strength());
-=======
-            ccl::BackgroundNode* backroundNode = (ccl::BackgroundNode*)outNode;
-            backroundNode->color               = m_cyclesLight->strength;
->>>>>>> 2daf6803
 
             backroundNode->set_strength(m_finalIntensity);
 
@@ -552,19 +470,13 @@
                 SdfAssetPath ap      = textureFile.UncheckedGet<SdfAssetPath>();
                 std::string filepath = ap.GetResolvedPath();
 
-                ccl::EnvironmentTextureNode* backgroundTexture = nullptr;
+                ccl::EnvironmentTextureNode *backgroundTexture = nullptr;
                 if (graph) {
                     // Add environment texture nodes
-<<<<<<< HEAD
                     ccl::TextureCoordinateNode *backgroundTransform = 
                         new ccl::TextureCoordinateNode();
                     backgroundTransform->set_use_transform(true);
                     backgroundTransform->set_ob_tfm(m_cyclesLight->get_tfm());
-=======
-                    ccl::TextureCoordinateNode* backgroundTransform = new ccl::TextureCoordinateNode();
-                    backgroundTransform->use_transform              = true;
-                    backgroundTransform->ob_tfm                     = m_cyclesLight->tfm;
->>>>>>> 2daf6803
                     graph->add(backgroundTransform);
 
                     backgroundTexture = new ccl::EnvironmentTextureNode();
@@ -581,13 +493,8 @@
                     graph->connect(backgroundTransform->output("Object"), backgroundTexture->input("Vector"));
 
                     if ((shaderGraphBits & ShaderGraphBits::Temperature) && blackbodyNode) {
-<<<<<<< HEAD
                         ccl::VectorMathNode *vecMathNode = new ccl::VectorMathNode();
                         vecMathNode->set_math_type(ccl::NODE_VECTOR_MATH_MULTIPLY);
-=======
-                        ccl::VectorMathNode* vecMathNode = new ccl::VectorMathNode();
-                        vecMathNode->type                = ccl::NODE_VECTOR_MATH_MULTIPLY;
->>>>>>> 2daf6803
                         graph->add(vecMathNode);
 
                         graph->connect(backgroundTexture->output("Color"), vecMathNode->input("Vector1"));
@@ -616,7 +523,6 @@
 
 #ifdef USE_USD_CYCLES_SCHEMA
 
-<<<<<<< HEAD
     m_cyclesLight->set_use_diffuse(
         _HdCyclesGetLightParam<bool>(id, sceneDelegate,
                                        usdCyclesTokens->cyclesLightUse_diffuse,
@@ -655,34 +561,6 @@
         _HdCyclesGetLightParam<int>(id, sceneDelegate,
                                       usdCyclesTokens->cyclesLightMax_bounces,
                                       m_cyclesLight->get_max_bounces()));
-=======
-    m_cyclesLight->use_diffuse = _HdCyclesGetLightParam<bool>(id, sceneDelegate,
-                                                              usdCyclesTokens->cyclesLightUse_diffuse,
-                                                              m_cyclesLight->use_diffuse);
-
-    m_cyclesLight->use_glossy = _HdCyclesGetLightParam<bool>(id, sceneDelegate, usdCyclesTokens->cyclesLightUse_glossy,
-                                                             m_cyclesLight->use_glossy);
-
-    m_cyclesLight->use_transmission = _HdCyclesGetLightParam<bool>(id, sceneDelegate,
-                                                                   usdCyclesTokens->cyclesLightUse_transmission,
-                                                                   m_cyclesLight->use_transmission);
-
-    m_cyclesLight->use_scatter = _HdCyclesGetLightParam<bool>(id, sceneDelegate,
-                                                              usdCyclesTokens->cyclesLightUse_scatter,
-                                                              m_cyclesLight->use_scatter);
-
-    m_cyclesLight->use_mis = _HdCyclesGetLightParam<bool>(id, sceneDelegate, usdCyclesTokens->cyclesLightUse_mis,
-                                                          m_cyclesLight->use_mis);
-
-    m_cyclesLight->is_portal = _HdCyclesGetLightParam<bool>(id, sceneDelegate, usdCyclesTokens->cyclesLightIs_portal,
-                                                            m_cyclesLight->is_portal);
-
-    m_cyclesLight->samples = _HdCyclesGetLightParam<int>(id, sceneDelegate, usdCyclesTokens->cyclesLightSamples,
-                                                         m_cyclesLight->samples);
-
-    m_cyclesLight->max_bounces = _HdCyclesGetLightParam<int>(id, sceneDelegate, usdCyclesTokens->cyclesLightMax_bounces,
-                                                             m_cyclesLight->max_bounces);
->>>>>>> 2daf6803
 
 #endif
 
