//  Copyright 2020 Tangent Animation
//
//  Licensed under the Apache License, Version 2.0 (the "License");
//  you may not use this file except in compliance with the License.
//  You may obtain a copy of the License at
//
//      http://www.apache.org/licenses/LICENSE-2.0
//
//  Unless required by applicable law or agreed to in writing, software
//  distributed under the License is distributed on an "AS IS" BASIS,
//  WITHOUT WARRANTIES OR CONDITIONS OF ANY KIND, either express or implied,
//  including without limitation, as related to merchantability and fitness
//  for a particular purpose.
//
//  In no event shall any copyright holder be liable for any damages of any kind
//  arising from the use of this software, whether in contract, tort or otherwise.
//  See the License for the specific language governing permissions and
//  limitations under the License.

#include "light.h"

#include "renderParam.h"
#include "utils.h"

#include <render/object.h>
#include <render/scene.h>
#include <render/shader.h>
#include <util/util_hash.h>
#include <util/util_math_float3.h>
#include <util/util_string.h>
#include <util/util_transform.h>

#include <pxr/usd/sdf/assetPath.h>
#include <pxr/usd/usdLux/tokens.h>

#include <usdCycles/tokens.h>

PXR_NAMESPACE_OPEN_SCOPE

HdCyclesLight::HdCyclesLight(SdfPath const& id, TfToken const& lightType, HdCyclesRenderDelegate* a_renderDelegate)
    : HdLight(id)
    , m_hdLightType(lightType)
    , m_cyclesLight(nullptr)
    , m_shaderGraphBits(ShaderGraphBits::Default)
    , m_renderDelegate(a_renderDelegate)
    , m_finalIntensity(1.0f)
{
    // Added to prevent fallback lights
    // TODO: Is this the best solution...
    if (id == SdfPath::EmptyPath())
        return;

    _CreateCyclesLight(id, m_renderDelegate->GetCyclesRenderParam());
}

HdCyclesLight::~HdCyclesLight()
{
    if (m_hdLightType == HdPrimTypeTokens->domeLight) {
        m_renderDelegate->GetCyclesRenderParam()->Interrupt();
    }

    if (m_cyclesLight) {
        if (m_cyclesLight->shader) {
            m_renderDelegate->GetCyclesRenderParam()->RemoveShader(m_cyclesLight->shader);
            delete m_cyclesLight->shader;
        }
        m_renderDelegate->GetCyclesRenderParam()->RemoveLight(m_cyclesLight);
        delete m_cyclesLight;
    }
}

void
HdCyclesLight::Finalize(HdRenderParam* renderParam)
{
}

void
HdCyclesLight::_CreateCyclesLight(SdfPath const& id, HdCyclesRenderParam* renderParam)
{
    ccl::Scene* scene = renderParam->GetCyclesScene();
    m_cyclesLight     = new ccl::Light();

    m_cyclesLight->name = ccl::ustring(id.GetName().c_str());

    ccl::Shader* shader = new ccl::Shader();

    m_cyclesLight->shader = shader;

    if (m_hdLightType == HdPrimTypeTokens->domeLight) {
        m_cyclesLight->type = ccl::LIGHT_BACKGROUND;
        shader->set_graph(_GetDefaultShaderGraph(true));
        renderParam->SetBackgroundShader(shader);
    } else {
        if (m_hdLightType == HdPrimTypeTokens->diskLight) {
            m_cyclesLight->type  = ccl::LIGHT_AREA;
            m_cyclesLight->round = true;

            m_cyclesLight->size = 1.0f;
        } else if (m_hdLightType == HdPrimTypeTokens->sphereLight) {
            m_cyclesLight->type = ccl::LIGHT_POINT;
        } else if (m_hdLightType == HdPrimTypeTokens->distantLight) {
            m_cyclesLight->type = ccl::LIGHT_DISTANT;
        } else if (m_hdLightType == HdPrimTypeTokens->rectLight) {
            m_cyclesLight->type  = ccl::LIGHT_AREA;
            m_cyclesLight->round = false;

            m_cyclesLight->size = 1.0f;
        }

        shader->set_graph(_GetDefaultShaderGraph());
    }

    renderParam->AddLight(m_cyclesLight);

    renderParam->AddShader(shader);

    // Set defaults
    m_cyclesLight->use_diffuse      = true;
    m_cyclesLight->use_glossy       = true;
    m_cyclesLight->use_transmission = true;
    m_cyclesLight->use_scatter      = true;
    m_cyclesLight->cast_shadow      = true;
    m_cyclesLight->use_mis          = true;
    m_cyclesLight->is_portal        = false;
    m_cyclesLight->max_bounces      = 1024;

    m_cyclesLight->random_id = ccl::hash_uint2(ccl::hash_string(m_cyclesLight->name.c_str()), 0);

    shader->tag_update(scene);
    m_cyclesLight->tag_update(scene);
}

void
HdCyclesLight::_SetTransform(const ccl::Transform& a_transform)
{
    if (!m_cyclesLight)
        return;

    m_cyclesLight->tfm = a_transform;

    if (m_cyclesLight->type == ccl::LIGHT_BACKGROUND) {
        ccl::TextureCoordinateNode* backgroundTransform = static_cast<ccl::TextureCoordinateNode*>(
            _FindShaderNode(m_cyclesLight->shader->graph, ccl::TextureCoordinateNode::node_type));
        if (backgroundTransform)
            backgroundTransform->ob_tfm = a_transform;
    } else {
        // Set the area light transforms
        m_cyclesLight->axisu = ccl::transform_get_column(&a_transform, 0);
        m_cyclesLight->axisv = ccl::transform_get_column(&a_transform, 1);
        m_cyclesLight->co    = ccl::transform_get_column(&a_transform, 3);
        m_cyclesLight->dir   = -ccl::transform_get_column(&a_transform, 2);
    }
}

ccl::ShaderGraph*
HdCyclesLight::_GetDefaultShaderGraph(bool isBackground)
{
    ccl::ShaderGraph* graph = new ccl::ShaderGraph();
    if (isBackground) {
        ccl::BackgroundNode* backgroundNode = new ccl::BackgroundNode();
        backgroundNode->color               = ccl::make_float3(0.0f, 0.0f, 0.0f);

        backgroundNode->strength = 1.0f;
        graph->add(backgroundNode);

        ccl::ShaderNode* out = graph->output();
        graph->connect(backgroundNode->output("Background"), out->input("Surface"));
    } else {
        ccl::EmissionNode* emissionNode = new ccl::EmissionNode();
        emissionNode->color             = ccl::make_float3(1.0f, 1.0f, 1.0f);
        emissionNode->strength          = 1.0f;
        graph->add(emissionNode);

        ccl::ShaderNode* out = graph->output();
        graph->connect(emissionNode->output("Emission"), out->input("Surface"));
    }
    return graph;
}

ccl::ShaderNode*
HdCyclesLight::_FindShaderNode(const ccl::ShaderGraph* graph, const ccl::NodeType* type)
{
    for (ccl::ShaderNode* node : graph->nodes) {
        if (node->type == type) {
            return node;
        }
    }
    return nullptr;
}

void
HdCyclesLight::Sync(HdSceneDelegate* sceneDelegate, HdRenderParam* renderParam, HdDirtyBits* dirtyBits)
{
    SdfPath id = GetId();

    HdCyclesRenderParam* param = static_cast<HdCyclesRenderParam*>(renderParam);

    ccl::Scene* scene = param->GetCyclesScene();

    bool light_updated = false;

    if (*dirtyBits & HdLight::DirtyParams) {
        light_updated              = true;
        ccl::ShaderGraph* oldGraph = m_cyclesLight->shader->graph;

        // Check if we need to rebuild the graph
        ShaderGraphBits shaderGraphBits = ShaderGraphBits::Default;

        VtValue enableTemperature = sceneDelegate->GetLightParamValue(id, HdLightTokens->enableColorTemperature);
        if (enableTemperature.IsHolding<bool>()) {
            shaderGraphBits = enableTemperature.UncheckedGet<bool>()
                                  ? static_cast<ShaderGraphBits>(shaderGraphBits | ShaderGraphBits::Temperature)
                                  : shaderGraphBits;
        }

        VtValue iesFile = sceneDelegate->GetLightParamValue(id, HdLightTokens->shapingIesFile);
        if (iesFile.IsHolding<SdfAssetPath>()) {
            shaderGraphBits = static_cast<ShaderGraphBits>(shaderGraphBits | ShaderGraphBits::IES);
        }

        VtValue textureFile = sceneDelegate->GetLightParamValue(id, HdLightTokens->textureFile);
        if (textureFile.IsHolding<SdfAssetPath>()) {
            SdfAssetPath ap      = textureFile.UncheckedGet<SdfAssetPath>();
            std::string filepath = ap.GetResolvedPath();

            if (filepath.length() > 0) {
                shaderGraphBits = static_cast<ShaderGraphBits>(shaderGraphBits | ShaderGraphBits::Texture);
            }
        }

        ccl::ShaderGraph* graph  = nullptr;
        ccl::ShaderNode* outNode = nullptr;

        // Ideally we would just check if it is different, however some nodes
        // simplify & fold internally so we have to re-create the graph, so if
        // there is any nodes used, re-create...
        if (shaderGraphBits || shaderGraphBits != m_shaderGraphBits) {
            graph             = _GetDefaultShaderGraph(m_cyclesLight->type == ccl::LIGHT_BACKGROUND);
            outNode           = graph->output()->input("Surface")->link->parent;
            m_shaderGraphBits = shaderGraphBits;
        } else {
            outNode = oldGraph->output()->input("Surface")->link->parent;
        }

        // -- Common params

        // Color
        VtValue lightColor = sceneDelegate->GetLightParamValue(id, HdLightTokens->color);
        if (lightColor.IsHolding<GfVec3f>()) {
            GfVec3f v               = lightColor.UncheckedGet<GfVec3f>();
            m_cyclesLight->strength = ccl::make_float3(v[0], v[1], v[2]);
        }

        // Normalize
        VtValue normalize = sceneDelegate->GetLightParamValue(id, HdLightTokens->normalize);
        if (normalize.IsHolding<bool>()) {
            m_normalize = normalize.UncheckedGet<bool>();
        }


        // Exposure
        VtValue exposureValue = sceneDelegate->GetLightParamValue(id, HdLightTokens->exposure);

        float exposure = 1.0f;
        if (exposureValue.IsHolding<float>()) {
            exposure = powf(2.0f, exposureValue.UncheckedGet<float>());
        }

        // Intensity
        VtValue intensity = sceneDelegate->GetLightParamValue(id, HdLightTokens->intensity);
        if (intensity.IsHolding<float>()) {
            m_finalIntensity = intensity.UncheckedGet<float>() * exposure;
            m_cyclesLight->strength *= m_finalIntensity;
        }

        // Light cast shadow
        m_cyclesLight->cast_shadow = _HdCyclesGetLightParam<bool>(id, sceneDelegate, HdLightTokens->shadowEnable, true);

        // TODO:
        // These two params have no direct mapping. Kept for future implementation

        // // Diffuse
        // VtValue diffuse
        //     = sceneDelegate->GetLightParamValue(id, HdLightTokens->diffuse);
        // if (diffuse.IsHolding<float>()) {
        //     m_cyclesLight->use_diffuse = (diffuse.UncheckedGet<float>()
        //                                   == 1.0f);
        // }

        // // Specular
        // VtValue specular
        //     = sceneDelegate->GetLightParamValue(id, HdLightTokens->specular);
        // if (specular.IsHolding<float>()) {
        //     m_cyclesLight->use_glossy = (specular.UncheckedGet<float>()
        //                                  == 1.0f);
        // }

        // Enable Temperature
        ccl::BlackbodyNode* blackbodyNode = nullptr;
        if (shaderGraphBits & ShaderGraphBits::Temperature) {
            // Get Temperature
            VtValue temperature = sceneDelegate->GetLightParamValue(id, HdLightTokens->colorTemperature);
            if (temperature.IsHolding<float>()) {
                if (graph) {
                    blackbodyNode = new ccl::BlackbodyNode();
                    graph->add(blackbodyNode);

                    graph->connect(blackbodyNode->output("Color"), outNode->input("Color"));
                } else {
                    blackbodyNode = static_cast<ccl::BlackbodyNode*>(
                        _FindShaderNode(oldGraph, ccl::BlackbodyNode::node_type));
                }
                assert(blackbodyNode != nullptr);
                blackbodyNode->temperature = temperature.UncheckedGet<float>();
            }
        }

        // Enable IES profile. Angle scale and normalize are not supported currently.
        // TODO: Perhaps usdCycles could store embedded IES into a string? ->ies can
        // be used instead of ->filename, Blender uses it to store IES profiles in
        // .blend files...
        if (shaderGraphBits & ShaderGraphBits::IES) {
            SdfAssetPath ap         = iesFile.UncheckedGet<SdfAssetPath>();
            std::string iesfilepath = ap.GetResolvedPath();

            ccl::IESLightNode* iesNode = nullptr;
            if (graph) {
                ccl::TextureCoordinateNode* iesTransform = new ccl::TextureCoordinateNode();
                iesTransform->use_transform              = true;
                iesTransform->ob_tfm                     = m_cyclesLight->tfm;
                graph->add(iesTransform);

                iesNode = new ccl::IESLightNode();
                graph->add(iesNode);

                graph->connect(iesTransform->output("Normal"), iesNode->input("Vector"));

                graph->connect(iesNode->output("Fac"), outNode->input("Strength"));
            } else {
                iesNode = static_cast<ccl::IESLightNode*>(_FindShaderNode(oldGraph, ccl::IESLightNode::node_type));
            }
            assert(iesNode != nullptr);
            iesNode->filename = iesfilepath;
        }

        if (m_hdLightType == HdPrimTypeTokens->rectLight) {
            m_cyclesLight->axisu = ccl::transform_get_column(&m_cyclesLight->tfm, 0);
            m_cyclesLight->axisv = ccl::transform_get_column(&m_cyclesLight->tfm, 1);

            VtValue width = sceneDelegate->GetLightParamValue(id, HdLightTokens->width);
            if (width.IsHolding<float>())
                m_cyclesLight->sizeu = width.UncheckedGet<float>();

            VtValue height = sceneDelegate->GetLightParamValue(id, HdLightTokens->height);
            if (height.IsHolding<float>())
                m_cyclesLight->sizev = height.UncheckedGet<float>();

            if (shaderGraphBits & ShaderGraphBits::Texture) {
                SdfAssetPath ap      = textureFile.UncheckedGet<SdfAssetPath>();
                std::string filepath = ap.GetResolvedPath();

                ccl::ImageTextureNode* textureNode = nullptr;
                if (graph) {
                    textureNode = new ccl::ImageTextureNode();
                    graph->add(textureNode);
                    ccl::GeometryNode* geometryNode = new ccl::GeometryNode();
                    graph->add(geometryNode);

                    graph->connect(geometryNode->output("Parametric"), textureNode->input("Vector"));

                    if ((shaderGraphBits & ShaderGraphBits::Temperature) && blackbodyNode) {
                        ccl::VectorMathNode* vecMathNode = new ccl::VectorMathNode();
                        vecMathNode->type                = ccl::NODE_VECTOR_MATH_MULTIPLY;
                        graph->add(vecMathNode);

                        graph->connect(textureNode->output("Color"), vecMathNode->input("Vector1"));

                        graph->connect(blackbodyNode->output("Color"), vecMathNode->input("Vector2"));

                        graph->disconnect(outNode->input("Color"));
                        graph->connect(vecMathNode->output("Vector"), outNode->input("Color"));
                    } else {
                        graph->connect(textureNode->output("Color"), outNode->input("Color"));
                    }
                } else {
                    textureNode = static_cast<ccl::ImageTextureNode*>(
                        _FindShaderNode(oldGraph, ccl::ImageTextureNode::node_type));
                }
                assert(textureNode != nullptr);
                textureNode->filename = filepath;
            }
        }

        if (m_hdLightType == HdPrimTypeTokens->diskLight) {
            // TODO:
            // Disk Lights cannot be ovals, but Blender can export oval lights...
            // This will be fixed in the great light transition when the new light API
            // is released

            // VtValue width = sceneDelegate->GetLightParamValue(id, HdLightTokens->width);
            // if(width.IsHolding<float>())
            //     m_cyclesLight->sizeu = width.UncheckedGet<float>();

            // VtValue height = sceneDelegate->GetLightParamValue(id, HdLightTokens->height);
            // if(height.IsHolding<float>())
            //     m_cyclesLight->sizev = height.UncheckedGet<float>();

            m_cyclesLight->axisu = ccl::transform_get_column(&m_cyclesLight->tfm, 0);
            m_cyclesLight->axisv = ccl::transform_get_column(&m_cyclesLight->tfm, 1);

            VtValue radius = sceneDelegate->GetLightParamValue(id, HdLightTokens->radius);
            if (radius.IsHolding<float>()) {
                m_cyclesLight->sizeu = radius.UncheckedGet<float>() * 2.0f;
                m_cyclesLight->sizev = radius.UncheckedGet<float>() * 2.0f;
            }
        }

        if (m_hdLightType == HdPrimTypeTokens->cylinderLight) {
            // TODO: Implement
            // Cycles has no concept of cylinder lights.
        }

        if (m_hdLightType == HdPrimTypeTokens->sphereLight) {
            VtValue radius = sceneDelegate->GetLightParamValue(id, HdLightTokens->radius);
            if (radius.IsHolding<float>())
                m_cyclesLight->size = radius.UncheckedGet<float>();

            //Spot shaping
            VtValue shapingConeAngle = sceneDelegate->GetLightParamValue(id, HdLightTokens->shapingConeAngle);
            if (shapingConeAngle.IsHolding<float>()) {
                m_cyclesLight->spot_angle = shapingConeAngle.UncheckedGet<float>() * (M_PI_F / 180.0f) * 2.0f;
                m_cyclesLight->type       = ccl::LIGHT_SPOT;
            }

            VtValue shapingConeSoftness = sceneDelegate->GetLightParamValue(id, HdLightTokens->shapingConeSoftness);
            if (shapingConeSoftness.IsHolding<float>()) {
                m_cyclesLight->spot_smooth = shapingConeSoftness.UncheckedGet<float>();
                m_cyclesLight->type        = ccl::LIGHT_SPOT;
            }
        }

        if (m_hdLightType == HdPrimTypeTokens->distantLight) {
            // TODO: Test this
            VtValue angle = sceneDelegate->GetLightParamValue(id, HdLightTokens->angle);
            if (angle.IsHolding<float>())
                m_cyclesLight->angle = angle.UncheckedGet<float>();
        }

        if (m_hdLightType == HdPrimTypeTokens->domeLight) {
            ccl::BackgroundNode* backroundNode = static_cast<ccl::BackgroundNode*>(outNode);
            backroundNode->color               = m_cyclesLight->strength;

            backroundNode->strength = m_finalIntensity;

            if (shaderGraphBits & ShaderGraphBits::Texture) {
                SdfAssetPath ap      = textureFile.UncheckedGet<SdfAssetPath>();
                std::string filepath = ap.GetResolvedPath();

                ccl::EnvironmentTextureNode* backgroundTexture = nullptr;
                if (graph) {
                    // Add environment texture nodes
                    ccl::TextureCoordinateNode* backgroundTransform = new ccl::TextureCoordinateNode();
                    backgroundTransform->use_transform              = true;
                    backgroundTransform->ob_tfm                     = m_cyclesLight->tfm;
                    graph->add(backgroundTransform);

                    backgroundTexture = new ccl::EnvironmentTextureNode();
                    if (param->GetUpAxis() == HdCyclesRenderParam::UpAxis::Y) {
                        // Change co-ordinate mapping on environment texture to match other Hydra delegates
                        backgroundTexture->tex_mapping.y_mapping = ccl::TextureMapping::Z;
                        backgroundTexture->tex_mapping.z_mapping = ccl::TextureMapping::Y;
                        backgroundTexture->tex_mapping.scale     = ccl::make_float3(-1.0f, 1.0f, 1.0f);
                        backgroundTexture->tex_mapping.rotation  = ccl::make_float3(0.0f, 0.0f, M_PI_F * -0.5f);
                    }

                    graph->add(backgroundTexture);

                    graph->connect(backgroundTransform->output("Object"), backgroundTexture->input("Vector"));

                    if ((shaderGraphBits & ShaderGraphBits::Temperature) && blackbodyNode) {
                        ccl::VectorMathNode* vecMathNode = new ccl::VectorMathNode();
                        vecMathNode->type                = ccl::NODE_VECTOR_MATH_MULTIPLY;
                        graph->add(vecMathNode);

                        graph->connect(backgroundTexture->output("Color"), vecMathNode->input("Vector1"));

                        graph->connect(blackbodyNode->output("Color"), vecMathNode->input("Vector2"));

                        graph->disconnect(outNode->input("Color"));
                        graph->connect(vecMathNode->output("Vector"), outNode->input("Color"));
                    } else {
                        graph->connect(backgroundTexture->output("Color"), outNode->input("Color"));
                    }
                } else {
                    backgroundTexture = static_cast<ccl::EnvironmentTextureNode*>(
                        _FindShaderNode(oldGraph, ccl::EnvironmentTextureNode::node_type));
                }
                assert(backgroundTexture != nullptr);
                backgroundTexture->filename = filepath;
            }
        }

        if (graph) {
            m_cyclesLight->shader->set_graph(graph);
        }
    }

<<<<<<< HEAD
    m_cyclesLight->use_diffuse
        = _HdCyclesGetLightParam<bool>(id, sceneDelegate,
                                       usdCyclesTokens->cyclesLightUse_diffuse,
                                       m_cyclesLight->use_diffuse);

    m_cyclesLight->use_glossy
        = _HdCyclesGetLightParam<bool>(id, sceneDelegate,
                                       usdCyclesTokens->cyclesLightUse_glossy,
                                       m_cyclesLight->use_glossy);

    m_cyclesLight->use_transmission = _HdCyclesGetLightParam<bool>(
        id, sceneDelegate, usdCyclesTokens->cyclesLightUse_transmission,
        m_cyclesLight->use_transmission);

    m_cyclesLight->use_scatter
        = _HdCyclesGetLightParam<bool>(id, sceneDelegate,
                                       usdCyclesTokens->cyclesLightUse_scatter,
                                       m_cyclesLight->use_scatter);

    m_cyclesLight->use_mis
        = _HdCyclesGetLightParam<bool>(id, sceneDelegate,
                                       usdCyclesTokens->cyclesLightUse_mis,
                                       m_cyclesLight->use_mis);

    m_cyclesLight->is_portal
        = _HdCyclesGetLightParam<bool>(id, sceneDelegate,
                                       usdCyclesTokens->cyclesLightIs_portal,
                                       m_cyclesLight->is_portal);

    m_cyclesLight->samples
        = _HdCyclesGetLightParam<int>(id, sceneDelegate,
                                      usdCyclesTokens->cyclesLightSamples,
                                      m_cyclesLight->samples);

    m_cyclesLight->max_bounces
        = _HdCyclesGetLightParam<int>(id, sceneDelegate,
                                      usdCyclesTokens->cyclesLightMax_bounces,
                                      m_cyclesLight->max_bounces);
=======
#ifdef USE_USD_CYCLES_SCHEMA

    m_cyclesLight->use_diffuse = _HdCyclesGetLightParam<bool>(id, sceneDelegate,
                                                              usdCyclesTokens->cyclesLightUse_diffuse,
                                                              m_cyclesLight->use_diffuse);

    m_cyclesLight->use_glossy = _HdCyclesGetLightParam<bool>(id, sceneDelegate, usdCyclesTokens->cyclesLightUse_glossy,
                                                             m_cyclesLight->use_glossy);

    m_cyclesLight->use_transmission = _HdCyclesGetLightParam<bool>(id, sceneDelegate,
                                                                   usdCyclesTokens->cyclesLightUse_transmission,
                                                                   m_cyclesLight->use_transmission);

    m_cyclesLight->use_scatter = _HdCyclesGetLightParam<bool>(id, sceneDelegate,
                                                              usdCyclesTokens->cyclesLightUse_scatter,
                                                              m_cyclesLight->use_scatter);

    m_cyclesLight->use_mis = _HdCyclesGetLightParam<bool>(id, sceneDelegate, usdCyclesTokens->cyclesLightUse_mis,
                                                          m_cyclesLight->use_mis);

    m_cyclesLight->is_portal = _HdCyclesGetLightParam<bool>(id, sceneDelegate, usdCyclesTokens->cyclesLightIs_portal,
                                                            m_cyclesLight->is_portal);

    m_cyclesLight->samples = _HdCyclesGetLightParam<int>(id, sceneDelegate, usdCyclesTokens->cyclesLightSamples,
                                                         m_cyclesLight->samples);

    m_cyclesLight->max_bounces = _HdCyclesGetLightParam<int>(id, sceneDelegate, usdCyclesTokens->cyclesLightMax_bounces,
                                                             m_cyclesLight->max_bounces);
>>>>>>> a44ccd6d

    // TODO: Light is_enabled doesn't seem to have any effect
    if (*dirtyBits & HdChangeTracker::DirtyVisibility) {
        light_updated             = true;
        m_cyclesLight->is_enabled = sceneDelegate->GetVisible(id);
    }

    if (*dirtyBits & HdLight::DirtyTransform) {
        light_updated = true;
        _SetTransform(HdCyclesExtractTransform(sceneDelegate, id));
    }

    if (light_updated) {
        m_cyclesLight->shader->tag_update(scene);
        m_cyclesLight->tag_update(scene);

        param->Interrupt();
    }

    *dirtyBits = HdChangeTracker::Clean;
}

HdDirtyBits
HdCyclesLight::GetInitialDirtyBitsMask() const
{
    return HdChangeTracker::AllDirty | HdLight::DirtyParams | HdLight::DirtyTransform;
}

bool
HdCyclesLight::IsValid() const
{
    return true;
}

PXR_NAMESPACE_CLOSE_SCOPE<|MERGE_RESOLUTION|>--- conflicted
+++ resolved
@@ -505,48 +505,6 @@
         }
     }
 
-<<<<<<< HEAD
-    m_cyclesLight->use_diffuse
-        = _HdCyclesGetLightParam<bool>(id, sceneDelegate,
-                                       usdCyclesTokens->cyclesLightUse_diffuse,
-                                       m_cyclesLight->use_diffuse);
-
-    m_cyclesLight->use_glossy
-        = _HdCyclesGetLightParam<bool>(id, sceneDelegate,
-                                       usdCyclesTokens->cyclesLightUse_glossy,
-                                       m_cyclesLight->use_glossy);
-
-    m_cyclesLight->use_transmission = _HdCyclesGetLightParam<bool>(
-        id, sceneDelegate, usdCyclesTokens->cyclesLightUse_transmission,
-        m_cyclesLight->use_transmission);
-
-    m_cyclesLight->use_scatter
-        = _HdCyclesGetLightParam<bool>(id, sceneDelegate,
-                                       usdCyclesTokens->cyclesLightUse_scatter,
-                                       m_cyclesLight->use_scatter);
-
-    m_cyclesLight->use_mis
-        = _HdCyclesGetLightParam<bool>(id, sceneDelegate,
-                                       usdCyclesTokens->cyclesLightUse_mis,
-                                       m_cyclesLight->use_mis);
-
-    m_cyclesLight->is_portal
-        = _HdCyclesGetLightParam<bool>(id, sceneDelegate,
-                                       usdCyclesTokens->cyclesLightIs_portal,
-                                       m_cyclesLight->is_portal);
-
-    m_cyclesLight->samples
-        = _HdCyclesGetLightParam<int>(id, sceneDelegate,
-                                      usdCyclesTokens->cyclesLightSamples,
-                                      m_cyclesLight->samples);
-
-    m_cyclesLight->max_bounces
-        = _HdCyclesGetLightParam<int>(id, sceneDelegate,
-                                      usdCyclesTokens->cyclesLightMax_bounces,
-                                      m_cyclesLight->max_bounces);
-=======
-#ifdef USE_USD_CYCLES_SCHEMA
-
     m_cyclesLight->use_diffuse = _HdCyclesGetLightParam<bool>(id, sceneDelegate,
                                                               usdCyclesTokens->cyclesLightUse_diffuse,
                                                               m_cyclesLight->use_diffuse);
@@ -573,7 +531,6 @@
 
     m_cyclesLight->max_bounces = _HdCyclesGetLightParam<int>(id, sceneDelegate, usdCyclesTokens->cyclesLightMax_bounces,
                                                              m_cyclesLight->max_bounces);
->>>>>>> a44ccd6d
 
     // TODO: Light is_enabled doesn't seem to have any effect
     if (*dirtyBits & HdChangeTracker::DirtyVisibility) {
