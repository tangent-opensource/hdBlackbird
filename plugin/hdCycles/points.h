--- conflicted
+++ resolved
@@ -35,10 +35,7 @@
 class Mesh;
 class Scene;
 class PointCloud;
-<<<<<<< HEAD
-=======
 class Shader;
->>>>>>> 0beac890
 }  // namespace ccl
 
 PXR_NAMESPACE_OPEN_SCOPE
@@ -106,23 +103,11 @@
     /**
      * @brief Fills in the point positions
      */
-<<<<<<< HEAD
-    void _PopulatePoints(HdSceneDelegate* sceneDelegate, const SdfPath& id);
-=======
     void _PopulatePoints(HdSceneDelegate* sceneDelegate, const SdfPath& id, bool& sizeHasChanged);
->>>>>>> 0beac890
 
     /**
      * @brief Fill in the point widths
      */
-<<<<<<< HEAD
-    void _PopulateScales(HdSceneDelegate* sceneDelegate, const SdfPath& id);
-
-    /**
-     * @brief Fill in optional primvars
-     */
-    void _PopulatePrimvars(const HdDirtyBits* dirtyBits, HdSceneDelegate* sceneDelegate, HdCyclesRenderParam* param, const SdfPath& id);
-=======
     void _PopulateWidths(HdSceneDelegate* sceneDelegate, const SdfPath& id, const HdInterpolation& interpolation, const VtValue& value);
 
     /**
@@ -149,16 +134,11 @@
      * @brief Fill in the point accelerations if velocities
      */
     void _PopulateAccelerations(HdSceneDelegate* sceneDelegate, const SdfPath& id, const HdInterpolation& interpolation, const VtValue& value);
->>>>>>> 0beac890
 
     /**
      * @brief Flag the object for update in the scene
      */
-<<<<<<< HEAD
-    void _UpdateObject(ccl::Scene* scene, HdCyclesRenderParam* param, HdDirtyBits* dirtyBits);
-=======
     void _UpdateObject(ccl::Scene* scene, HdCyclesRenderParam* param, HdDirtyBits* dirtyBits, bool rebuildBVH = false);
->>>>>>> 0beac890
 
     /**
      * @brief Initialize the given representation of this Rprim.
@@ -179,30 +159,6 @@
 
 private:
     /**
-<<<<<<< HEAD
-     * @brief Returns true if the cycles representation is a PointCloud
-     * 
-     */
-    bool _usingPointCloud() const;
-
-
-    /**
-     * @brief Create the cycles object for an individual point
-     * 
-     * @param transform Transform of the point
-     * @param mesh Mesh to populate the point with
-     * @return ccl::Object* 
-     */
-    ccl::Object* _CreatePointsObject(const ccl::Transform& transform, ccl::Mesh* mesh);
-
-
-    /**
-     * @brief Add velocities to the Cycles geometry
-     * 
-     * @param velocities
-     */
-    void _AddVelocities(const VtVec3fArray& velocities);
-=======
      * @brief Check that the combination of object attributes matches
      * the Cycles specification. If it doesn't, it notifies the user
      * and reverts the object to a state where it doesn't crash
@@ -219,33 +175,11 @@
     int m_pointStyle; // ccl::PointCloudPointStyle
 
     unsigned int m_visibilityFlags;
->>>>>>> 0beac890
-
-    /**
-     * @brief Add accelerations to the Cycles geometry
-     * 
-     * @param accelerations
-     */
-    void _AddAccelerations(const VtVec3fArray& accelerations);
-
-
-<<<<<<< HEAD
-    void _AddColors(const VtVec3fArray& colors, HdCyclesRenderParam* param);
-    void _AddAlphas(const VtFloatArray& colors);
-
-
-    ccl::PointCloud* m_cyclesPointCloud;
-    ccl::Object* m_cyclesObject;
-
-    int m_pointResolution; // ?
-    int m_pointStyle; // ccl::PointCloudPointStyle
 
     HdCyclesRenderDelegate* m_renderDelegate;
 
     ccl::Transform m_transform;
 
-=======
->>>>>>> 0beac890
     bool m_useMotionBlur;
     int m_motionSteps;
 
