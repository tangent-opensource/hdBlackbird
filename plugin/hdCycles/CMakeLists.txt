--- conflicted
+++ resolved
@@ -43,7 +43,6 @@
     link_libraries(${OPENGL_gl_LIBRARY} ${GLEW_LIBRARY})
 endif()
 
-<<<<<<< HEAD
 add_library(MikktSpace STATIC
         Mikktspace/mikktspace.c
         Mikktspace/mikktspace.h
@@ -56,6 +55,7 @@
 
 add_library(hdCycles SHARED
         api.h
+        debug_codes.h
         basisCurves.cpp
         basisCurves.h
         camera.cpp
@@ -150,77 +150,4 @@
 set(PLUG_INFO_RESOURCE_PATH "resources")
 set(PLUG_INFO_ROOT "..")
 configure_file(plugInfo.json plugInfo.json @ONLY)
-install(FILES "${CMAKE_CURRENT_BINARY_DIR}/plugInfo.json" DESTINATION plugin/usd/hdCycles/resources)
-=======
-pxr_plugin(${PXR_PACKAGE}
-  LIBRARIES
-
-    ${USD_LIBRARIES}
-    ${TBB_LIBRARIES}
-    ${Boost_LIBRARIES}
-    ${HBoost_LIBRARIES}
-    ${Python_LIBRARIES}
-    ${CYCLES_LIBRARIES}
-    ${PNG_LIBRARIES}
-    ${ZLIB_LIBRARIES}
-    ${TIFF_LIBRARY}
-    ${OPENJPEG_LIBRARIES}
-    ${OPENEXR_LIBRARIES}
-    ${OPENSUBDIV_LIBRARIES}
-    ${OIIO_LIBRARIES}
-    ${OCIO_LIBRARIES}
-        
-    ${GLOG_LIBRARY}
-    ${GFLAGS_LIBRARY}
-    
-  CPPFILES
-    "Mikktspace/mikktspace.c"
-
-  INCLUDE_DIRS
-    ${USD_INCLUDE_DIR}
-    ${Boost_INCLUDE_DIRS}
-    ${HBoost_INCLUDE_DIRS}
-    ${TBB_INCLUDE_DIRS}
-    ${Python_INCLUDE_DIRS}
-    ${PYTHON_INCLUDE_DIR}
-    ${CYCLES_INCLUDE_DIRS}
-    ${OIIO_INCLUDE_DIRS}
-    ${OPENEXR_INCLUDE_DIRS}
-    ${OPENSUBDIV_INCLUDE_DIR}
-    ${OCIO_INCLUDE_DIRS}
-
-    ${GFLAGS_INCLUDE_DIR}
-    ${GLOG_INCLUDE_DIR}
-
-  PUBLIC_CLASSES
-    basisCurves
-    camera
-    instancer
-    light
-    material
-    mesh
-    points
-    meshRefiner
-  
-    volume
-    openvdb_asset
-
-    renderDelegate
-    rendererPlugin
-    renderPass
-    renderParam
-    
-    config
-    renderBuffer
-    utils
-
-  PUBLIC_HEADERS
-    api.h
-    debug_codes.h
-
-  RESOURCE_FILES
-    plugInfo.json
-
-  DISABLE_PRECOMPILED_HEADERS
-)
->>>>>>> 3c0d11f0
+install(FILES "${CMAKE_CURRENT_BINARY_DIR}/plugInfo.json" DESTINATION plugin/usd/hdCycles/resources)