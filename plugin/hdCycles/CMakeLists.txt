--- conflicted
+++ resolved
@@ -17,35 +17,6 @@
 #  See the License for the specific language governing permissions and
 #  limitations under the License.
 
-<<<<<<< HEAD
-=======
-if(USE_USD_CYCLES_SCHEMA)
-    include_directories(SYSTEM ${USD_CYCLES_INCLUDE_DIRS})
-    link_libraries(${USD_CYCLES_LIBRARIES})
-endif()
-
-if(USE_LEGACY_HOUDINI)
-    include_directories(SYSTEM ${HOUDINI_INCLUDE_DIRS})
-    link_directories(${HOUDINI_LIB_DIRS})
-    link_libraries(${HOUDINI_LIBRARIES_DEPS})
-endif()
-
-if(WITH_OPENVDB)
-    include_directories(SYSTEM ${OPENVDB_INCLUDE_DIR})
-    link_libraries(${OPENVDB_LIBRARY})
-endif()
-
-if(WITH_EMBREE)
-    include_directories(SYSTEM ${EMBREE_INCLUDE_DIRS})
-    link_libraries(${EMBREE_LIBRARIES})
-endif()
-
-if(USE_OPENGL)
-    include_directories(SYSTEM ${GLEW_INCLUDE_DIR} ${OPENGL_INCLUDE_DIR})
-    link_libraries(${OPENGL_gl_LIBRARY} ${GLEW_LIBRARY})
-endif()
-
->>>>>>> cfb852a3
 add_library(MikktSpace STATIC
         Mikktspace/mikktspace.c
         Mikktspace/mikktspace.h
@@ -122,16 +93,10 @@
         PREFIX ""
         )
 install(TARGETS hdCycles DESTINATION plugin/usd/hdCycles)
-<<<<<<< HEAD
-if (MSVC)
-    install(FILES $<TARGET_PDB_FILE:hdCycles> DESTINATION plugin/usd/hdCycles OPTIONAL)
-endif()
-=======
+
 if(MSVC)
     install(FILES $<TARGET_PDB_FILE:hdCycles> DESTINATION plugin/usd/hdCycles OPTIONAL)
 endif()    
-
->>>>>>> cfb852a3
 
 # plugInfo.json
 set(PLUG_INFO_LIBRARY_PATH "hdCycles${CMAKE_SHARED_LIBRARY_SUFFIX}")
