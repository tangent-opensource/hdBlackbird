--- conflicted
+++ resolved
@@ -74,10 +74,7 @@
 target_compile_options(hdCycles
         PRIVATE
         $<$<CXX_COMPILER_ID:MSVC>:/W4 /Zi /experimental:external /external:W0>
-<<<<<<< HEAD
-=======
         $<$<AND:$<CXX_COMPILER_ID:MSVC>,$<CONFIG:RelWithDebInfo>>:/Ob0 /Od>
->>>>>>> da85bb80
         $<$<CXX_COMPILER_ID:GNU>:-Wall -Wextra -pedantic -Wno-deprecated -Wshadow -Wdouble-promotion -Wconversion -Wnull-dereference -Wold-style-cast -Wuseless-cast>
         )
 
@@ -91,10 +88,7 @@
         PREFIX ""
         )
 install(TARGETS hdCycles DESTINATION plugin/usd/hdCycles)
-<<<<<<< HEAD
-=======
 install(FILES $<TARGET_PDB_FILE:hdCycles> DESTINATION plugin/usd/hdCycles OPTIONAL)
->>>>>>> da85bb80
 
 # plugInfo.json
 set(PLUG_INFO_LIBRARY_PATH "hdCycles${CMAKE_SHARED_LIBRARY_SUFFIX}")
