--- conflicted
+++ resolved
@@ -17,113 +17,6 @@
 #  See the License for the specific language governing permissions and
 #  limitations under the License.
 
-<<<<<<< HEAD
-set(PXR_PREFIX "")
-set(PXR_PACKAGE hdCycles)
-
-add_custom_target(python ALL)
-
-if(USE_USD_CYCLES_SCHEMA)
-  include_directories(${USD_CYCLES_INCLUDE_DIRS})
-  link_libraries(${USD_CYCLES_LIBRARIES})
-endif()
-
-if(USE_LEGACY_HOUDINI)
-  include_directories(${HOUDINI_INCLUDE_DIRS})
-  link_directories(${HOUDINI_LIB_DIRS})
-  link_libraries(${HOUDINI_LIBRARIES_DEPS})
-endif()
-
-if(WITH_OPENVDB)
-  include_directories(${OPENVDB_INCLUDE_DIR})
-  link_libraries(${OPENVDB_LIBRARY})
-endif()
-
-if(WITH_EMBREE)
-  include_directories(${EMBREE_INCLUDE_DIRS})
-  link_libraries(${EMBREE_LIBRARIES})
-endif()
-
-if(USE_OPENGL)
-  include_directories(${GLEW_INCLUDE_DIR} ${OPENGL_INCLUDE_DIR})
-  link_libraries(${OPENGL_gl_LIBRARY} ${GLEW_LIBRARY})
-endif()
-
-if(WITH_CYCLES_LOGGING)
-  include_directories(${GFLAGS_INCLUDE_DIR} ${GLOG_INCLUDE_DIR})
-  link_libraries(${GLOG_LIBRARY} ${GFLAGS_LIBRARY})  
-endif()
-
-if(WITH_OCIO)
-  include_directories(${OCIO_INCLUDE_DIRS})
-  link_libraries(${OCIO_LIBRARIES})  
-endif()
-
-if(WITH_OPENSUBDIV)
-  include_directories(${OPENSUBDIV_INCLUDE_DIR})
-  link_libraries(${OPENSUBDIV_LIBRARIES})  
-endif()
-
-pxr_plugin(${PXR_PACKAGE}
-  LIBRARIES
-
-    ${USD_LIBRARIES}
-    ${TBB_LIBRARIES}
-    ${Boost_LIBRARIES}
-    ${HBoost_LIBRARIES}
-    ${Python_LIBRARIES}
-    ${CYCLES_LIBRARIES}
-    ${PNG_LIBRARIES}
-    ${ZLIB_LIBRARIES}
-    ${TIFF_LIBRARY}
-    ${OPENJPEG_LIBRARIES}
-    ${OPENEXR_LIBRARIES}
-    ${OIIO_LIBRARIES}
-    
-  CPPFILES
-    "Mikktspace/mikktspace.c"
-
-  INCLUDE_DIRS
-    ${USD_INCLUDE_DIR}
-    ${Boost_INCLUDE_DIRS}
-    ${HBoost_INCLUDE_DIRS}
-    ${TBB_INCLUDE_DIRS}
-    ${Python_INCLUDE_DIRS}
-    ${PYTHON_INCLUDE_DIR}
-    ${CYCLES_INCLUDE_DIRS}
-    ${OIIO_INCLUDE_DIRS}
-    ${OPENEXR_INCLUDE_DIRS}
-
-  PUBLIC_CLASSES
-    basisCurves
-    camera
-    instancer
-    light
-    material
-    mesh
-    points
-  
-    volume
-    openvdb_asset
-
-    renderDelegate
-    rendererPlugin
-    renderPass
-    renderParam
-    
-    config
-    renderBuffer
-    utils
-
-  PUBLIC_HEADERS
-    api.h
-
-  RESOURCE_FILES
-    plugInfo.json
-
-  DISABLE_PRECOMPILED_HEADERS
-)
-=======
 add_library(MikktSpace STATIC
         Mikktspace/mikktspace.c
         Mikktspace/mikktspace.h
@@ -231,5 +124,4 @@
 set(PLUG_INFO_RESOURCE_PATH "resources")
 set(PLUG_INFO_ROOT "..")
 configure_file(plugInfo.json plugInfo.json @ONLY)
-install(FILES "${CMAKE_CURRENT_BINARY_DIR}/plugInfo.json" DESTINATION plugin/usd/hdCycles/resources)
->>>>>>> 73347970
+install(FILES "${CMAKE_CURRENT_BINARY_DIR}/plugInfo.json" DESTINATION plugin/usd/hdCycles/resources)