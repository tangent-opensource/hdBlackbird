//  Copyright 2020 Tangent Animation
//
//  Licensed under the Apache License, Version 2.0 (the "License");
//  you may not use this file except in compliance with the License.
//  You may obtain a copy of the License at
//
//      http://www.apache.org/licenses/LICENSE-2.0
//
//  Unless required by applicable law or agreed to in writing, software
//  distributed under the License is distributed on an "AS IS" BASIS,
//  WITHOUT WARRANTIES OR CONDITIONS OF ANY KIND, either express or implied,
//  including without limitation, as related to merchantability and fitness
//  for a particular purpose.
//
//  In no event shall any copyright holder be liable for any damages of any kind
//  arising from the use of this software, whether in contract, tort or otherwise.
//  See the License for the specific language governing permissions and
//  limitations under the License.

#include "material.h"

#include "config.h"
#include "renderDelegate.h"
#include "renderParam.h"
#include "utils.h"

#include <render/nodes.h>
#include <render/object.h>
#include <render/shader.h>
#include <util/util_math_float3.h>
#include <util/util_string.h>

#include <pxr/base/gf/vec3f.h>
#include <pxr/base/tf/staticData.h>
#include <pxr/base/tf/staticTokens.h>
#include <pxr/imaging/hd/sceneDelegate.h>
#include <pxr/imaging/hf/diagnostic.h>
#include <pxr/usd/sdf/types.h>
#include <pxr/usd/sdr/declare.h>
#include <pxr/usd/sdr/registry.h>
#include <pxr/usd/sdr/shaderNode.h>
#include <pxr/usd/sdr/shaderProperty.h>
#include <pxr/usdImaging/usdImaging/tokens.h>

#ifdef USE_USD_CYCLES_SCHEMA
#    include <usdCycles/tokens.h>
#endif

PXR_NAMESPACE_OPEN_SCOPE

// clang-format off
TF_DEFINE_PRIVATE_TOKENS(_tokens,
    (PxrDisplace)
    (bxdf)
    (OSL)
    (diffuseColor)
    (emissiveColor)
    (roughness)
    (metallic)
    (specular)
    (file)
    (varname)
    (Color)
    (rgb)
    (r)
    (g)
    (b)
    (opacity)
    (alpha)
    (emission)
    (a)
    (st)
    (Vector)
    (base_color)
    (result)
    (UV)
);
// clang-format on

TF_DEFINE_PUBLIC_TOKENS(HdCyclesMaterialTerminalTokens, HD_CYCLES_MATERIAL_TERMINAL_TOKENS);

TF_MAKE_STATIC_DATA(NdrTokenVec, _sourceTypes) { *_sourceTypes = { TfToken("OSL"), TfToken("cycles") }; }

#ifdef USE_USD_CYCLES_SCHEMA

std::map<TfToken, ccl::DisplacementMethod> DISPLACEMENT_CONVERSION = {
    { usdCyclesTokens->displacement_bump, ccl::DISPLACE_BUMP },
    { usdCyclesTokens->displacement_true, ccl::DISPLACE_TRUE },
    { usdCyclesTokens->displacement_both, ccl::DISPLACE_BOTH },
};

std::map<TfToken, ccl::VolumeInterpolation> VOLUME_INTERPOLATION_CONVERSION = {
    { usdCyclesTokens->volume_interpolation_linear, ccl::VOLUME_INTERPOLATION_LINEAR },
    { usdCyclesTokens->volume_interpolation_cubic, ccl::VOLUME_INTERPOLATION_CUBIC },
};

std::map<TfToken, ccl::VolumeSampling> VOLUME_SAMPLING_CONVERSION = {
    { usdCyclesTokens->volume_sampling_distance, ccl::VOLUME_SAMPLING_DISTANCE },
    { usdCyclesTokens->volume_sampling_equiangular, ccl::VOLUME_SAMPLING_EQUIANGULAR },
    { usdCyclesTokens->volume_sampling_multiple_importance, ccl::VOLUME_SAMPLING_MULTIPLE_IMPORTANCE },
};

#endif

bool
IsValidCyclesIdentifier(const std::string& identifier)
{
    bool isvalid = identifier.rfind("cycles_") == 0;

    // DEPRECATED:
    // Only needed for retroactive support of pre 0.8.0 cycles shaders
    isvalid += (identifier.rfind("cycles:") == 0);

    return isvalid;
}

void
ApplyPrimvarAOVs(ccl::ShaderGraph* graph)
{
    if (graph) {
        auto* geo = new ccl::GeometryNode();
        graph->add(geo);
        // P
        {
<<<<<<< HEAD
            auto *aov = new ccl::OutputAOVNode();
            aov->set_name(ccl::ustring("P"));
=======
            auto* aov = new ccl::OutputAOVNode();
            aov->name = ccl::ustring("P");
>>>>>>> 2daf6803
            graph->add(aov);
            graph->connect(geo->output("Position"), aov->input("Color"));
        }

        // Pref
        {
            auto* attr = new ccl::AttributeNode();
            graph->add(attr);
<<<<<<< HEAD
            attr->set_attribute(ccl::ustring("Pref"));
            auto *aov = new ccl::OutputAOVNode();
=======
            attr->attribute = ccl::ustring("Pref");
            auto* aov       = new ccl::OutputAOVNode();
>>>>>>> 2daf6803
            graph->add(aov);
            aov->set_name(ccl::ustring("Pref"));
            graph->connect(attr->output("Vector"), aov->input("Color"));
        }

        // Ng
        {
<<<<<<< HEAD
            auto *aov = new ccl::OutputAOVNode();
            aov->set_name(ccl::ustring("Ngn"));
=======
            auto* aov = new ccl::OutputAOVNode();
            aov->name = ccl::ustring("Ngn");
>>>>>>> 2daf6803
            graph->add(aov);
            graph->connect(geo->output("True Normal"), aov->input("Color"));
        }
    }
}

TfTokenVector const&
HdCyclesMaterial::GetShaderSourceTypes()
{
    return *_sourceTypes;
}

HdCyclesMaterial::HdCyclesMaterial(SdfPath const& id, HdCyclesRenderDelegate* a_renderDelegate)
    : HdMaterial(id)
    , m_shader(nullptr)
    , m_shaderGraph(nullptr)
    , m_renderDelegate(a_renderDelegate)
{
    m_shader        = new ccl::Shader();
    m_shader->name  = id.GetString();
    m_shaderGraph   = new ccl::ShaderGraph();
    m_shader->graph = m_shaderGraph;

    if (m_renderDelegate)
        m_renderDelegate->GetCyclesRenderParam()->AddShader(m_shader);
}

HdCyclesMaterial::~HdCyclesMaterial()
{
    if (m_shader) {
        m_renderDelegate->GetCyclesRenderParam()->RemoveShader(m_shader);
        delete m_shader;
    }
}

// TODO: These conversion functions will be moved to a more generic
// Material Adapter...

ccl::ShaderNode*
matConvertUSDPrimvarReader(HdMaterialNode& usd_node, ccl::ShaderGraph* cycles_shader_graph)
{
    ccl::UVMapNode* uvmap = new ccl::UVMapNode();
    uvmap->set_attribute(ccl::ustring("st"));

    for (std::pair<TfToken, VtValue> params : usd_node.parameters) {
        if (params.first == _tokens->varname) {
            if (params.second.IsHolding<TfToken>()) {
<<<<<<< HEAD
                uvmap->set_attribute(ccl::ustring(
                    params.second.Get<TfToken>().GetString().c_str()));
=======
                uvmap->attribute = ccl::ustring(params.second.Get<TfToken>().GetString().c_str());
>>>>>>> 2daf6803
            }
        }
    }
    cycles_shader_graph->add(uvmap);
    return uvmap;
}

ccl::ShaderNode*
matConvertUSDUVTexture(HdMaterialNode& usd_node, ccl::ShaderGraph* cycles_shader_graph)
{
    ccl::ImageTextureNode* imageTexture = new ccl::ImageTextureNode();

    // NOTE: There's no way to author this via UsdPreviewSurface...
    //imageTexture->interpolation = ccl::InterpolationType::INTERPOLATION_CLOSEST;

    for (std::pair<TfToken, VtValue> params : usd_node.parameters) {
        if (params.first == _tokens->file) {
            if (params.second.IsHolding<SdfAssetPath>()) {
                std::string filepath = "";

                // TODO:
                // USD Issue-916 means that we cant resolve relative UDIM
                // paths. This is fixed in 20.08. When we upgrade to that
                // (And when houdini does). We can just use resolved path.
                // For now, if the string has a UDIM in it, don't resolve.
                // (This means relative UDIMs won't work)
#ifdef USD_HAS_UDIM_RESOLVE_FIX
                filepath = std::string(params.second.Get<SdfAssetPath>().GetResolvedPath().c_str());
#else
                std::string raw_path = std::string(params.second.Get<SdfAssetPath>().GetAssetPath().c_str());
                if (HdCyclesPathIsUDIM(raw_path)) {
                    filepath = raw_path;
                } else {
                    filepath = std::string(params.second.Get<SdfAssetPath>().GetResolvedPath().c_str());
                }
#endif
                imageTexture->set_filename(ccl::ustring(filepath.c_str()));
            }
        }
    }

    // Handle udim tiles
<<<<<<< HEAD
    if (HdCyclesPathIsUDIM(imageTexture->get_filename().string())) {
        ccl::array<int> tiles;
        HdCyclesParseUDIMS(imageTexture->get_filename().string(), tiles);
        imageTexture->set_tiles(tiles);
=======
    if (HdCyclesPathIsUDIM(imageTexture->filename.string())) {
        HdCyclesParseUDIMS(imageTexture->filename.string(), imageTexture->tiles);
>>>>>>> 2daf6803
    }
    cycles_shader_graph->add(imageTexture);
    return imageTexture;
}

ccl::ShaderNode*
matConvertUSDPreviewSurface(HdMaterialNode& usd_node, ccl::ShaderGraph* cycles_shader_graph)
{
    ccl::PrincipledBsdfNode* principled = new ccl::PrincipledBsdfNode();
    principled->set_base_color(ccl::make_float3(1.0f, 1.0f, 1.0f));

    // Convert params
    for (std::pair<TfToken, VtValue> params : usd_node.parameters) {
        if (params.first == _tokens->diffuseColor) {
            if (params.second.IsHolding<GfVec3f>()) {
<<<<<<< HEAD
                principled->set_base_color(vec3f_to_float3(
                    params.second.UncheckedGet<GfVec3f>()));
            } else if (params.second.IsHolding<GfVec4f>()) {
                principled->set_base_color(vec4f_to_float3(
                    params.second.UncheckedGet<GfVec4f>()));
=======
                principled->base_color = vec3f_to_float3(params.second.UncheckedGet<GfVec3f>());
            } else if (params.second.IsHolding<GfVec4f>()) {
                principled->base_color = vec4f_to_float3(params.second.UncheckedGet<GfVec4f>());
>>>>>>> 2daf6803
            }

        } else if (params.first == _tokens->emissiveColor) {
            if (params.second.IsHolding<GfVec3f>()) {
<<<<<<< HEAD
                principled->set_emission(vec3f_to_float3(
                    params.second.UncheckedGet<GfVec3f>()));
            } else if (params.second.IsHolding<GfVec4f>()) {
                principled->set_emission(vec4f_to_float3(
                    params.second.UncheckedGet<GfVec4f>()));
=======
                principled->emission = vec3f_to_float3(params.second.UncheckedGet<GfVec3f>());
            } else if (params.second.IsHolding<GfVec4f>()) {
                principled->emission = vec4f_to_float3(params.second.UncheckedGet<GfVec4f>());
>>>>>>> 2daf6803
            }

        } else if (params.first == _tokens->roughness) {
            if (params.second.IsHolding<float>()) {
                principled->set_roughness(params.second.UncheckedGet<float>());
            }

        } else if (params.first == _tokens->metallic) {
            if (params.second.IsHolding<float>()) {
                principled->set_metallic(params.second.UncheckedGet<float>());
            }

        } else if (params.first == _tokens->specular) {
            if (params.second.IsHolding<float>()) {
                principled->set_specular(params.second.UncheckedGet<float>());
            }
        }
    }

    cycles_shader_graph->add(principled);
    return principled;
}

TfToken
socketConverter(TfToken a_token)
{
    // TODO: Add check if preview surface
    if (a_token == _tokens->rgb || a_token == _tokens->r || a_token == _tokens->g || a_token == _tokens->b) {
        return _tokens->Color;
    } else if (a_token == _tokens->st) {
        return _tokens->Vector;
    } else if (a_token == _tokens->diffuseColor) {
        return _tokens->base_color;
    } else if (a_token == _tokens->emissiveColor) {
        return _tokens->emission;
    } else if (a_token == _tokens->result) {
        return _tokens->UV;
    } else if (a_token == _tokens->a) {
        return _tokens->alpha;
    } else if (a_token == _tokens->opacity) {
        return _tokens->alpha;
    }

    return a_token;
}

ccl::ShaderNode*
convertCyclesNode(HdMaterialNode& usd_node, ccl::ShaderGraph* cycles_shader_graph)
{
    // Get Cycles node name
    std::string node_id = usd_node.identifier.GetString();

    bool has_valid_prefix = IsValidCyclesIdentifier(node_id);

    if (!has_valid_prefix) {
        // illegal node name
        TF_WARN("MATERIAL ERROR: Illegal cycles node name: %s", node_id.c_str());
        return nullptr;
    }

    ccl::ustring cycles_node_name = ccl::ustring(node_id.substr(7));

    // Find dynamic node type
    const ccl::NodeType* node_type = ccl::NodeType::find(cycles_node_name);
    if (!node_type) {
        TF_WARN("OMATERIAL ERRR: Could not find cycles node of type: %s", usd_node.identifier.GetString().c_str());
        return nullptr;
    }

    // Dynamic cycles node object
    ccl::ShaderNode* cyclesNode = (ccl::ShaderNode*)node_type->create(node_type);

    cycles_shader_graph->add(cyclesNode);

    // Convert cycles params
    for (std::pair<TfToken, VtValue> params : usd_node.parameters) {
        // Loop through all cycles inputs for matching usd shade param
        for (const ccl::SocketType& socket : cyclesNode->type->inputs) {
            // Early out if usd shade param doesn't match input name
            if (!ccl::string_iequals(params.first.GetText(), socket.name.string()))
                continue;

            // Ensure param has value
            if (params.second.IsEmpty()) {
                continue;
            }

            // Early out for invalid cycles types and flags
            if (socket.type == ccl::SocketType::CLOSURE || socket.type == ccl::SocketType::UNDEFINED)
                continue;
            if (socket.flags & ccl::SocketType::INTERNAL)
                continue;

            // TODO: Why do we do this?
            if (cycles_node_name == "normal_map")
                if (ccl::string_iequals("attribute", socket.name.string()))
                    continue;

            switch (socket.type) {
            case ccl::SocketType::BOOLEAN: {
                if (params.second.IsHolding<bool>()) {
                    cyclesNode->set(socket, params.second.Get<bool>());
                } else if (params.second.IsHolding<int>()) {
                    cyclesNode->set(socket, (bool)params.second.Get<int>());
                }
            } break;

            case ccl::SocketType::INT: {
                cyclesNode->set(socket, params.second.Get<int>());
            } break;

            case ccl::SocketType::FLOAT: {
                cyclesNode->set(socket, params.second.Get<float>());
            } break;

            case ccl::SocketType::FLOAT_ARRAY: {
                if (params.second.IsHolding<VtFloatArray>()) {
                    ccl::array<float> val;
                    VtFloatArray floatArray = params.second.Get<VtFloatArray>();
                    val.resize(floatArray.size());
                    for (size_t i = 0; i < val.size(); i++) {
                        val[i] = floatArray[i];
                    }
                    cyclesNode->set(socket, val);
                }
            } break;

            case ccl::SocketType::ENUM: {
                if (params.second.IsHolding<int>()) {
                    cyclesNode->set(socket, (*socket.enum_values)[params.second.Get<int>()].string().c_str());
                } else if (params.second.IsHolding<std::string>()) {
                    cyclesNode->set(socket, params.second.Get<std::string>().c_str());
                } else if (params.second.IsHolding<TfToken>()) {
                    // Arguably all enums should be strings, but at one point
                    // our houdini material nodes output them as tokens so this
                    // is more for backwards compat.
                    cyclesNode->set(socket, params.second.Get<TfToken>().GetText());
                }
            } break;

            case ccl::SocketType::STRING: {
                std::string val;
                if (params.second.IsHolding<SdfAssetPath>()) {
// TODO:
// USD Issue-916 means that we cant resolve relative UDIM
// paths. This is fixed in 20.08. When we upgrade to that
// (And when houdini does). We can just use resolved path.
// For now, if the string has a UDIM in it, don't resolve.
// (This means relative UDIMs won't work)
#ifdef USD_HAS_UDIM_RESOLVE_FIX
                    val = std::string(params.second.Get<SdfAssetPath>().GetResolvedPath().c_str());
#else
                    std::string raw_path = std::string(params.second.Get<SdfAssetPath>().GetAssetPath().c_str());
                    if (HdCyclesPathIsUDIM(raw_path)) {
                        val = raw_path;
                    } else {
                        val = std::string(params.second.Get<SdfAssetPath>().GetResolvedPath().c_str());
                    }
#endif
                } else if (params.second.IsHolding<TfToken>()) {
                    val = params.second.Get<TfToken>().GetString().c_str();
                    if (val.length() > 0)
                        val = TfMakeValidIdentifier(val);
                } else if (params.second.IsHolding<std::string>()) {
                    val = std::string(params.second.Get<std::string>().c_str());
                    if (val.length() > 0)
                        val = TfMakeValidIdentifier(val);
                }

                cyclesNode->set(socket, val.c_str());
            } break;

            case ccl::SocketType::COLOR:
            case ccl::SocketType::VECTOR:
            case ccl::SocketType::POINT:
            case ccl::SocketType::NORMAL: {
                if (params.second.IsHolding<GfVec4f>()) {
                    cyclesNode->set(socket, vec4f_to_float3(params.second.Get<GfVec4f>()));
                } else if (params.second.IsHolding<GfVec3f>()) {
                    cyclesNode->set(socket, vec3f_to_float3(params.second.Get<GfVec3f>()));
                }
            } break;

            case ccl::SocketType::COLOR_ARRAY:
            case ccl::SocketType::VECTOR_ARRAY:
            case ccl::SocketType::POINT_ARRAY:
            case ccl::SocketType::NORMAL_ARRAY: {
                if (params.second.IsHolding<VtVec4fArray>()) {
                    ccl::array<ccl::float3> val;
                    VtVec4fArray colarray = params.second.Get<VtVec4fArray>();
                    val.resize(colarray.size());
                    for (size_t i = 0; i < val.size(); i++) {
                        val[i] = vec4f_to_float3(colarray[i]);
                    }
                    cyclesNode->set(socket, val);
                } else if (params.second.IsHolding<VtVec3fArray>()) {
                    ccl::array<ccl::float3> val;
                    VtVec3fArray colarray = params.second.Get<VtVec3fArray>();
                    val.resize(colarray.size());
                    for (size_t i = 0; i < val.size(); i++) {
                        val[i] = vec3f_to_float3(colarray[i]);
                    }
                    cyclesNode->set(socket, val);
                }
            } break;

            default: {
                std::cout << "HdCycles unsupported socket type. Node: " << node_id
                          << " - Socket: " << socket.name.string() << " - Type: " << socket.type << '\n';
            } break;
            }
        }
    }

    // TODO: Check proper type
    if (cycles_node_name == "image_texture") {
        ccl::ImageTextureNode* tex = (ccl::ImageTextureNode*)cyclesNode;

        // Handle udim tiles
        if (HdCyclesPathIsUDIM(tex->get_filename().string())) {
            ccl::array<int> tiles;
            HdCyclesParseUDIMS(tex->get_filename().string(), tiles);
            tex->set_tiles(tiles);
        }
    }

    return cyclesNode;
}

// TODO: This should be rewritten to better handle preview surface and cycles materials.
// Pretty sure it only works because the network map has the cycles material first in a list
static bool
GetMaterialNetwork(TfToken const& terminal, HdSceneDelegate* delegate, HdMaterialNetworkMap const& networkMap,
                   HdCyclesRenderParam const& renderParam, HdMaterialNetwork const** out_network,
                   ccl::ShaderGraph* graph)
{
    std::map<SdfPath, std::pair<HdMaterialNode*, ccl::ShaderNode*>> conversionMap;

    ccl::ShaderNode* output_node = nullptr;

    if (terminal == HdCyclesMaterialTerminalTokens->surface) {
        // Early out for already linked surface graph
        if (graph->output()->input("Surface")->link)
            return false;
    } else if (terminal == HdCyclesMaterialTerminalTokens->displacement) {
        // Early out for already linked displacement graph
        if (graph->output()->input("Displacement")->link)
            return false;
    } else if (terminal == HdCyclesMaterialTerminalTokens->volume) {
        // Early out for already linked volume graph
        if (graph->output()->input("Volume")->link) {
            return false;
        }
    }

    for (std::pair<TfToken, HdMaterialNetwork> net : networkMap.map) {
        if (net.first != terminal)
            continue;
        // Convert material nodes
        for (HdMaterialNode& node : net.second.nodes) {
            ccl::ShaderNode* cycles_node = nullptr;

            if (node.identifier == UsdImagingTokens->UsdPreviewSurface) {
                cycles_node = matConvertUSDPreviewSurface(node, graph);
            } else if (node.identifier == UsdImagingTokens->UsdUVTexture) {
                cycles_node = matConvertUSDUVTexture(node, graph);
            } else if (node.identifier == UsdImagingTokens->UsdPrimvarReader_float2) {
                cycles_node = matConvertUSDPrimvarReader(node, graph);
            } else {
                cycles_node = convertCyclesNode(node, graph);
            }

            if (cycles_node != nullptr) {
                conversionMap.insert(std::pair<SdfPath, std::pair<HdMaterialNode*, ccl::ShaderNode*>>(
                    node.path, std::make_pair(&node, cycles_node)));
            }

            for (const SdfPath& tPath : networkMap.terminals) {
                if (node.path == tPath) {
                    output_node = cycles_node;

                    if (terminal == HdCyclesMaterialTerminalTokens->surface) {
                        if (cycles_node->output("BSDF") != NULL) {
                            graph->connect(cycles_node->output("BSDF"), graph->output()->input("Surface"));

                        } else if (cycles_node->output("Closure") != NULL) {
                            graph->connect(cycles_node->output("Closure"), graph->output()->input("Surface"));

                        } else if (cycles_node->output("Emission") != NULL) {
                            graph->connect(cycles_node->output("Emission"), graph->output()->input("Surface"));
                        }
                    }
                    if (terminal == HdCyclesMaterialTerminalTokens->displacement) {
                        if (cycles_node->output("Displacement") != NULL) {
                            graph->connect(cycles_node->output("Displacement"), graph->output()->input("Displacement"));
                        }
                    }
                    if (terminal == HdCyclesMaterialTerminalTokens->volume) {
                        if (cycles_node->output("Volume") != NULL) {
                            graph->connect(cycles_node->output("Volume"), graph->output()->input("Volume"));
                        }
                    }
                }
            }
        }

        // Link material nodes
        for (const HdMaterialRelationship& matRel : net.second.relationships) {
            ccl::ShaderNode* tonode   = conversionMap[matRel.outputId].second;
            ccl::ShaderNode* fromnode = conversionMap[matRel.inputId].second;

            HdMaterialNode* hd_tonode   = conversionMap[matRel.outputId].first;
            HdMaterialNode* hd_fromnode = conversionMap[matRel.inputId].first;

            std::string to_identifier   = hd_tonode->identifier.GetString();
            std::string from_identifier = hd_fromnode->identifier.GetString();

            ccl::ShaderOutput* output = NULL;
            ccl::ShaderInput* input   = NULL;

            bool to_has_valid_prefix   = IsValidCyclesIdentifier(to_identifier);
            bool from_has_valid_prefix = IsValidCyclesIdentifier(from_identifier);

            // Converts Preview surface connections
            // TODO: Handle this check better
            TfToken cInputName = matRel.inputName;
            if (!from_has_valid_prefix)
                cInputName = socketConverter(cInputName);
            TfToken cOutputName = matRel.outputName;
            if (!to_has_valid_prefix)
                cOutputName = socketConverter(cOutputName);

            if (tonode == nullptr) {
                TF_WARN("MATERIAL ERROR: Could not link, tonode was null: %s", matRel.outputId.GetString().c_str());
                continue;
            } else if (fromnode == nullptr) {
                TF_WARN("MATERIAL ERROR: Could not link, fromnode was null: %s", matRel.inputId.GetString().c_str());
                continue;
            }

            if (fromnode) {
                for (ccl::ShaderOutput* out : fromnode->outputs) {
                    if (!out)
                        continue;

                    if (ccl::string_iequals(out->socket_type.name.string(), cInputName)) {
                        output = out;
                        break;
                    }
                }
            }

            if (tonode) {
                for (ccl::ShaderInput* in : tonode->inputs) {
                    if (!in)
                        continue;
                    if (ccl::string_iequals(in->socket_type.name.string(), cOutputName)) {
                        input = in;
                        break;
                    }
                }
            }

            if (output && input) {
                if (input->link) {
                    continue;
                }
                graph->connect(output, input);
            }
        }

        // Apply common AOV outputs eg. P and Pref
        ApplyPrimvarAOVs(graph);

        // TODO: This is to allow retroactive material_output node support
        // As this becomes phased out, we can remove this.
        if (output_node != nullptr) {
            if (graph->output()->input("Surface")->link == nullptr) {
                if (output_node->input("Surface") != NULL) {
                    if (output_node->name == "output") {
                        if (output_node->input("Surface")->link) {
                            if (terminal == HdCyclesMaterialTerminalTokens->surface) {
                                graph->connect(output_node->input("Surface")->link, graph->output()->input("Surface"));
                            }
                        }
                    }
                }
            }
        }
    }

    return true;
}

void
HdCyclesMaterial::Sync(HdSceneDelegate* sceneDelegate, HdRenderParam* renderParam, HdDirtyBits* dirtyBits)
{
    auto cyclesRenderParam     = static_cast<HdCyclesRenderParam*>(renderParam);
    HdCyclesRenderParam* param = static_cast<HdCyclesRenderParam*>(renderParam);

    const SdfPath& id = GetId();

    param->GetCyclesScene()->mutex.lock();
    bool material_updated = false;

    if (*dirtyBits & HdMaterial::DirtyResource) {
        VtValue vtMat = sceneDelegate->GetMaterialResource(id);

        if (vtMat.IsHolding<HdMaterialNetworkMap>()) {
            if (m_shaderGraph) {
                m_shaderGraph = new ccl::ShaderGraph();
            }

            auto& networkMap = vtMat.UncheckedGet<HdMaterialNetworkMap>();

            HdMaterialNetwork const* surface      = nullptr;
            HdMaterialNetwork const* displacement = nullptr;
            HdMaterialNetwork const* volume       = nullptr;

            if (GetMaterialNetwork(HdCyclesMaterialTerminalTokens->surface, sceneDelegate, networkMap,
                                   *cyclesRenderParam, &surface, m_shaderGraph)) {
                if (m_shader && m_shaderGraph) {
                    material_updated = true;
                }
            }

            if (GetMaterialNetwork(HdCyclesMaterialTerminalTokens->displacement, sceneDelegate, networkMap,
                                   *cyclesRenderParam, &displacement, m_shaderGraph)) {
                if (m_shader && m_shaderGraph) {
                    material_updated = true;
                }
            }

            if (GetMaterialNetwork(HdCyclesMaterialTerminalTokens->volume, sceneDelegate, networkMap,
                                   *cyclesRenderParam, &volume, m_shaderGraph)) {
                if (m_shader && m_shaderGraph) {
                    material_updated = true;
                }
            }

            if (!material_updated) {
                TF_CODING_WARNING("Material type not supported");
            }
        }
    }

    if (*dirtyBits & HdMaterial::DirtyResource) {
#ifdef USE_USD_CYCLES_SCHEMA

        TfToken displacementMethod = _HdCyclesGetParam<TfToken>(sceneDelegate, id,
                                                                usdCyclesTokens->cyclesMaterialDisplacement_method,
                                                                usdCyclesTokens->displacement_bump);

<<<<<<< HEAD
        if (m_shader->get_displacement_method()
            != DISPLACEMENT_CONVERSION[displacementMethod]) {
            m_shader->set_displacement_method(
                DISPLACEMENT_CONVERSION[displacementMethod]);
        }

        m_shader->set_pass_id(
            _HdCyclesGetParam<int>(sceneDelegate, id,
                                     usdCyclesTokens->cyclesMaterialPass_id,
                                     m_shader->get_pass_id()));

        m_shader->set_use_mis(
            _HdCyclesGetParam<bool>(sceneDelegate, id,
                                      usdCyclesTokens->cyclesMaterialUse_mis,
                                      m_shader->get_use_mis()));

        m_shader->set_use_transparent_shadow(_HdCyclesGetParam<bool>(
            sceneDelegate, id,
            usdCyclesTokens->cyclesMaterialUse_transparent_shadow,
            m_shader->get_use_transparent_shadow()));

        m_shader->set_heterogeneous_volume(_HdCyclesGetParam<bool>(
            sceneDelegate, id,
            usdCyclesTokens->cyclesMaterialHeterogeneous_volume,
            m_shader->get_heterogeneous_volume()));

        m_shader->set_volume_step_rate(_HdCyclesGetParam<float>(
            sceneDelegate, id, usdCyclesTokens->cyclesMaterialVolume_step_rate,
            m_shader->get_volume_step_rate()));

        TfToken volume_interpolation = _HdCyclesGetParam<TfToken>(
            sceneDelegate, id,
            usdCyclesTokens->cyclesMaterialVolume_interpolation_method,
            usdCyclesTokens->volume_interpolation_linear);

        if (m_shader->get_volume_interpolation_method()
            != VOLUME_INTERPOLATION_CONVERSION[volume_interpolation]) {
            m_shader->set_volume_interpolation_method(
                VOLUME_INTERPOLATION_CONVERSION[volume_interpolation]);
=======
        if (m_shader->displacement_method != DISPLACEMENT_CONVERSION[displacementMethod]) {
            m_shader->displacement_method = DISPLACEMENT_CONVERSION[displacementMethod];
        }

        m_shader->pass_id = _HdCyclesGetParam<int>(sceneDelegate, id, usdCyclesTokens->cyclesMaterialPass_id,
                                                   m_shader->pass_id);

        m_shader->use_mis = _HdCyclesGetParam<bool>(sceneDelegate, id, usdCyclesTokens->cyclesMaterialUse_mis,
                                                    m_shader->use_mis);

        m_shader->use_transparent_shadow
            = _HdCyclesGetParam<bool>(sceneDelegate, id, usdCyclesTokens->cyclesMaterialUse_transparent_shadow,
                                      m_shader->use_transparent_shadow);

        m_shader->heterogeneous_volume = _HdCyclesGetParam<bool>(sceneDelegate, id,
                                                                 usdCyclesTokens->cyclesMaterialHeterogeneous_volume,
                                                                 m_shader->heterogeneous_volume);

        m_shader->volume_step_rate = _HdCyclesGetParam<float>(sceneDelegate, id,
                                                              usdCyclesTokens->cyclesMaterialVolume_step_rate,
                                                              m_shader->volume_step_rate);

        TfToken volume_interpolation
            = _HdCyclesGetParam<TfToken>(sceneDelegate, id, usdCyclesTokens->cyclesMaterialVolume_interpolation_method,
                                         usdCyclesTokens->volume_interpolation_linear);

        if (m_shader->volume_interpolation_method != VOLUME_INTERPOLATION_CONVERSION[volume_interpolation]) {
            m_shader->volume_interpolation_method = VOLUME_INTERPOLATION_CONVERSION[volume_interpolation];
>>>>>>> 2daf6803
        }

        TfToken volume_sampling = _HdCyclesGetParam<TfToken>(sceneDelegate, id,
                                                             usdCyclesTokens->cyclesMaterialVolume_sampling_method,
                                                             usdCyclesTokens->volume_sampling_multiple_importance);

<<<<<<< HEAD
        if (m_shader->get_volume_sampling_method()
            != VOLUME_SAMPLING_CONVERSION[volume_sampling]) {
            m_shader->set_volume_sampling_method(
                VOLUME_SAMPLING_CONVERSION[volume_sampling]);
=======
        if (m_shader->volume_sampling_method != VOLUME_SAMPLING_CONVERSION[volume_sampling]) {
            m_shader->volume_sampling_method = VOLUME_SAMPLING_CONVERSION[volume_sampling];
>>>>>>> 2daf6803
        }
        material_updated = true;

#endif
    }

    if (material_updated) {
        if (m_shader->graph != m_shaderGraph) {
            m_shader->set_graph(m_shaderGraph);
        }

        m_shader->tag_update(param->GetCyclesScene());
        m_shader->tag_used(param->GetCyclesScene());
        param->Interrupt();

        _DumpGraph(m_shaderGraph, m_shader->name.c_str());
    }

    param->GetCyclesScene()->mutex.unlock();

    *dirtyBits = Clean;
}

ccl::Shader*
HdCyclesMaterial::GetCyclesShader() const
{
    return m_shader;
}

HdDirtyBits
HdCyclesMaterial::GetInitialDirtyBitsMask() const
{
    return HdChangeTracker::AllDirty;
}

void
HdCyclesMaterial::Reload()
{
}

bool
HdCyclesMaterial::IsValid() const
{
    return true;
}

PXR_NAMESPACE_CLOSE_SCOPE<|MERGE_RESOLUTION|>--- conflicted
+++ resolved
@@ -118,32 +118,22 @@
 ApplyPrimvarAOVs(ccl::ShaderGraph* graph)
 {
     if (graph) {
-        auto* geo = new ccl::GeometryNode();
+        auto *geo = new ccl::GeometryNode();
         graph->add(geo);
         // P
         {
-<<<<<<< HEAD
             auto *aov = new ccl::OutputAOVNode();
             aov->set_name(ccl::ustring("P"));
-=======
-            auto* aov = new ccl::OutputAOVNode();
-            aov->name = ccl::ustring("P");
->>>>>>> 2daf6803
             graph->add(aov);
             graph->connect(geo->output("Position"), aov->input("Color"));
         }
 
         // Pref
         {
-            auto* attr = new ccl::AttributeNode();
+            auto *attr = new ccl::AttributeNode();
             graph->add(attr);
-<<<<<<< HEAD
             attr->set_attribute(ccl::ustring("Pref"));
             auto *aov = new ccl::OutputAOVNode();
-=======
-            attr->attribute = ccl::ustring("Pref");
-            auto* aov       = new ccl::OutputAOVNode();
->>>>>>> 2daf6803
             graph->add(aov);
             aov->set_name(ccl::ustring("Pref"));
             graph->connect(attr->output("Vector"), aov->input("Color"));
@@ -151,13 +141,8 @@
 
         // Ng
         {
-<<<<<<< HEAD
             auto *aov = new ccl::OutputAOVNode();
             aov->set_name(ccl::ustring("Ngn"));
-=======
-            auto* aov = new ccl::OutputAOVNode();
-            aov->name = ccl::ustring("Ngn");
->>>>>>> 2daf6803
             graph->add(aov);
             graph->connect(geo->output("True Normal"), aov->input("Color"));
         }
@@ -205,12 +190,8 @@
     for (std::pair<TfToken, VtValue> params : usd_node.parameters) {
         if (params.first == _tokens->varname) {
             if (params.second.IsHolding<TfToken>()) {
-<<<<<<< HEAD
                 uvmap->set_attribute(ccl::ustring(
                     params.second.Get<TfToken>().GetString().c_str()));
-=======
-                uvmap->attribute = ccl::ustring(params.second.Get<TfToken>().GetString().c_str());
->>>>>>> 2daf6803
             }
         }
     }
@@ -253,15 +234,10 @@
     }
 
     // Handle udim tiles
-<<<<<<< HEAD
     if (HdCyclesPathIsUDIM(imageTexture->get_filename().string())) {
         ccl::array<int> tiles;
         HdCyclesParseUDIMS(imageTexture->get_filename().string(), tiles);
         imageTexture->set_tiles(tiles);
-=======
-    if (HdCyclesPathIsUDIM(imageTexture->filename.string())) {
-        HdCyclesParseUDIMS(imageTexture->filename.string(), imageTexture->tiles);
->>>>>>> 2daf6803
     }
     cycles_shader_graph->add(imageTexture);
     return imageTexture;
@@ -277,32 +253,20 @@
     for (std::pair<TfToken, VtValue> params : usd_node.parameters) {
         if (params.first == _tokens->diffuseColor) {
             if (params.second.IsHolding<GfVec3f>()) {
-<<<<<<< HEAD
                 principled->set_base_color(vec3f_to_float3(
                     params.second.UncheckedGet<GfVec3f>()));
             } else if (params.second.IsHolding<GfVec4f>()) {
                 principled->set_base_color(vec4f_to_float3(
                     params.second.UncheckedGet<GfVec4f>()));
-=======
-                principled->base_color = vec3f_to_float3(params.second.UncheckedGet<GfVec3f>());
-            } else if (params.second.IsHolding<GfVec4f>()) {
-                principled->base_color = vec4f_to_float3(params.second.UncheckedGet<GfVec4f>());
->>>>>>> 2daf6803
             }
 
         } else if (params.first == _tokens->emissiveColor) {
             if (params.second.IsHolding<GfVec3f>()) {
-<<<<<<< HEAD
                 principled->set_emission(vec3f_to_float3(
                     params.second.UncheckedGet<GfVec3f>()));
             } else if (params.second.IsHolding<GfVec4f>()) {
                 principled->set_emission(vec4f_to_float3(
                     params.second.UncheckedGet<GfVec4f>()));
-=======
-                principled->emission = vec3f_to_float3(params.second.UncheckedGet<GfVec3f>());
-            } else if (params.second.IsHolding<GfVec4f>()) {
-                principled->emission = vec4f_to_float3(params.second.UncheckedGet<GfVec4f>());
->>>>>>> 2daf6803
             }
 
         } else if (params.first == _tokens->roughness) {
@@ -407,7 +371,7 @@
                     cyclesNode->set(socket, params.second.Get<bool>());
                 } else if (params.second.IsHolding<int>()) {
                     cyclesNode->set(socket, (bool)params.second.Get<int>());
-                }
+                } 
             } break;
 
             case ccl::SocketType::INT: {
@@ -577,7 +541,7 @@
 
             if (cycles_node != nullptr) {
                 conversionMap.insert(std::pair<SdfPath, std::pair<HdMaterialNode*, ccl::ShaderNode*>>(
-                    node.path, std::make_pair(&node, cycles_node)));
+                        node.path, std::make_pair(&node, cycles_node)));
             }
 
             for (const SdfPath& tPath : networkMap.terminals) {
@@ -611,7 +575,7 @@
 
         // Link material nodes
         for (const HdMaterialRelationship& matRel : net.second.relationships) {
-            ccl::ShaderNode* tonode   = conversionMap[matRel.outputId].second;
+            ccl::ShaderNode* tonode = conversionMap[matRel.outputId].second;
             ccl::ShaderNode* fromnode = conversionMap[matRel.inputId].second;
 
             HdMaterialNode* hd_tonode   = conversionMap[matRel.outputId].first;
@@ -753,10 +717,9 @@
 #ifdef USE_USD_CYCLES_SCHEMA
 
         TfToken displacementMethod = _HdCyclesGetParam<TfToken>(sceneDelegate, id,
-                                                                usdCyclesTokens->cyclesMaterialDisplacement_method,
-                                                                usdCyclesTokens->displacement_bump);
-
-<<<<<<< HEAD
+            usdCyclesTokens->cyclesMaterialDisplacement_method,
+            usdCyclesTokens->displacement_bump);
+
         if (m_shader->get_displacement_method()
             != DISPLACEMENT_CONVERSION[displacementMethod]) {
             m_shader->set_displacement_method(
@@ -787,60 +750,24 @@
             sceneDelegate, id, usdCyclesTokens->cyclesMaterialVolume_step_rate,
             m_shader->get_volume_step_rate()));
 
-        TfToken volume_interpolation = _HdCyclesGetParam<TfToken>(
-            sceneDelegate, id,
-            usdCyclesTokens->cyclesMaterialVolume_interpolation_method,
+        TfToken volume_interpolation
+            = _HdCyclesGetParam<TfToken>(sceneDelegate, id, usdCyclesTokens->cyclesMaterialVolume_interpolation_method,
             usdCyclesTokens->volume_interpolation_linear);
 
         if (m_shader->get_volume_interpolation_method()
             != VOLUME_INTERPOLATION_CONVERSION[volume_interpolation]) {
             m_shader->set_volume_interpolation_method(
                 VOLUME_INTERPOLATION_CONVERSION[volume_interpolation]);
-=======
-        if (m_shader->displacement_method != DISPLACEMENT_CONVERSION[displacementMethod]) {
-            m_shader->displacement_method = DISPLACEMENT_CONVERSION[displacementMethod];
-        }
-
-        m_shader->pass_id = _HdCyclesGetParam<int>(sceneDelegate, id, usdCyclesTokens->cyclesMaterialPass_id,
-                                                   m_shader->pass_id);
-
-        m_shader->use_mis = _HdCyclesGetParam<bool>(sceneDelegate, id, usdCyclesTokens->cyclesMaterialUse_mis,
-                                                    m_shader->use_mis);
-
-        m_shader->use_transparent_shadow
-            = _HdCyclesGetParam<bool>(sceneDelegate, id, usdCyclesTokens->cyclesMaterialUse_transparent_shadow,
-                                      m_shader->use_transparent_shadow);
-
-        m_shader->heterogeneous_volume = _HdCyclesGetParam<bool>(sceneDelegate, id,
-                                                                 usdCyclesTokens->cyclesMaterialHeterogeneous_volume,
-                                                                 m_shader->heterogeneous_volume);
-
-        m_shader->volume_step_rate = _HdCyclesGetParam<float>(sceneDelegate, id,
-                                                              usdCyclesTokens->cyclesMaterialVolume_step_rate,
-                                                              m_shader->volume_step_rate);
-
-        TfToken volume_interpolation
-            = _HdCyclesGetParam<TfToken>(sceneDelegate, id, usdCyclesTokens->cyclesMaterialVolume_interpolation_method,
-                                         usdCyclesTokens->volume_interpolation_linear);
-
-        if (m_shader->volume_interpolation_method != VOLUME_INTERPOLATION_CONVERSION[volume_interpolation]) {
-            m_shader->volume_interpolation_method = VOLUME_INTERPOLATION_CONVERSION[volume_interpolation];
->>>>>>> 2daf6803
         }
 
         TfToken volume_sampling = _HdCyclesGetParam<TfToken>(sceneDelegate, id,
-                                                             usdCyclesTokens->cyclesMaterialVolume_sampling_method,
-                                                             usdCyclesTokens->volume_sampling_multiple_importance);
-
-<<<<<<< HEAD
+            usdCyclesTokens->cyclesMaterialVolume_sampling_method,
+            usdCyclesTokens->volume_sampling_multiple_importance);
+
         if (m_shader->get_volume_sampling_method()
             != VOLUME_SAMPLING_CONVERSION[volume_sampling]) {
             m_shader->set_volume_sampling_method(
                 VOLUME_SAMPLING_CONVERSION[volume_sampling]);
-=======
-        if (m_shader->volume_sampling_method != VOLUME_SAMPLING_CONVERSION[volume_sampling]) {
-            m_shader->volume_sampling_method = VOLUME_SAMPLING_CONVERSION[volume_sampling];
->>>>>>> 2daf6803
         }
         material_updated = true;
 
