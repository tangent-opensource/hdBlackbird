//  Copyright 2020 Tangent Animation
//
//  Licensed under the Apache License, Version 2.0 (the "License");
//  you may not use this file except in compliance with the License.
//  You may obtain a copy of the License at
//
//      http://www.apache.org/licenses/LICENSE-2.0
//
//  Unless required by applicable law or agreed to in writing, software
//  distributed under the License is distributed on an "AS IS" BASIS,
//  WITHOUT WARRANTIES OR CONDITIONS OF ANY KIND, either express or implied,
//  including without limitation, as related to merchantability and fitness
//  for a particular purpose.
//
//  In no event shall any copyright holder be liable for any damages of any kind
//  arising from the use of this software, whether in contract, tort or otherwise.
//  See the License for the specific language governing permissions and
//  limitations under the License.

#include "material.h"

#include "config.h"
#include "renderDelegate.h"
#include "renderParam.h"
#include "utils.h"

#include <render/nodes.h>
#include <render/object.h>
#include <render/shader.h>
#include <util/util_math_float3.h>
#include <util/util_string.h>

#include <pxr/base/gf/vec3f.h>
#include <pxr/base/tf/staticData.h>
#include <pxr/base/tf/staticTokens.h>
#include <pxr/imaging/hd/sceneDelegate.h>
#include <pxr/imaging/hf/diagnostic.h>
#include <pxr/usd/sdf/types.h>
#include <pxr/usd/sdr/declare.h>
#include <pxr/usd/sdr/registry.h>
#include <pxr/usd/sdr/shaderNode.h>
#include <pxr/usd/sdr/shaderProperty.h>
#include <pxr/usdImaging/usdImaging/tokens.h>

#ifdef USE_USD_CYCLES_SCHEMA
#    include <usdCycles/tokens.h>
#endif

PXR_NAMESPACE_OPEN_SCOPE

// clang-format off
TF_DEFINE_PRIVATE_TOKENS(_tokens,
    (PxrDisplace)
    (bxdf)
    (OSL)
    (diffuseColor)
    (emissiveColor)
    (roughness)
    (metallic)
    (specular)
    (file)
    (varname)
    (Color)
    (rgb)
    (r)
    (g)
    (b)
    (opacity)
    (alpha)
    (emission)
    (a)
    (st)
    (Vector)
    (base_color)
    (result)
    (UV)
);
// clang-format on

TF_DEFINE_PUBLIC_TOKENS(HdCyclesMaterialTerminalTokens, HD_CYCLES_MATERIAL_TERMINAL_TOKENS);

TF_MAKE_STATIC_DATA(NdrTokenVec, _sourceTypes) { *_sourceTypes = { TfToken("OSL"), TfToken("cycles") }; }

#ifdef USE_USD_CYCLES_SCHEMA

std::map<TfToken, ccl::DisplacementMethod> DISPLACEMENT_CONVERSION = {
    { usdCyclesTokens->displacement_bump, ccl::DISPLACE_BUMP },
    { usdCyclesTokens->displacement_true, ccl::DISPLACE_TRUE },
    { usdCyclesTokens->displacement_both, ccl::DISPLACE_BOTH },
};

std::map<TfToken, ccl::VolumeInterpolation> VOLUME_INTERPOLATION_CONVERSION = {
    { usdCyclesTokens->volume_interpolation_linear, ccl::VOLUME_INTERPOLATION_LINEAR },
    { usdCyclesTokens->volume_interpolation_cubic, ccl::VOLUME_INTERPOLATION_CUBIC },
};

std::map<TfToken, ccl::VolumeSampling> VOLUME_SAMPLING_CONVERSION = {
    { usdCyclesTokens->volume_sampling_distance, ccl::VOLUME_SAMPLING_DISTANCE },
    { usdCyclesTokens->volume_sampling_equiangular, ccl::VOLUME_SAMPLING_EQUIANGULAR },
    { usdCyclesTokens->volume_sampling_multiple_importance, ccl::VOLUME_SAMPLING_MULTIPLE_IMPORTANCE },
};

#endif

bool
IsValidCyclesIdentifier(const std::string& identifier)
{
    bool isvalid = identifier.rfind("cycles_") == 0;

    // DEPRECATED:
    // Only needed for retroactive support of pre 0.8.0 cycles shaders
    isvalid += (identifier.rfind("cycles:") == 0);

    return isvalid;
}

void
ApplyPrimvarAOVs(ccl::ShaderGraph* graph)
{
    if (graph) {
        auto *geo = new ccl::GeometryNode();
        graph->add(geo);
        // P
        {
            auto *aov = new ccl::OutputAOVNode();
            aov->set_name(ccl::ustring("P"));
            graph->add(aov);
            graph->connect(geo->output("Position"), aov->input("Color"));
        }

        // Pref
        {
            auto *attr = new ccl::AttributeNode();
            graph->add(attr);
            attr->set_attribute(ccl::ustring("Pref"));
            auto *aov = new ccl::OutputAOVNode();
            graph->add(aov);
            aov->set_name(ccl::ustring("Pref"));
            graph->connect(attr->output("Vector"), aov->input("Color"));
        }

        // Ng
        {
            auto *aov = new ccl::OutputAOVNode();
            aov->set_name(ccl::ustring("Ngn"));
            graph->add(aov);
            graph->connect(geo->output("True Normal"), aov->input("Color"));
        }
    }
}

TfTokenVector const&
HdCyclesMaterial::GetShaderSourceTypes()
{
    return *_sourceTypes;
}

HdCyclesMaterial::HdCyclesMaterial(SdfPath const& id, HdCyclesRenderDelegate* a_renderDelegate)
    : HdMaterial(id)
    , m_shader(nullptr)
    , m_shaderGraph(nullptr)
    , m_renderDelegate(a_renderDelegate)
{
    m_shader        = new ccl::Shader();
    m_shader->name  = id.GetString();
    m_shaderGraph   = new ccl::ShaderGraph();
    m_shader->graph = m_shaderGraph;

    if (m_renderDelegate)
        m_renderDelegate->GetCyclesRenderParam()->AddShader(m_shader);
}

HdCyclesMaterial::~HdCyclesMaterial()
{
    if (m_shader) {
        m_renderDelegate->GetCyclesRenderParam()->RemoveShader(m_shader);
        delete m_shader;
    }
}

// TODO: These conversion functions will be moved to a more generic
// Material Adapter...

ccl::ShaderNode*
matConvertUSDPrimvarReader(HdMaterialNode& usd_node, ccl::ShaderGraph* cycles_shader_graph)
{
    ccl::UVMapNode* uvmap = new ccl::UVMapNode();
    uvmap->set_attribute(ccl::ustring("st"));

    for (std::pair<TfToken, VtValue> params : usd_node.parameters) {
        if (params.first == _tokens->varname) {
            if (params.second.IsHolding<TfToken>()) {
                uvmap->set_attribute(ccl::ustring(
                    params.second.Get<TfToken>().GetString().c_str()));
            }
        }
    }
    cycles_shader_graph->add(uvmap);
    return uvmap;
}

ccl::ShaderNode*
matConvertUSDUVTexture(HdMaterialNode& usd_node, ccl::ShaderGraph* cycles_shader_graph)
{
    ccl::ImageTextureNode* imageTexture = new ccl::ImageTextureNode();

    // NOTE: There's no way to author this via UsdPreviewSurface...
    //imageTexture->interpolation = ccl::InterpolationType::INTERPOLATION_CLOSEST;

    for (std::pair<TfToken, VtValue> params : usd_node.parameters) {
        if (params.first == _tokens->file) {
            if (params.second.IsHolding<SdfAssetPath>()) {
                std::string filepath = "";

                // TODO:
                // USD Issue-916 means that we cant resolve relative UDIM
                // paths. This is fixed in 20.08. When we upgrade to that
                // (And when houdini does). We can just use resolved path.
                // For now, if the string has a UDIM in it, don't resolve.
                // (This means relative UDIMs won't work)
#ifdef USD_HAS_UDIM_RESOLVE_FIX
                filepath = std::string(params.second.Get<SdfAssetPath>().GetResolvedPath().c_str());
#else
                std::string raw_path = std::string(params.second.Get<SdfAssetPath>().GetAssetPath().c_str());
                if (HdCyclesPathIsUDIM(raw_path)) {
                    filepath = raw_path;
                } else {
                    filepath = std::string(params.second.Get<SdfAssetPath>().GetResolvedPath().c_str());
                }
#endif
                imageTexture->set_filename(ccl::ustring(filepath.c_str()));
            }
        }
    }

    // Handle udim tiles
    if (HdCyclesPathIsUDIM(imageTexture->get_filename().string())) {
        ccl::array<int> tiles;
        HdCyclesParseUDIMS(imageTexture->get_filename().string(), tiles);
        imageTexture->set_tiles(tiles);
    }
    cycles_shader_graph->add(imageTexture);
    return imageTexture;
}

ccl::ShaderNode*
matConvertUSDPreviewSurface(HdMaterialNode& usd_node, ccl::ShaderGraph* cycles_shader_graph)
{
    ccl::PrincipledBsdfNode* principled = new ccl::PrincipledBsdfNode();
    principled->set_base_color(ccl::make_float3(1.0f, 1.0f, 1.0f));

    // Convert params
    for (std::pair<TfToken, VtValue> params : usd_node.parameters) {
        if (params.first == _tokens->diffuseColor) {
            if (params.second.IsHolding<GfVec3f>()) {
                principled->set_base_color(vec3f_to_float3(
                    params.second.UncheckedGet<GfVec3f>()));
            } else if (params.second.IsHolding<GfVec4f>()) {
                principled->set_base_color(vec4f_to_float3(
                    params.second.UncheckedGet<GfVec4f>()));
            }

        } else if (params.first == _tokens->emissiveColor) {
            if (params.second.IsHolding<GfVec3f>()) {
                principled->set_emission(vec3f_to_float3(
                    params.second.UncheckedGet<GfVec3f>()));
            } else if (params.second.IsHolding<GfVec4f>()) {
                principled->set_emission(vec4f_to_float3(
                    params.second.UncheckedGet<GfVec4f>()));
            }

        } else if (params.first == _tokens->roughness) {
            if (params.second.IsHolding<float>()) {
                principled->set_roughness(params.second.UncheckedGet<float>());
            }

        } else if (params.first == _tokens->metallic) {
            if (params.second.IsHolding<float>()) {
                principled->set_metallic(params.second.UncheckedGet<float>());
            }

        } else if (params.first == _tokens->specular) {
            if (params.second.IsHolding<float>()) {
                principled->set_specular(params.second.UncheckedGet<float>());
            }
        }
    }

    cycles_shader_graph->add(principled);
    return principled;
}

TfToken
socketConverter(TfToken a_token)
{
    // TODO: Add check if preview surface
    if (a_token == _tokens->rgb || a_token == _tokens->r || a_token == _tokens->g || a_token == _tokens->b) {
        return _tokens->Color;
    } else if (a_token == _tokens->st) {
        return _tokens->Vector;
    } else if (a_token == _tokens->diffuseColor) {
        return _tokens->base_color;
    } else if (a_token == _tokens->emissiveColor) {
        return _tokens->emission;
    } else if (a_token == _tokens->result) {
        return _tokens->UV;
    } else if (a_token == _tokens->a) {
        return _tokens->alpha;
    } else if (a_token == _tokens->opacity) {
        return _tokens->alpha;
    }

    return a_token;
}

ccl::ShaderNode*
convertCyclesNode(HdMaterialNode& usd_node, ccl::ShaderGraph* cycles_shader_graph)
{
    // Get Cycles node name
    std::string node_id = usd_node.identifier.GetString();

    bool has_valid_prefix = IsValidCyclesIdentifier(node_id);

    if (!has_valid_prefix) {
        // illegal node name
        TF_WARN("MATERIAL ERROR: Illegal cycles node name: %s", node_id.c_str());
        return nullptr;
    }

    ccl::ustring cycles_node_name = ccl::ustring(node_id.substr(7));

    // Find dynamic node type
    const ccl::NodeType* node_type = ccl::NodeType::find(cycles_node_name);
    if (!node_type) {
        TF_WARN("OMATERIAL ERRR: Could not find cycles node of type: %s", usd_node.identifier.GetString().c_str());
        return nullptr;
    }

    // Dynamic cycles node object
    ccl::ShaderNode* cyclesNode = static_cast<ccl::ShaderNode*>(node_type->create(node_type));

    cycles_shader_graph->add(cyclesNode);

    // Convert cycles params
    for (std::pair<TfToken, VtValue> params : usd_node.parameters) {
        // Loop through all cycles inputs for matching usd shade param
        for (const ccl::SocketType& socket : cyclesNode->type->inputs) {
            // Early out if usd shade param doesn't match input name
            if (!ccl::string_iequals(params.first.GetText(), socket.name.string()))
                continue;

            // Ensure param has value
            if (params.second.IsEmpty()) {
                continue;
            }

            // Early out for invalid cycles types and flags
            if (socket.type == ccl::SocketType::CLOSURE || socket.type == ccl::SocketType::UNDEFINED)
                continue;
            if (socket.flags & ccl::SocketType::INTERNAL)
                continue;

            // TODO: Why do we do this?
            if (cycles_node_name == "normal_map")
                if (ccl::string_iequals("attribute", socket.name.string()))
                    continue;

            switch (socket.type) {
            case ccl::SocketType::BOOLEAN: {
                if (params.second.IsHolding<bool>()) {
                    cyclesNode->set(socket, params.second.Get<bool>());
                } else if (params.second.IsHolding<int>()) {
<<<<<<< HEAD
                    cyclesNode->set(socket, (bool)params.second.Get<int>());
                } 
=======
                    cyclesNode->set(socket, static_cast<bool>(params.second.Get<int>()));
                }
>>>>>>> a44ccd6d
            } break;

            case ccl::SocketType::INT: {
                cyclesNode->set(socket, params.second.Get<int>());
            } break;

            case ccl::SocketType::FLOAT: {
                cyclesNode->set(socket, params.second.Get<float>());
            } break;

            case ccl::SocketType::FLOAT_ARRAY: {
                if (params.second.IsHolding<VtFloatArray>()) {
                    ccl::array<float> val;
                    VtFloatArray floatArray = params.second.Get<VtFloatArray>();
                    val.resize(floatArray.size());
                    for (size_t i = 0; i < val.size(); i++) {
                        val[i] = floatArray[i];
                    }
                    cyclesNode->set(socket, val);
                }
            } break;

            case ccl::SocketType::ENUM: {
                if (params.second.IsHolding<int>()) {
                    cyclesNode->set(socket, (*socket.enum_values)[params.second.Get<int>()].string().c_str());
                } else if (params.second.IsHolding<std::string>()) {
                    cyclesNode->set(socket, params.second.Get<std::string>().c_str());
                } else if (params.second.IsHolding<TfToken>()) {
                    // Arguably all enums should be strings, but at one point
                    // our houdini material nodes output them as tokens so this
                    // is more for backwards compat.
                    cyclesNode->set(socket, params.second.Get<TfToken>().GetText());
                }
            } break;

            case ccl::SocketType::STRING: {
                std::string val;
                if (params.second.IsHolding<SdfAssetPath>()) {
// TODO:
// USD Issue-916 means that we cant resolve relative UDIM
// paths. This is fixed in 20.08. When we upgrade to that
// (And when houdini does). We can just use resolved path.
// For now, if the string has a UDIM in it, don't resolve.
// (This means relative UDIMs won't work)
#ifdef USD_HAS_UDIM_RESOLVE_FIX
                    val = std::string(params.second.Get<SdfAssetPath>().GetResolvedPath().c_str());
#else
                    std::string raw_path = std::string(params.second.Get<SdfAssetPath>().GetAssetPath().c_str());
                    if (HdCyclesPathIsUDIM(raw_path)) {
                        val = raw_path;
                    } else {
                        val = std::string(params.second.Get<SdfAssetPath>().GetResolvedPath().c_str());
                    }
#endif
                } else if (params.second.IsHolding<TfToken>()) {
                    val = params.second.Get<TfToken>().GetString().c_str();
                    if (val.length() > 0)
                        val = TfMakeValidIdentifier(val);
                } else if (params.second.IsHolding<std::string>()) {
                    val = std::string(params.second.Get<std::string>().c_str());
                    if (val.length() > 0)
                        val = TfMakeValidIdentifier(val);
                }

                cyclesNode->set(socket, val.c_str());
            } break;

            case ccl::SocketType::COLOR:
            case ccl::SocketType::VECTOR:
            case ccl::SocketType::POINT:
            case ccl::SocketType::NORMAL: {
                if (params.second.IsHolding<GfVec4f>()) {
                    cyclesNode->set(socket, vec4f_to_float3(params.second.Get<GfVec4f>()));
                } else if (params.second.IsHolding<GfVec3f>()) {
                    cyclesNode->set(socket, vec3f_to_float3(params.second.Get<GfVec3f>()));
                }
            } break;

            case ccl::SocketType::COLOR_ARRAY:
            case ccl::SocketType::VECTOR_ARRAY:
            case ccl::SocketType::POINT_ARRAY:
            case ccl::SocketType::NORMAL_ARRAY: {
                if (params.second.IsHolding<VtVec4fArray>()) {
                    ccl::array<ccl::float3> val;
                    VtVec4fArray colarray = params.second.Get<VtVec4fArray>();
                    val.resize(colarray.size());
                    for (size_t i = 0; i < val.size(); i++) {
                        val[i] = vec4f_to_float3(colarray[i]);
                    }
                    cyclesNode->set(socket, val);
                } else if (params.second.IsHolding<VtVec3fArray>()) {
                    ccl::array<ccl::float3> val;
                    VtVec3fArray colarray = params.second.Get<VtVec3fArray>();
                    val.resize(colarray.size());
                    for (size_t i = 0; i < val.size(); i++) {
                        val[i] = vec3f_to_float3(colarray[i]);
                    }
                    cyclesNode->set(socket, val);
                }
            } break;

            default: {
                std::cout << "HdCycles unsupported socket type. Node: " << node_id
                          << " - Socket: " << socket.name.string() << " - Type: " << socket.type << '\n';
            } break;
            }
        }
    }

    // TODO: Check proper type
    if (cycles_node_name == "image_texture") {
        ccl::ImageTextureNode* tex = static_cast<ccl::ImageTextureNode*>(cyclesNode);

        // Handle udim tiles
        if (HdCyclesPathIsUDIM(tex->get_filename().string())) {
            ccl::array<int> tiles;
            HdCyclesParseUDIMS(tex->get_filename().string(), tiles);
            tex->set_tiles(tiles);
        }
    }

    return cyclesNode;
}

// TODO: This should be rewritten to better handle preview surface and cycles materials.
// Pretty sure it only works because the network map has the cycles material first in a list
static bool
GetMaterialNetwork(TfToken const& terminal, HdSceneDelegate* delegate, HdMaterialNetworkMap const& networkMap,
                   HdCyclesRenderParam const& renderParam, HdMaterialNetwork const** out_network,
                   ccl::ShaderGraph* graph)
{
    std::map<SdfPath, std::pair<HdMaterialNode*, ccl::ShaderNode*>> conversionMap;

    ccl::ShaderNode* output_node = nullptr;

    if (terminal == HdCyclesMaterialTerminalTokens->surface) {
        // Early out for already linked surface graph
        if (graph->output()->input("Surface")->link)
            return false;
    } else if (terminal == HdCyclesMaterialTerminalTokens->displacement) {
        // Early out for already linked displacement graph
        if (graph->output()->input("Displacement")->link)
            return false;
    } else if (terminal == HdCyclesMaterialTerminalTokens->volume) {
        // Early out for already linked volume graph
        if (graph->output()->input("Volume")->link) {
            return false;
        }
    }

    for (std::pair<TfToken, HdMaterialNetwork> net : networkMap.map) {
        if (net.first != terminal)
            continue;
        // Convert material nodes
        for (HdMaterialNode& node : net.second.nodes) {
            ccl::ShaderNode* cycles_node = nullptr;

            if (node.identifier == UsdImagingTokens->UsdPreviewSurface) {
                cycles_node = matConvertUSDPreviewSurface(node, graph);
            } else if (node.identifier == UsdImagingTokens->UsdUVTexture) {
                cycles_node = matConvertUSDUVTexture(node, graph);
            } else if (node.identifier == UsdImagingTokens->UsdPrimvarReader_float2) {
                cycles_node = matConvertUSDPrimvarReader(node, graph);
            } else {
                cycles_node = convertCyclesNode(node, graph);
            }

            if (cycles_node != nullptr) {
                conversionMap.insert(std::pair<SdfPath, std::pair<HdMaterialNode*, ccl::ShaderNode*>>(
                        node.path, std::make_pair(&node, cycles_node)));
            }

            for (const SdfPath& tPath : networkMap.terminals) {
                if (node.path == tPath) {
                    output_node = cycles_node;

                    if (terminal == HdCyclesMaterialTerminalTokens->surface) {
                        if (cycles_node->output("BSDF") != NULL) {
                            graph->connect(cycles_node->output("BSDF"), graph->output()->input("Surface"));

                        } else if (cycles_node->output("Closure") != NULL) {
                            graph->connect(cycles_node->output("Closure"), graph->output()->input("Surface"));

                        } else if (cycles_node->output("Emission") != NULL) {
                            graph->connect(cycles_node->output("Emission"), graph->output()->input("Surface"));
                        }
                    }
                    if (terminal == HdCyclesMaterialTerminalTokens->displacement) {
                        if (cycles_node->output("Displacement") != NULL) {
                            graph->connect(cycles_node->output("Displacement"), graph->output()->input("Displacement"));
                        }
                    }
                    if (terminal == HdCyclesMaterialTerminalTokens->volume) {
                        if (cycles_node->output("Volume") != NULL) {
                            graph->connect(cycles_node->output("Volume"), graph->output()->input("Volume"));
                        }
                    }
                }
            }
        }

        // Link material nodes
        for (const HdMaterialRelationship& matRel : net.second.relationships) {
            ccl::ShaderNode* tonode = conversionMap[matRel.outputId].second;
            ccl::ShaderNode* fromnode = conversionMap[matRel.inputId].second;

            HdMaterialNode* hd_tonode   = conversionMap[matRel.outputId].first;
            HdMaterialNode* hd_fromnode = conversionMap[matRel.inputId].first;

            std::string to_identifier   = hd_tonode->identifier.GetString();
            std::string from_identifier = hd_fromnode->identifier.GetString();

            ccl::ShaderOutput* output = NULL;
            ccl::ShaderInput* input   = NULL;

            bool to_has_valid_prefix   = IsValidCyclesIdentifier(to_identifier);
            bool from_has_valid_prefix = IsValidCyclesIdentifier(from_identifier);

            // Converts Preview surface connections
            // TODO: Handle this check better
            TfToken cInputName = matRel.inputName;
            if (!from_has_valid_prefix)
                cInputName = socketConverter(cInputName);
            TfToken cOutputName = matRel.outputName;
            if (!to_has_valid_prefix)
                cOutputName = socketConverter(cOutputName);

            if (tonode == nullptr) {
                TF_WARN("MATERIAL ERROR: Could not link, tonode was null: %s", matRel.outputId.GetString().c_str());
                continue;
            } else if (fromnode == nullptr) {
                TF_WARN("MATERIAL ERROR: Could not link, fromnode was null: %s", matRel.inputId.GetString().c_str());
                continue;
            }

            if (fromnode) {
                for (ccl::ShaderOutput* out : fromnode->outputs) {
                    if (!out)
                        continue;

                    if (ccl::string_iequals(out->socket_type.name.string(), cInputName)) {
                        output = out;
                        break;
                    }
                }
            }

            if (tonode) {
                for (ccl::ShaderInput* in : tonode->inputs) {
                    if (!in)
                        continue;
                    if (ccl::string_iequals(in->socket_type.name.string(), cOutputName)) {
                        input = in;
                        break;
                    }
                }
            }

            if (output && input) {
                if (input->link) {
                    continue;
                }
                graph->connect(output, input);
            }
        }

        // Apply common AOV outputs eg. P and Pref
        ApplyPrimvarAOVs(graph);

        // TODO: This is to allow retroactive material_output node support
        // As this becomes phased out, we can remove this.
        if (output_node != nullptr) {
            if (graph->output()->input("Surface")->link == nullptr) {
                if (output_node->input("Surface") != NULL) {
                    if (output_node->name == "output") {
                        if (output_node->input("Surface")->link) {
                            if (terminal == HdCyclesMaterialTerminalTokens->surface) {
                                graph->connect(output_node->input("Surface")->link, graph->output()->input("Surface"));
                            }
                        }
                    }
                }
            }
        }
    }

    return true;
}

void
HdCyclesMaterial::Sync(HdSceneDelegate* sceneDelegate, HdRenderParam* renderParam, HdDirtyBits* dirtyBits)
{
    auto cyclesRenderParam     = static_cast<HdCyclesRenderParam*>(renderParam);
    HdCyclesRenderParam* param = static_cast<HdCyclesRenderParam*>(renderParam);

    const SdfPath& id = GetId();

    param->GetCyclesScene()->mutex.lock();
    bool material_updated = false;

    if (*dirtyBits & HdMaterial::DirtyResource) {
        VtValue vtMat = sceneDelegate->GetMaterialResource(id);

        if (vtMat.IsHolding<HdMaterialNetworkMap>()) {
            if (m_shaderGraph) {
                m_shaderGraph = new ccl::ShaderGraph();
            }

            auto& networkMap = vtMat.UncheckedGet<HdMaterialNetworkMap>();

            HdMaterialNetwork const* surface      = nullptr;
            HdMaterialNetwork const* displacement = nullptr;
            HdMaterialNetwork const* volume       = nullptr;

            if (GetMaterialNetwork(HdCyclesMaterialTerminalTokens->surface, sceneDelegate, networkMap,
                                   *cyclesRenderParam, &surface, m_shaderGraph)) {
                if (m_shader && m_shaderGraph) {
                    material_updated = true;
                }
            }

            if (GetMaterialNetwork(HdCyclesMaterialTerminalTokens->displacement, sceneDelegate, networkMap,
                                   *cyclesRenderParam, &displacement, m_shaderGraph)) {
                if (m_shader && m_shaderGraph) {
                    material_updated = true;
                }
            }

            if (GetMaterialNetwork(HdCyclesMaterialTerminalTokens->volume, sceneDelegate, networkMap,
                                   *cyclesRenderParam, &volume, m_shaderGraph)) {
                if (m_shader && m_shaderGraph) {
                    material_updated = true;
                }
            }

            if (!material_updated) {
                TF_CODING_WARNING("Material type not supported");
            }
        }
    }

    if (*dirtyBits & HdMaterial::DirtyResource) {
#ifdef USE_USD_CYCLES_SCHEMA

        TfToken displacementMethod = _HdCyclesGetParam<TfToken>(sceneDelegate, id,
            usdCyclesTokens->cyclesMaterialDisplacement_method,
            usdCyclesTokens->displacement_bump);

        if (m_shader->get_displacement_method()
            != DISPLACEMENT_CONVERSION[displacementMethod]) {
            m_shader->set_displacement_method(
                DISPLACEMENT_CONVERSION[displacementMethod]);
        }

        m_shader->set_pass_id(
            _HdCyclesGetParam<int>(sceneDelegate, id,
                                     usdCyclesTokens->cyclesMaterialPass_id,
                                     m_shader->get_pass_id()));

        m_shader->set_use_mis(
            _HdCyclesGetParam<bool>(sceneDelegate, id,
                                      usdCyclesTokens->cyclesMaterialUse_mis,
                                      m_shader->get_use_mis()));

        m_shader->set_use_transparent_shadow(_HdCyclesGetParam<bool>(
            sceneDelegate, id,
            usdCyclesTokens->cyclesMaterialUse_transparent_shadow,
            m_shader->get_use_transparent_shadow()));

        m_shader->set_heterogeneous_volume(_HdCyclesGetParam<bool>(
            sceneDelegate, id,
            usdCyclesTokens->cyclesMaterialHeterogeneous_volume,
            m_shader->get_heterogeneous_volume()));

        m_shader->set_volume_step_rate(_HdCyclesGetParam<float>(
            sceneDelegate, id, usdCyclesTokens->cyclesMaterialVolume_step_rate,
            m_shader->get_volume_step_rate()));

        TfToken volume_interpolation
            = _HdCyclesGetParam<TfToken>(sceneDelegate, id, usdCyclesTokens->cyclesMaterialVolume_interpolation_method,
            usdCyclesTokens->volume_interpolation_linear);

        if (m_shader->get_volume_interpolation_method()
            != VOLUME_INTERPOLATION_CONVERSION[volume_interpolation]) {
            m_shader->set_volume_interpolation_method(
                VOLUME_INTERPOLATION_CONVERSION[volume_interpolation]);
        }

        TfToken volume_sampling = _HdCyclesGetParam<TfToken>(sceneDelegate, id,
            usdCyclesTokens->cyclesMaterialVolume_sampling_method,
            usdCyclesTokens->volume_sampling_multiple_importance);

        if (m_shader->get_volume_sampling_method()
            != VOLUME_SAMPLING_CONVERSION[volume_sampling]) {
            m_shader->set_volume_sampling_method(
                VOLUME_SAMPLING_CONVERSION[volume_sampling]);
        }
        material_updated = true;

#endif
    }

    if (material_updated) {
        if (m_shader->graph != m_shaderGraph) {
            m_shader->set_graph(m_shaderGraph);
        }

        m_shader->tag_update(param->GetCyclesScene());
        m_shader->tag_used(param->GetCyclesScene());
        param->Interrupt();

        _DumpGraph(m_shaderGraph, m_shader->name.c_str());
    }

    param->GetCyclesScene()->mutex.unlock();

    *dirtyBits = Clean;
}

ccl::Shader*
HdCyclesMaterial::GetCyclesShader() const
{
    return m_shader;
}

HdDirtyBits
HdCyclesMaterial::GetInitialDirtyBitsMask() const
{
    return HdChangeTracker::AllDirty;
}

void
HdCyclesMaterial::Reload()
{
}

bool
HdCyclesMaterial::IsValid() const
{
    return true;
}

PXR_NAMESPACE_CLOSE_SCOPE<|MERGE_RESOLUTION|>--- conflicted
+++ resolved
@@ -370,13 +370,8 @@
                 if (params.second.IsHolding<bool>()) {
                     cyclesNode->set(socket, params.second.Get<bool>());
                 } else if (params.second.IsHolding<int>()) {
-<<<<<<< HEAD
-                    cyclesNode->set(socket, (bool)params.second.Get<int>());
-                } 
-=======
                     cyclesNode->set(socket, static_cast<bool>(params.second.Get<int>()));
                 }
->>>>>>> a44ccd6d
             } break;
 
             case ccl::SocketType::INT: {
