--- conflicted
+++ resolved
@@ -124,111 +124,8 @@
 {
     assert(m_cyclesObject);
 
-<<<<<<< HEAD
-    m_motionBlur = true;
-    m_motionTransformSteps = 3;
-    m_motionDeformSteps = 3;
-
-    std::map<HdInterpolation, HdPrimvarDescriptorVector> primvarDescsPerInterpolation = {
-        { HdInterpolationFaceVarying, sceneDelegate->GetPrimvarDescriptors(id, HdInterpolationFaceVarying) },
-        { HdInterpolationVertex, sceneDelegate->GetPrimvarDescriptors(id, HdInterpolationVertex) },
-        { HdInterpolationConstant, sceneDelegate->GetPrimvarDescriptors(id, HdInterpolationConstant) },
-        { HdInterpolationUniform, sceneDelegate->GetPrimvarDescriptors(id, HdInterpolationUniform) },
-    };
-
-    for (auto& primvarDescsEntry : primvarDescsPerInterpolation) {
-        for (auto& pv : primvarDescsEntry.second) {
-            if (!HdChangeTracker::IsPrimvarDirty(*dirtyBits, id, pv.name)) {
-                continue;
-            }
-
-            const std::string primvar_name = std::string { "primvars:" } + pv.name.GetString();
-
-            // motion blur settings
-
-            if (primvar_name == usdCyclesTokens->primvarsCyclesObjectMblur) {
-                VtValue value = GetPrimvar(sceneDelegate, usdCyclesTokens->primvarsCyclesObjectMblur);
-                m_motionBlur = value.Get<bool>();
-                continue;
-            }
-
-            if (primvar_name == usdCyclesTokens->primvarsCyclesObjectTransformSamples) {
-                VtValue value = GetPrimvar(sceneDelegate, usdCyclesTokens->primvarsCyclesObjectTransformSamples);
-                m_motionTransformSteps = value.Get<int>();
-                continue;
-        }
-
-            if (primvar_name == usdCyclesTokens->primvarsCyclesObjectDeformSamples) {
-                VtValue value = GetPrimvar(sceneDelegate, usdCyclesTokens->primvarsCyclesObjectDeformSamples);
-                m_motionDeformSteps = value.Get<int>();
-                continue;
-    }
-
-            // Object Generic
-
-            m_cyclesObject->set_is_shadow_catcher(
-                _HdCyclesGetPointsParam<bool>(pv, dirtyBits, id, this, sceneDelegate,
-                                                usdCyclesTokens->primvarsCyclesObjectIs_shadow_catcher,
-                                                m_cyclesObject->get_is_shadow_catcher()));
-
-            m_cyclesObject->set_pass_id(_HdCyclesGetPointsParam<bool>(pv, dirtyBits, id, this, sceneDelegate,
-                                                                    usdCyclesTokens->primvarsCyclesObjectPass_id,
-                                                                    m_cyclesObject->get_pass_id()));
-
-            m_cyclesObject->set_use_holdout(_HdCyclesGetPointsParam<bool>(pv, dirtyBits, id, this, sceneDelegate,
-                                                                        usdCyclesTokens->primvarsCyclesObjectUse_holdout,
-                                                                        m_cyclesObject->get_use_holdout()));
-
-            // Visibility
-            m_visibilityFlags = 0;
-
-            bool bit = true;
-            _HdCyclesGetPointsParam<bool>(pv, dirtyBits, id, this, sceneDelegate,
-                                          usdCyclesTokens->primvarsCyclesObjectVisibilityCamera, bit);
-            if (bit) {
-                m_visibilityFlags |= ccl::PATH_RAY_CAMERA;
-        }
-
-            bit = true;
-            _HdCyclesGetPointsParam<bool>(pv, dirtyBits, id, this, sceneDelegate,
-                                          usdCyclesTokens->primvarsCyclesObjectVisibilityDiffuse, bit);
-            if (bit) {
-                m_visibilityFlags |= ccl::PATH_RAY_DIFFUSE;
-    }
-
-            bit = true;
-            _HdCyclesGetPointsParam<bool>(pv, dirtyBits, id, this, sceneDelegate,
-                                          usdCyclesTokens->primvarsCyclesObjectVisibilityGlossy, bit);
-            if (bit) {
-                m_visibilityFlags |= ccl::PATH_RAY_GLOSSY;
-            }
-
-            bit = true;
-            _HdCyclesGetPointsParam<bool>(pv, dirtyBits, id, this, sceneDelegate,
-                                          usdCyclesTokens->primvarsCyclesObjectVisibilityScatter, bit);
-            if (bit) {
-                m_visibilityFlags |= ccl::PATH_RAY_VOLUME_SCATTER;
-            }
-
-            bit = true;
-            _HdCyclesGetPointsParam<bool>(pv, dirtyBits, id, this, sceneDelegate,
-                                          usdCyclesTokens->primvarsCyclesObjectVisibilityShadow, bit);
-            if (bit) {
-                m_visibilityFlags |= ccl::PATH_RAY_SHADOW;
-            }
-
-            bit = true;
-            _HdCyclesGetPointsParam<bool>(pv, dirtyBits, id, this, sceneDelegate,
-                                          usdCyclesTokens->primvarsCyclesObjectVisibilityTransmission, bit);
-            if (bit) {
-                m_visibilityFlags |= ccl::PATH_RAY_TRANSMIT;
-            }
-        }
-    }
-=======
     HdPrimvarDescriptorMap primvarDescsPerInterpolation = GetPrimvarDescriptorMap(sceneDelegate);
     GetObjectPrimvars(primvarDescsPerInterpolation, sceneDelegate, dirtyBits);
->>>>>>> 9ac7be3f
 }
 
 void
@@ -850,7 +747,7 @@
 HdCyclesPoints::_CheckIntegrity(HdCyclesRenderParam* param)
 {
     assert(m_cyclesPointCloud);
-    assert(m_cyclesPointCloud->get_points.size() == m_cyclesPointCloud->get_radius.size());
+    assert(m_cyclesPointCloud->get_points().size() == m_cyclesPointCloud->get_radius().size());
 
     // Oriented point style requires normals
     if (m_cyclesPointCloud->get_point_style() == ccl::POINT_CLOUD_POINT_DISC_ORIENTED) {
