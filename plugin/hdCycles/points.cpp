--- conflicted
+++ resolved
@@ -166,17 +166,12 @@
 
             for (size_t i = 0; i < points.size(); i++) {
                 ccl::Object* pointObject = _CreatePointsObject(ccl::transform_translate(vec3f_to_float3(points[i])),
-                                                               m_cyclesMesh);
-
-<<<<<<< HEAD
+                    m_cyclesMesh);
+
                 pointObject->set_random_id(i);
                 pointObject->name
                     = ccl::ustring::format("%s@%08x", pointObject->name,
                                            pointObject->get_random_id());
-=======
-                pointObject->random_id = i;
-                pointObject->name      = ccl::ustring::format("%s@%08x", pointObject->name, pointObject->random_id);
->>>>>>> 2daf6803
                 m_cyclesObjects.push_back(pointObject);
                 param->AddObject(pointObject);
             }
@@ -187,14 +182,9 @@
         ccl::Transform newTransform = HdCyclesExtractTransform(sceneDelegate, id);
 
         for (size_t i = 0; i < m_cyclesObjects.size(); i++) {
-<<<<<<< HEAD
             m_cyclesObjects[i]->set_tfm(ccl::transform_inverse(m_transform)
                                         * m_cyclesObjects[i]->get_tfm());
             m_cyclesObjects[i]->set_tfm(newTransform * m_cyclesObjects[i]->get_tfm());
-=======
-            m_cyclesObjects[i]->tfm = ccl::transform_inverse(m_transform) * m_cyclesObjects[i]->tfm;
-            m_cyclesObjects[i]->tfm = newTransform * m_cyclesObjects[i]->tfm;
->>>>>>> 2daf6803
         }
 
         m_transform = newTransform;
@@ -214,13 +204,9 @@
                 for (size_t i = 0; i < widths.size(); i++) {
                     if (i < m_cyclesObjects.size()) {
                         float w                 = widths[i];
-<<<<<<< HEAD
                         m_cyclesObjects[i]->set_tfm(m_cyclesObjects[i]->get_tfm()
                                                   * ccl::transform_scale(w, w,
                                                                          w));
-=======
-                        m_cyclesObjects[i]->tfm = m_cyclesObjects[i]->tfm * ccl::transform_scale(w, w, w);
->>>>>>> 2daf6803
                     }
                 }
             }
@@ -237,28 +223,14 @@
                 const VtVec3fArray& normals = xf.values[0].Get<VtVec3fArray>();
                 for (size_t i = 0; i < normals.size(); i++) {
                     if (i < m_cyclesObjects.size()) {
-<<<<<<< HEAD
-                        ccl::float3 rotAxis
-                            = ccl::cross(ccl::make_float3(0.0f, 0.0f, 1.0f),
-                                         ccl::make_float3(normals[i][0],
-                                                          normals[i][1],
-                                                          normals[i][2]));
+                        ccl::float3 rotAxis     = ccl::cross(ccl::make_float3(0.0f, 0.0f, 1.0f),
+                                                         ccl::make_float3(normals[i][0], normals[i][1], normals[i][2]));
                         float d = ccl::dot(ccl::make_float3(0.0f, 0.0f, 1.0f),
-                                           ccl::make_float3(normals[i][0],
-                                                            normals[i][1],
-                                                            normals[i][2]));
+                                           ccl::make_float3(normals[i][0], normals[i][1], normals[i][2]));
                         float angle = atan2f(ccl::len(rotAxis), d);
                         m_cyclesObjects[i]->set_tfm(
                             m_cyclesObjects[i]->get_tfm()
                               * ccl::transform_rotate((angle), rotAxis));
-=======
-                        ccl::float3 rotAxis     = ccl::cross(ccl::make_float3(0.0f, 0.0f, 1.0f),
-                                                         ccl::make_float3(normals[i][0], normals[i][1], normals[i][2]));
-                        float d                 = ccl::dot(ccl::make_float3(0.0f, 0.0f, 1.0f),
-                                           ccl::make_float3(normals[i][0], normals[i][1], normals[i][2]));
-                        float angle             = atan2f(ccl::len(rotAxis), d);
-                        m_cyclesObjects[i]->tfm = m_cyclesObjects[i]->tfm * ccl::transform_rotate((angle), rotAxis);
->>>>>>> 2daf6803
                     }
                 }
             } else {
@@ -356,13 +328,9 @@
         for (int j = 0; j <= sectorCount; ++j) {
             sectorAngle = j * sectorStep;
 
-<<<<<<< HEAD
             m_cyclesMesh->add_vertex_slow(
                 ccl::make_float3(xy * cosf(sectorAngle), xy * sinf(sectorAngle),
                                  z));
-=======
-            m_cyclesMesh->verts.push_back_slow(ccl::make_float3(xy * cosf(sectorAngle), xy * sinf(sectorAngle), z));
->>>>>>> 2daf6803
             // TODO: Add normals and uvs
         }
     }
