--- conflicted
+++ resolved
@@ -106,12 +106,12 @@
 
     m_cyclesPointCloud = new ccl::PointCloud();
     assert(m_cyclesPointCloud);
-    m_cyclesPointCloud->point_style = static_cast<ccl::PointCloudPointStyle>(default_point_style);
+    m_cyclesPointCloud->set_point_style(static_cast<ccl::PointCloudPointStyle>(default_point_style));
     m_renderDelegate->GetCyclesRenderParam()->AddGeometrySafe(m_cyclesPointCloud);
 
     m_cyclesObject = new ccl::Object();
     assert(m_cyclesObject);
-    m_cyclesObject->geometry = m_cyclesPointCloud;
+    m_cyclesObject->set_geometry(m_cyclesPointCloud);
     m_renderDelegate->GetCyclesRenderParam()->AddObjectSafe(m_cyclesObject);
 
     // when time comes to switch object management to resource registry we need to switch off reference
@@ -158,28 +158,28 @@
                 VtValue value = GetPrimvar(sceneDelegate, usdCyclesTokens->primvarsCyclesObjectTransformSamples);
                 m_motionTransformSteps = value.Get<int>();
                 continue;
-            }
+        }
 
             if (primvar_name == usdCyclesTokens->primvarsCyclesObjectDeformSamples) {
                 VtValue value = GetPrimvar(sceneDelegate, usdCyclesTokens->primvarsCyclesObjectDeformSamples);
                 m_motionDeformSteps = value.Get<int>();
                 continue;
-            }
+    }
 
             // Object Generic
 
-            m_cyclesObject->is_shadow_catcher
-                = _HdCyclesGetPointsParam<bool>(pv, dirtyBits, id, this, sceneDelegate,
+            m_cyclesObject->set_is_shadow_catcher(
+                _HdCyclesGetPointsParam<bool>(pv, dirtyBits, id, this, sceneDelegate,
                                                 usdCyclesTokens->primvarsCyclesObjectIs_shadow_catcher,
-                                                m_cyclesObject->is_shadow_catcher);
-
-            m_cyclesObject->pass_id = _HdCyclesGetPointsParam<bool>(pv, dirtyBits, id, this, sceneDelegate,
+                                                m_cyclesObject->get_is_shadow_catcher()));
+
+            m_cyclesObject->set_pass_id(_HdCyclesGetPointsParam<bool>(pv, dirtyBits, id, this, sceneDelegate,
                                                                     usdCyclesTokens->primvarsCyclesObjectPass_id,
-                                                                    m_cyclesObject->pass_id);
-
-            m_cyclesObject->use_holdout = _HdCyclesGetPointsParam<bool>(pv, dirtyBits, id, this, sceneDelegate,
+                                                                    m_cyclesObject->get_pass_id()));
+
+            m_cyclesObject->set_use_holdout(_HdCyclesGetPointsParam<bool>(pv, dirtyBits, id, this, sceneDelegate,
                                                                         usdCyclesTokens->primvarsCyclesObjectUse_holdout,
-                                                                        m_cyclesObject->use_holdout);
+                                                                        m_cyclesObject->get_use_holdout()));
 
             // Visibility
             m_visibilityFlags = 0;
@@ -189,14 +189,14 @@
                                           usdCyclesTokens->primvarsCyclesObjectVisibilityCamera, bit);
             if (bit) {
                 m_visibilityFlags |= ccl::PATH_RAY_CAMERA;
-            }
+        }
 
             bit = true;
             _HdCyclesGetPointsParam<bool>(pv, dirtyBits, id, this, sceneDelegate,
                                           usdCyclesTokens->primvarsCyclesObjectVisibilityDiffuse, bit);
             if (bit) {
                 m_visibilityFlags |= ccl::PATH_RAY_DIFFUSE;
-            }
+    }
 
             bit = true;
             _HdCyclesGetPointsParam<bool>(pv, dirtyBits, id, this, sceneDelegate,
@@ -251,24 +251,24 @@
             TF_WARN("Invalid point data! Can not convert points for: %s", id.GetText());
             return;
         }
-    }
+        }
 
     VtVec3fArray points = pointsValue.Cast<VtVec3fArray>().UncheckedGet<VtVec3fArray>();
 
-    if (points.size() != m_cyclesPointCloud->points.size() || styleHasChanged) {
+    if (points.size() != m_cyclesPointCloud->get_points().size() || styleHasChanged) {
         m_cyclesPointCloud->clear();
         m_cyclesPointCloud->resize(static_cast<int>(points.size()));
         sizeHasChanged = true;
 
         // We set the size of the radius buffers to a default value
-        for (size_t i = 0; i < m_cyclesPointCloud->radius.size(); ++i) {
-            m_cyclesPointCloud->radius[i] = 0.025f;
+        for (size_t i = 0; i < m_cyclesPointCloud->get_radius().size(); ++i) {
+            m_cyclesPointCloud->get_radius()[i] = 0.025f;
         }
     }
 
     for (size_t i = 0; i < points.size(); ++i) {
-        m_cyclesPointCloud->points[i] = vec3f_to_float3(points[i]);
-    }
+        m_cyclesPointCloud->get_points()[i] = vec3f_to_float3(points[i]);
+            }
 }
 
 
@@ -279,7 +279,7 @@
     assert(m_cyclesPointCloud);
     assert(!value_.IsEmpty());
 
-    if (m_cyclesPointCloud->points.empty()) {
+    if (m_cyclesPointCloud->get_points().empty()) {
         return;
     }
 
@@ -300,13 +300,13 @@
 
     if (interpolation == HdInterpolationConstant) {
         assert(value.size() == 1);
-        for (size_t i = 0; i < m_cyclesPointCloud->points.size(); ++i) {
-            m_cyclesPointCloud->radius[i] = value[0] * 0.5f;
+        for (size_t i = 0; i < m_cyclesPointCloud->get_points().size(); ++i) {
+            m_cyclesPointCloud->get_radius()[i] = value[0] * 0.5f;
         }
     } else if (interpolation == HdInterpolationVertex) {
-        assert(value.size() == m_cyclesPointCloud->points.size());
-        for (size_t i = 0; i < m_cyclesPointCloud->points.size(); ++i) {
-            m_cyclesPointCloud->radius[i] = value[i] * 0.5f;
+        assert(value.size() == m_cyclesPointCloud->get_points().size());
+        for (size_t i = 0; i < m_cyclesPointCloud->get_points().size(); ++i) {
+            m_cyclesPointCloud->get_radius()[i] = value[i] * 0.5f;
         }
     }
 }
@@ -333,41 +333,27 @@
         reset_opacity = true;
     }
 
-<<<<<<< HEAD
-                pointObject->set_random_id(i);
-                pointObject->name = ccl::ustring::format("%s@%08x", pointObject->name, pointObject->get_random_id());
-                m_cyclesObjects.push_back(pointObject);
-                param->AddObject(pointObject);
-            }
-=======
     if (!value_.IsHolding<VtVec3fArray>()) {
         if (!value_.CanCast<VtVec3fArray>()) {
             TF_WARN("Invalid point data! Can not convert colors for: %s", id.GetText());
             return;
->>>>>>> cc215daf
-        }
-    }
+                    }
+                }
 
     auto value = value_.Cast<VtVec3fArray>().UncheckedGet<VtVec3fArray>();
 
-<<<<<<< HEAD
-        for (size_t i = 0; i < m_cyclesObjects.size(); i++) {
-            m_cyclesObjects[i]->set_tfm(ccl::transform_inverse(m_transform) * m_cyclesObjects[i]->get_tfm());
-            m_cyclesObjects[i]->set_tfm(newTransform * m_cyclesObjects[i]->get_tfm());
-=======
     ccl::float4* C = attr_C->data_float4();
     if (interpolation == HdInterpolationConstant) {
         assert(value.size() == 1);
         const ccl::float3 v0 = vec3f_to_float3(value[0]);
-        for (size_t i = 0; i < m_cyclesPointCloud->points.size(); ++i) {
+        for (size_t i = 0; i < m_cyclesPointCloud->get_points().size(); ++i) {
             C[i].x = v0.x;
             C[i].y = v0.y;
             C[i].z = v0.z;
->>>>>>> cc215daf
-        }
+            }
     } else if (interpolation == HdInterpolationVertex) {
-        assert(value.size() == m_cyclesPointCloud->points.size());
-        for (size_t i = 0; i < m_cyclesPointCloud->points.size(); ++i) {
+        assert(value.size() == m_cyclesPointCloud->get_points().size());
+        for (size_t i = 0; i < m_cyclesPointCloud->get_points().size(); ++i) {
             C[i].x = value[i][0];
             C[i].y = value[i][1];
             C[i].z = value[i][2];
@@ -377,7 +363,7 @@
     }
 
     if (reset_opacity) {
-        for (size_t i = 0; i < m_cyclesPointCloud->points.size(); ++i) {
+        for (size_t i = 0; i < m_cyclesPointCloud->get_points().size(); ++i) {
             C[i].w = 1.f;
         }
     }
@@ -410,22 +396,8 @@
             TF_WARN("Invalid point data! Can not convert opacities for: %s", id.GetText());
             return;
         }
-    }
-
-<<<<<<< HEAD
-        if (m_cyclesObjects.size() > 0) {
-            HdTimeSampleArray<VtValue, 2> xf;
-            sceneDelegate->SamplePrimvar(id, HdTokens->widths, &xf);
-            if (xf.count > 0) {
-                const VtFloatArray& widths = xf.values[0].Get<VtFloatArray>();
-                for (size_t i = 0; i < widths.size(); i++) {
-                    if (i < m_cyclesObjects.size()) {
-                        float w = widths[i];
-                        m_cyclesObjects[i]->set_tfm(m_cyclesObjects[i]->get_tfm() * ccl::transform_scale(w, w, w));
                     }
-                }
-            }
-=======
+
     auto value = value_.Cast<VtFloatArray>().UncheckedGet<VtFloatArray>();
 
     ccl::AttributeSet* attributes = &m_cyclesPointCloud->attributes;
@@ -438,16 +410,15 @@
     ccl::float4* C = attr_C->data_float4();
     if (interpolation == HdInterpolationConstant) {
         assert(value.size() == 1);
-        for (size_t i = 0; i < m_cyclesPointCloud->points.size(); ++i) {
+        for (size_t i = 0; i < m_cyclesPointCloud->get_points().size(); ++i) {
             C[i].w = value[0];
         }
     } else if (interpolation == HdInterpolationVertex) {
-        assert(value.size() == m_cyclesPointCloud->points.size());
-        for (size_t i = 0; i < m_cyclesPointCloud->points.size(); ++i) {
+        assert(value.size() == m_cyclesPointCloud->get_points().size());
+        for (size_t i = 0; i < m_cyclesPointCloud->get_points().size(); ++i) {
             C[i].w = value[i];
->>>>>>> cc215daf
-        }
-    } else {
+                }
+            } else {
         assert(false);
     }
 }
@@ -463,38 +434,16 @@
     assert(m_cyclesPointCloud);
     assert(!value_.IsEmpty());
 
-<<<<<<< HEAD
-        if (m_cyclesObjects.size() > 0) {
-            HdTimeSampleArray<VtValue, 1> xf;
-            sceneDelegate->SamplePrimvar(id, HdTokens->normals, &xf);
-            if (xf.count > 0) {
-                const VtVec3fArray& normals = xf.values[0].Get<VtVec3fArray>();
-                for (size_t i = 0; i < normals.size(); i++) {
-                    if (i < m_cyclesObjects.size()) {
-                        ccl::float3 rotAxis = ccl::cross(ccl::make_float3(0.0f, 0.0f, 1.0f),
-                                                         ccl::make_float3(normals[i][0], normals[i][1], normals[i][2]));
-                        float d             = ccl::dot(ccl::make_float3(0.0f, 0.0f, 1.0f),
-                                           ccl::make_float3(normals[i][0], normals[i][1], normals[i][2]));
-                        float angle         = atan2f(ccl::len(rotAxis), d);
-                        m_cyclesObjects[i]->set_tfm(m_cyclesObjects[i]->get_tfm()
-                                                    * ccl::transform_rotate((angle), rotAxis));
-                    }
-                }
-            } else {
-                // handle orient to camera
-            }
-=======
     if (interpolation != HdInterpolationVertex && interpolation != HdInterpolationConstant) {
         TF_WARN("Point cloud %s has normals with no supported interpolation %s", id.GetText(),
                 _HdInterpolationStr(interpolation));
         return;
-    }
+            }
 
     if (!value_.IsHolding<VtVec3fArray>()) {
         if (!value_.CanCast<VtVec3fArray>()) {
             TF_WARN("Invalid normal type for point cloud %s", id.GetText());
             return;
->>>>>>> cc215daf
         }
     }
     auto value = value_.Cast<VtVec3fArray>().UncheckedGet<VtVec3fArray>();
@@ -505,31 +454,20 @@
     }
     ccl::float3* N = N_attr->data_float3();
 
-<<<<<<< HEAD
-        bool visible = sceneDelegate->GetVisible(id);
-        for (size_t i = 0; i < m_cyclesObjects.size(); i++) {
-            if (visible) {
-                m_cyclesObjects[i]->set_visibility(m_cyclesObjects[i]->get_visibility() | ccl::PATH_RAY_ALL_VISIBILITY);
-            } else {
-                m_cyclesObjects[i]->set_visibility(m_cyclesObjects[i]->get_visibility()
-                                                   & ~ccl::PATH_RAY_ALL_VISIBILITY);
-            }
-=======
     if (interpolation == HdInterpolationConstant) {
         assert(value.size() == 1);
         const ccl::float3 N0 = vec3f_to_float3(value[0]);
-        for (size_t i = 0; i < m_cyclesPointCloud->points.size(); ++i) {
+        for (size_t i = 0; i < m_cyclesPointCloud->get_points().size(); ++i) {
             N[i] = N0;
->>>>>>> cc215daf
         }
     } else if (interpolation == HdInterpolationVertex) {
-        assert(value.size() == m_cyclesPointCloud->points.size());
-        for (size_t i = 0; i < m_cyclesPointCloud->points.size(); ++i) {
+        assert(value.size() == m_cyclesPointCloud->get_points().size());
+        for (size_t i = 0; i < m_cyclesPointCloud->get_points().size(); ++i) {
             N[i] = vec3f_to_float3(value[i]);
         }
     } else {
         assert(false);
-    }
+            }
 }
 
 
@@ -543,7 +481,7 @@
     // because of the structure of the rendering code.
     if (!m_motionBlur) {
         return;
-    }
+        }
 
     if (interpolation != HdInterpolationVertex && interpolation != HdInterpolationConstant) {
         TF_WARN("Point cloud %s has velocities with not supported interpolation %s", id.GetText(),
@@ -577,12 +515,12 @@
     if (interpolation == HdInterpolationConstant) {
         assert(value.size() == 1);
         const ccl::float3 V0 = vec3f_to_float3(value[0]);
-        for (int i = 0; i < m_cyclesPointCloud->points.size(); ++i) {
+        for (int i = 0; i < m_cyclesPointCloud->get_points().size(); ++i) {
             V[i] = V0;
         }
     } else if (interpolation == HdInterpolationVertex) {
-        assert(value.size() == m_cyclesPointCloud->points.size());
-        for (int i = 0; i < m_cyclesPointCloud->points.size(); ++i) {
+        assert(value.size() == m_cyclesPointCloud->get_points().size());
+        for (int i = 0; i < m_cyclesPointCloud->get_points().size(); ++i) {
             V[i] = vec3f_to_float3(value[i]);
         }
     } else {
@@ -590,8 +528,8 @@
     }
 
     // Enabling motion blur on the geometry
-    m_cyclesPointCloud->use_motion_blur = true;
-    m_cyclesPointCloud->motion_steps = HD_CYCLES_MOTION_STEPS;
+    m_cyclesPointCloud->set_use_motion_blur(true);
+    m_cyclesPointCloud->set_motion_steps(HD_CYCLES_MOTION_STEPS);
 }
 
 void
@@ -635,12 +573,12 @@
     if (interpolation == HdInterpolationConstant) {
         assert(value.size() == 1);
         const ccl::float3 A0 = vec3f_to_float3(value[0]);
-        for (int i = 0; i < m_cyclesPointCloud->points.size(); ++i) {
+        for (int i = 0; i < m_cyclesPointCloud->get_points().size(); ++i) {
             A[i] = A0;
         }
     } else if (interpolation == HdInterpolationVertex) {
-        assert(value.size() == m_cyclesPointCloud->points.size());
-        for (int i = 0; i < m_cyclesPointCloud->points.size(); ++i) {
+        assert(value.size() == m_cyclesPointCloud->get_points().size());
+        for (int i = 0; i < m_cyclesPointCloud->get_points().size(); ++i) {
             A[i] = vec3f_to_float3(value[i]);
         }
     } else {
@@ -648,8 +586,8 @@
     }
 
     // Enabling motion blur on the geometry
-    m_cyclesPointCloud->use_motion_blur = true;
-    m_cyclesPointCloud->motion_steps = HD_CYCLES_MOTION_STEPS;
+    m_cyclesPointCloud->set_use_motion_blur(true);
+    m_cyclesPointCloud->set_motion_steps(HD_CYCLES_MOTION_STEPS);
 }
 
 void
@@ -663,8 +601,8 @@
         ccl::Attribute* attr = attributes->add(ccl::ATTR_STD_GENERATED);
 
         ccl::float3* generated = attr->data_float3();
-        for (size_t i = 0; i < m_cyclesPointCloud->points.size(); ++i) {
-            generated[i] = m_cyclesPointCloud->points[i] * size - loc;
+        for (size_t i = 0; i < m_cyclesPointCloud->get_points().size(); ++i) {
+            generated[i] = m_cyclesPointCloud->get_points()[i] * size - loc;
         }
     }
 }
@@ -673,38 +611,26 @@
 HdCyclesPoints::_PopulateMaterial(HdSceneDelegate* sceneDelegate, HdCyclesRenderParam* renderParam,
                                   ccl::Shader* default_surface, const SdfPath& id)
 {
-<<<<<<< HEAD
-    m_cyclesMesh->clear();
-    m_cyclesMesh->name = ccl::ustring("generated_disc");
-    m_cyclesMesh->set_subdivision_type(ccl::Mesh::SUBDIVISION_NONE);
-=======
-    m_cyclesPointCloud->used_shaders = { default_surface };
->>>>>>> cc215daf
+    ccl::array<ccl::Node *> used_shaders;
+    used_shaders.push_back_slow(default_surface);
+    m_cyclesPointCloud->set_used_shaders(used_shaders);
 
     _PopulateObjectMaterial(sceneDelegate, id);
 
-    renderParam->UpdateShadersTag(m_cyclesPointCloud->used_shaders);
-}
-
-<<<<<<< HEAD
-    for (int i = 0; i < m_pointResolution; i++) {
-        float d = (static_cast<float>(i) / static_cast<float>(m_pointResolution)) * 2.0f * M_PI_F;
-        float x = sin(d) * 0.5f;
-        float y = cos(d) * 0.5f;
-        m_cyclesMesh->add_vertex(ccl::make_float3(x, y, 0.0f));
-=======
+    renderParam->UpdateShadersTag(m_cyclesPointCloud->get_used_shaders());
+}
+
 void
 HdCyclesPoints::_PopulateObjectMaterial(HdSceneDelegate* sceneDelegate, const SdfPath& id)
 {
     // populate material for entire object
     HdRenderIndex& render_index = sceneDelegate->GetRenderIndex();
 
-    auto& used_shaders = m_cyclesPointCloud->used_shaders;
+    auto& used_shaders = m_cyclesPointCloud->get_used_shaders();
 
     const SdfPath& material_id = sceneDelegate->GetMaterialId(id);
     if (material_id.IsEmpty()) {
         return;
->>>>>>> cc215daf
     }
 
     // search for state primitive that contains cycles shader
@@ -727,7 +653,7 @@
 void
 HdCyclesPoints::_UpdateObject(ccl::Scene* scene, HdCyclesRenderParam* param, HdDirtyBits* dirtyBits, bool rebuildBVH)
 {
-    m_cyclesObject->visibility = _sharedData.visible ? m_visibilityFlags : 0;
+    m_cyclesObject->set_visibility(_sharedData.visible ? m_visibilityFlags : 0);
     m_cyclesPointCloud->tag_update(scene, rebuildBVH);
     m_cyclesObject->tag_update(scene);
 
@@ -741,18 +667,12 @@
     param->Interrupt();
 }
 
-<<<<<<< HEAD
-    m_cyclesMesh->clear();
-    m_cyclesMesh->name = ccl::ustring("generated_sphere");
-    m_cyclesMesh->set_subdivision_type(ccl::Mesh::SUBDIVISION_NONE);
-=======
 void
 HdCyclesPoints::Sync(HdSceneDelegate* sceneDelegate, HdRenderParam* renderParam, HdDirtyBits* dirtyBits,
                      TfToken const& reprSelector)
 {
     auto param = dynamic_cast<HdCyclesRenderParam*>(renderParam);
     const SdfPath& id = GetId();
->>>>>>> cc215daf
 
     m_point_display_color_shader = param->default_vcol_display_color_surface;
     assert(m_point_display_color_shader);
@@ -770,10 +690,6 @@
     if (HdChangeTracker::IsPrimvarDirty(*dirtyBits, id, usdCyclesTokens->cyclesObjectPoint_resolution)) {
         needsRebuildBVH = true;
 
-<<<<<<< HEAD
-            m_cyclesMesh->add_vertex_slow(ccl::make_float3(xy * cosf(sectorAngle), xy * sinf(sectorAngle), z));
-            // TODO: Add normals and uvs
-=======
         HdTimeSampleArray<VtValue, 1> xf;
         sceneDelegate->SamplePrimvar(id, usdCyclesTokens->cyclesObjectPoint_resolution, &xf);
         if (xf.count > 0) {
@@ -781,7 +697,6 @@
             m_pointResolution = std::max(resolutions, 10);
             TF_WARN("Point resolution for geometry %s is currently unused, please create an issue for this!",
                     id.GetText());
->>>>>>> cc215daf
         }
     }
 
@@ -794,15 +709,15 @@
         if (!_sharedData.visible) {
             return;
         }
-    }
+            }
 
     if (*dirtyBits & HdChangeTracker::DirtyPrimID) {
-        m_cyclesObject->pass_id = this->GetPrimId() + 1;
-    }
+        m_cyclesObject->set_pass_id(this->GetPrimId() + 1);
+            }
 
     if (*dirtyBits & HdChangeTracker::DirtyDoubleSided) {
         TF_WARN("DoubleSided state has changed, but point cloud is ignoring it.");
-    }
+        }
 
     if (*dirtyBits & HdChangeTracker::DirtyTransform) {
         auto fallback = sceneDelegate->GetTransform(id);
@@ -870,11 +785,11 @@
                 } else {
                     TfToken point_style = value.Cast<TfToken>().UncheckedGet<TfToken>();
                     if (point_style == usdCyclesTokens->sphere) {
-                        m_cyclesPointCloud->point_style = ccl::POINT_CLOUD_POINT_SPHERE;
+                        m_cyclesPointCloud->set_point_style(ccl::POINT_CLOUD_POINT_SPHERE);
                     } else if (point_style == usdCyclesTokens->disc) {
-                        m_cyclesPointCloud->point_style = ccl::POINT_CLOUD_POINT_DISC;
+                        m_cyclesPointCloud->set_point_style(ccl::POINT_CLOUD_POINT_DISC);
                     } else if (point_style == usdCyclesTokens->disc_oriented) {
-                        m_cyclesPointCloud->point_style = ccl::POINT_CLOUD_POINT_DISC_ORIENTED;
+                        m_cyclesPointCloud->set_point_style(ccl::POINT_CLOUD_POINT_DISC_ORIENTED);
                     } else {
                         TF_WARN("Unrecognized point style %s for point cloud %s", point_style.GetText(), id.GetText());
                     }
@@ -918,18 +833,10 @@
 HdDirtyBits
 HdCyclesPoints::GetInitialDirtyBitsMask() const
 {
-<<<<<<< HEAD
-    /* create object*/
-    ccl::Object* object = new ccl::Object();
-    object->set_geometry(mesh);
-    object->set_tfm(transform);
-    object->get_motion().clear();
-=======
     return HdChangeTracker::DirtyPoints | HdChangeTracker::DirtyTransform | HdChangeTracker::DirtyVisibility
            | HdChangeTracker::DirtyPrimvar | HdChangeTracker::DirtyWidths | HdChangeTracker::DirtyMaterialId
            | HdChangeTracker::DirtyInstanceIndex | HdChangeTracker::DirtyNormals;
 }
->>>>>>> cc215daf
 
 bool
 HdCyclesPoints::IsValid() const
@@ -941,24 +848,24 @@
 HdCyclesPoints::_CheckIntegrity(HdCyclesRenderParam* param)
 {
     assert(m_cyclesPointCloud);
-    assert(m_cyclesPointCloud->points.size() == m_cyclesPointCloud->radius.size());
+    assert(m_cyclesPointCloud->get_points.size() == m_cyclesPointCloud->get_radius.size());
 
     // Oriented point style requires normals
-    if (m_cyclesPointCloud->point_style == ccl::POINT_CLOUD_POINT_DISC_ORIENTED) {
+    if (m_cyclesPointCloud->get_point_style() == ccl::POINT_CLOUD_POINT_DISC_ORIENTED) {
         ccl::Attribute* attr = m_cyclesPointCloud->attributes.find(ccl::ATTR_STD_VERTEX_NORMAL);
         if (!attr) {
             TF_WARN("Point cloud has style DISC_ORIENTED but no normals are present. Reverting to DISC");
-            m_cyclesPointCloud->point_style = ccl::POINT_CLOUD_POINT_DISC;
+            m_cyclesPointCloud->set_point_style(ccl::POINT_CLOUD_POINT_DISC);
         }
     }
 
     // Assigning a default material to the point cloud if none is present
-    if (m_cyclesPointCloud->used_shaders.empty()) {
-        m_cyclesPointCloud->used_shaders.push_back(m_point_display_color_shader);
+    if (m_cyclesPointCloud->get_used_shaders().empty()) {
+        m_cyclesPointCloud->get_used_shaders().push_back_slow(m_point_display_color_shader);
 
         // We also need to assign the shader indices
-        for (size_t i = 0; i < m_cyclesPointCloud->shader.size(); ++i) {
-            m_cyclesPointCloud->shader[i] = 0;
+        for (size_t i = 0; i < m_cyclesPointCloud->get_shader().size(); ++i) {
+            m_cyclesPointCloud->get_shader()[i] = 0;
         }
 
 
@@ -969,7 +876,7 @@
             attr_colors = m_cyclesPointCloud->attributes.add(attr_color_name, ccl::TypeRGBA, ccl::ATTR_ELEMENT_VERTEX);
             ccl::float4* colors = attr_colors->data_float4();
 
-            for (size_t i = 0; i < m_cyclesPointCloud->points.size(); ++i) {
+            for (size_t i = 0; i < m_cyclesPointCloud->get_points().size(); ++i) {
                 colors[i] = ccl::make_float4(1.f, 0.f, 1.f, 0.5f);
             }
         }
