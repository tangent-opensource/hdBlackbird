--- conflicted
+++ resolved
@@ -58,16 +58,11 @@
 
     config.default_point_resolution.eval(m_pointResolution, true);
 
-<<<<<<< HEAD
-    m_cyclesMesh = new ccl::Mesh();
-    m_renderDelegate->GetCyclesRenderParam()->AddGeometrySafe(m_cyclesMesh);
-=======
     if (m_useMotionBlur) {
         config.motion_steps.eval(m_motionSteps, true);
     }
 
     _InitializeNewCyclesPointCloud();
->>>>>>> 5251228e
 }
 
 HdCyclesPoints::~HdCyclesPoints()
