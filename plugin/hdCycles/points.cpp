--- conflicted
+++ resolved
@@ -108,14 +108,7 @@
 
     // Read Cycles Primvars
 
-<<<<<<< HEAD
-    if (HdChangeTracker::IsPrimvarDirty(
-            *dirtyBits, id, usdCyclesTokens->cyclesObjectPoint_style)) {
-=======
-#ifdef USE_USD_CYCLES_SCHEMA
-
     if (HdChangeTracker::IsPrimvarDirty(*dirtyBits, id, usdCyclesTokens->cyclesObjectPoint_style)) {
->>>>>>> a44ccd6d
         needs_newMesh = true;
 
         HdTimeSampleArray<VtValue, 1> xf;
