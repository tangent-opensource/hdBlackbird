--- conflicted
+++ resolved
@@ -190,17 +190,10 @@
         ccl::Transform newTransform = HdCyclesExtractTransform(sceneDelegate,
                                                                id);
 
-<<<<<<< HEAD
-        for (int i = 0; i < m_cyclesObjects.size(); i++) {
+        for (size_t i = 0; i < m_cyclesObjects.size(); i++) {
             m_cyclesObjects[i]->set_tfm(ccl::transform_inverse(m_transform)
-                                      * m_cyclesObjects[i]->get_tfm());
+                                        * m_cyclesObjects[i]->get_tfm());
             m_cyclesObjects[i]->set_tfm(newTransform * m_cyclesObjects[i]->get_tfm());
-=======
-        for (size_t i = 0; i < m_cyclesObjects.size(); i++) {
-            m_cyclesObjects[i]->tfm = ccl::transform_inverse(m_transform)
-                                      * m_cyclesObjects[i]->tfm;
-            m_cyclesObjects[i]->tfm = newTransform * m_cyclesObjects[i]->tfm;
->>>>>>> 54a55426
         }
 
         m_transform = newTransform;
