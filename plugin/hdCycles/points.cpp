--- conflicted
+++ resolved
@@ -43,6 +43,13 @@
 
 HdCyclesPoints::HdCyclesPoints(SdfPath const& id, SdfPath const& instancerId, HdCyclesRenderDelegate* a_renderDelegate)
     : HdPoints(id, instancerId)
+    , m_cyclesPointCloud(nullptr)
+    , m_cyclesObject(nullptr)
+    , m_visibilityFlags(ccl::PATH_RAY_ALL_VISIBILITY)
+    , m_point_display_color_shader(nullptr)
+    , m_pointStyle(ccl::POINT_CLOUD_POINT_DISC)
+    , m_useMotionBlur(false)
+    , m_motionSteps(1)
     , m_renderDelegate(a_renderDelegate)
 {
     static const HdCyclesConfig& config = HdCyclesConfig::GetInstance();
@@ -55,19 +62,13 @@
         config.motion_steps.eval(m_motionSteps, true);
     }
 
-<<<<<<< HEAD
     _InitializeNewCyclesPointCloud();
-=======
-    m_cyclesMesh = new ccl::Mesh();
-    m_renderDelegate->GetCyclesRenderParam()->AddGeometrySafe(m_cyclesMesh);
->>>>>>> 5cce5121
 }
 
 HdCyclesPoints::~HdCyclesPoints()
 {
-<<<<<<< HEAD
     if (m_cyclesPointCloud) {
-        m_renderDelegate->GetCyclesRenderParam()->RemovePointCloud(m_cyclesPointCloud);
+        m_renderDelegate->GetCyclesRenderParam()->RemoveGeometry(m_cyclesPointCloud);
         delete m_cyclesPointCloud;
     }
 
@@ -75,20 +76,6 @@
         m_renderDelegate->GetCyclesRenderParam()->RemoveObject(m_cyclesObject);
         delete m_cyclesObject;
     }
-=======
-    // Remove points
-    for (size_t i = 0; i < m_cyclesObjects.size(); i++) {
-        m_renderDelegate->GetCyclesRenderParam()->RemoveObjectSafe(m_cyclesObjects[i]);
-    }
-
-    m_cyclesObjects.clear();
-
-    // Remove mesh
-
-    m_renderDelegate->GetCyclesRenderParam()->RemoveGeometrySafe(m_cyclesMesh);
-
-    delete m_cyclesMesh;
->>>>>>> 5cce5121
 }
 
 void
@@ -99,6 +86,7 @@
 HdDirtyBits
 HdCyclesPoints::_PropagateDirtyBits(HdDirtyBits bits) const
 {
+
     /*
         If the point style has changed, the internal bvh representation also
         needs to be changed, so we tag the points as dirty
@@ -134,7 +122,6 @@
 void
 HdCyclesPoints::_ReadObjectFlags(HdSceneDelegate* sceneDelegate, const SdfPath& id, HdDirtyBits* dirtyBits)
 {
-#ifdef USE_USD_CYCLES_SCHEMA
     assert(m_cyclesObject);
 
     std::map<HdInterpolation, HdPrimvarDescriptorVector> primvarDescsPerInterpolation = {
@@ -195,7 +182,6 @@
                 m_visibilityFlags |= ccl::PATH_RAY_GLOSSY;
             }
 
-<<<<<<< HEAD
             bit = true;
             _HdCyclesGetPointsParam<bool>(pv, dirtyBits, id, this, sceneDelegate,
                                           usdCyclesTokens->primvarsCyclesObjectVisibilityScatter, bit);
@@ -209,10 +195,6 @@
             if (bit) {
                 m_visibilityFlags |= ccl::PATH_RAY_SHADOW;
             }
-=======
-    if (HdChangeTracker::IsPrimvarDirty(*dirtyBits, id, usdCyclesTokens->cyclesObjectPoint_style)) {
-        needs_newMesh = true;
->>>>>>> 5cce5121
 
             bit = true;
             _HdCyclesGetPointsParam<bool>(pv, dirtyBits, id, this, sceneDelegate,
@@ -222,7 +204,6 @@
             }
         }
     }
-#endif
 }
 
 void
@@ -240,7 +221,6 @@
         return;
     }
 
-<<<<<<< HEAD
     if (!pointsValue.IsHolding<VtVec3fArray>()) {
         m_cyclesPointCloud->clear();
         TF_WARN("Invalid point data! Can not convert points for: %s", id.GetText());
@@ -248,9 +228,6 @@
     }
 
     VtVec3fArray points = pointsValue.UncheckedGet<VtVec3fArray>();
-=======
-    // Create Points
->>>>>>> 5cce5121
 
     const bool styleHasChanged = m_cyclesPointCloud->point_style == (ccl::PointCloudPointStyle)m_pointStyle;
 
@@ -272,18 +249,12 @@
 }
 
 
-<<<<<<< HEAD
 void
 HdCyclesPoints::_PopulateWidths(HdSceneDelegate* sceneDelegate, const SdfPath& id, const HdInterpolation& interpolation,
                                 const VtValue& value_)
 {
     assert(m_cyclesPointCloud);
     assert(!value_.IsEmpty());
-=======
-            for (size_t i = 0; i < m_cyclesObjects.size(); i++) {
-                param->RemoveObjectSafe(m_cyclesObjects[i]);
-            }
->>>>>>> 5cce5121
 
     if (m_cyclesPointCloud->points.empty()) {
         return;
@@ -295,18 +266,9 @@
         return;
     }
 
-<<<<<<< HEAD
     if (!value_.IsHolding<VtFloatArray>()) {
         TF_WARN("Invalid point data! Can not convert widths for: %s", id.GetText());
         return;
-=======
-                pointObject->random_id = static_cast<unsigned int>(i);
-                pointObject->name      = ccl::ustring::format("%s@%08x", pointObject->name, pointObject->random_id);
-                m_cyclesObjects.push_back(pointObject);
-                param->AddObjectSafe(pointObject);
-            }
-        }
->>>>>>> 5cce5121
     }
 
     VtFloatArray value = value_.UncheckedGet<VtFloatArray>();
@@ -342,7 +304,7 @@
     ccl::Attribute* attr_C = attributes->find(attrib_name);
     bool reset_opacity     = false;
     if (!attr_C) {
-        attr_C        = attributes->add(attrib_name, ccl::TypeDesc::TypeFloat4, ccl::ATTR_ELEMENT_VERTEX);
+        attr_C        = attributes->add(attrib_name, ccl::TypeRGBA, ccl::ATTR_ELEMENT_VERTEX);
         reset_opacity = true;
     }
 
@@ -408,7 +370,7 @@
     ccl::ustring attrib_name("displayColor");
     ccl::Attribute* attr_C = attributes->find(attrib_name);
     if (!attr_C) {
-        attr_C = attributes->add(attrib_name, ccl::TypeDesc::TypeFloat4, ccl::ATTR_ELEMENT_VERTEX);
+        attr_C = attributes->add(attrib_name, ccl::TypeRGBA, ccl::ATTR_ELEMENT_VERTEX);
     }
 
     ccl::float4* C = attr_C->data_float4();
@@ -617,14 +579,13 @@
     ccl::Scene* scene = param->GetCyclesScene();
     const SdfPath& id = GetId();
 
-    std::lock_guard<std::mutex>(scene->mutex);
+    ccl::thread_scoped_lock lock{scene->mutex};
 
     // Rebuild the acceleration structure only if really necessary
     bool needsRebuildBVH = false;
 
     // -------------------------------------
     // -- Resolve Drawstyles
-#ifdef USE_USD_CYCLES_SCHEMA
     if (HdChangeTracker::IsPrimvarDirty(*dirtyBits, id, usdCyclesTokens->cyclesObjectPoint_style)) {
         VtValue point_style_ = GetPrimvar(sceneDelegate, usdCyclesTokens->cyclesObjectPoint_style);
         if (point_style_.IsEmpty()) {
@@ -644,7 +605,6 @@
         }
     }
 
-<<<<<<< HEAD
     // todo: what do we do with PointDPI exactly? check other render delegates
     if (HdChangeTracker::IsPrimvarDirty(*dirtyBits, id, usdCyclesTokens->cyclesObjectPoint_resolution)) {
         needsRebuildBVH = true;
@@ -658,20 +618,6 @@
     }
 
     _ReadObjectFlags(sceneDelegate, id, dirtyBits);
-#endif
-=======
-    float sectorStep = 2.0f * M_PI_F / static_cast<float>(sectorCount);
-    float stackStep  = M_PI_F / static_cast<float>(stackCount);
-    float sectorAngle, stackAngle;
-
-    for (int i = 0; i <= stackCount; ++i) {
-        stackAngle = M_PI_F / 2.0f - static_cast<float>(i) * stackStep;
-        xy         = radius * cosf(stackAngle);
-        z          = radius * sinf(stackAngle);
-
-        for (int j = 0; j <= sectorCount; ++j) {
-            sectorAngle = static_cast<float>(j) * sectorStep;
->>>>>>> 5cce5121
 
     // Update object flags and exit if visibility is null
     if (*dirtyBits & HdChangeTracker::DirtyVisibility) {
@@ -798,7 +744,7 @@
         ccl::ustring attr_color_name("displayColor");
         ccl::Attribute* attr_colors = m_cyclesPointCloud->attributes.find(attr_color_name);
         if (!attr_colors) {
-            attr_colors         = m_cyclesPointCloud->attributes.add(attr_color_name, ccl::TypeDesc::TypeFloat4,
+            attr_colors         = m_cyclesPointCloud->attributes.add(attr_color_name, ccl::TypeRGBA,
                                                              ccl::ATTR_ELEMENT_VERTEX);
             ccl::float4* colors = attr_colors->data_float4();
 
