--- conflicted
+++ resolved
@@ -63,16 +63,10 @@
 
 HdCyclesPoints::~HdCyclesPoints()
 {
-<<<<<<< HEAD
     if (m_cyclesPointCloud) {
         m_renderDelegate->GetCyclesRenderParam()->RemovePointCloud(
             m_cyclesPointCloud);
         delete m_cyclesPointCloud;
-=======
-    // Remove points
-    for (size_t i = 0; i < m_cyclesObjects.size(); i++) {
-        m_renderDelegate->GetCyclesRenderParam()->RemoveObject(m_cyclesObjects[i]);
->>>>>>> 29ba26c7
     }
 
     if (m_cyclesObject) {
@@ -267,11 +261,7 @@
 HdCyclesPoints::Sync(HdSceneDelegate* sceneDelegate, HdRenderParam* renderParam, HdDirtyBits* dirtyBits,
                      TfToken const& reprSelector)
 {
-<<<<<<< HEAD
     HdCyclesRenderParam* param = dynamic_cast<HdCyclesRenderParam*>(renderParam);
-=======
-    HdCyclesRenderParam* param = static_cast<HdCyclesRenderParam*>(renderParam);
->>>>>>> 29ba26c7
 
     ccl::Scene* scene = param->GetCyclesScene();
     const SdfPath& id = GetId();
@@ -301,13 +291,9 @@
         }
     }
 
-<<<<<<< HEAD
     // todo: remove this once the pointcloud implementation is finished
     if (HdChangeTracker::IsPrimvarDirty(
             *dirtyBits, id, usdCyclesTokens->cyclesObjectPoint_resolution)) {
-=======
-    if (HdChangeTracker::IsPrimvarDirty(*dirtyBits, id, usdCyclesTokens->cyclesObjectPoint_resolution)) {
->>>>>>> 29ba26c7
         needs_newMesh = true;
 
         HdTimeSampleArray<VtValue, 1> xf;
@@ -472,21 +458,11 @@
             }
         }
 
-<<<<<<< HEAD
         // Transforms
 
         if (*dirtyBits & HdChangeTracker::DirtyTransform) {
             ccl::Transform newTransform
                 = HdCyclesExtractTransform(sceneDelegate, id);
-=======
-    if (*dirtyBits & HdChangeTracker::DirtyTransform) {
-        ccl::Transform newTransform = HdCyclesExtractTransform(sceneDelegate, id);
-
-        for (size_t i = 0; i < m_cyclesObjects.size(); i++) {
-            m_cyclesObjects[i]->tfm = ccl::transform_inverse(m_transform) * m_cyclesObjects[i]->tfm;
-            m_cyclesObjects[i]->tfm = newTransform * m_cyclesObjects[i]->tfm;
-        }
->>>>>>> 29ba26c7
 
             for (int i = 0; i < m_cyclesObjects.size(); i++) {
                 m_cyclesObjects[i]->tfm = ccl::transform_inverse(m_transform)
@@ -500,7 +476,6 @@
             needs_update = true;
         }
 
-<<<<<<< HEAD
         // Widths
 
         // TODO: It's likely that this can cause double transforms due to modifying the core transform
@@ -520,23 +495,11 @@
                                 = m_cyclesObjects[i]->tfm
                                   * ccl::transform_scale(w, w, w);
                         }
-=======
-        if (m_cyclesObjects.size() > 0) {
-            HdTimeSampleArray<VtValue, 2> xf;
-            sceneDelegate->SamplePrimvar(id, HdTokens->widths, &xf);
-            if (xf.count > 0) {
-                const VtFloatArray& widths = xf.values[0].Get<VtFloatArray>();
-                for (size_t i = 0; i < widths.size(); i++) {
-                    if (i < m_cyclesObjects.size()) {
-                        float w                 = widths[i];
-                        m_cyclesObjects[i]->tfm = m_cyclesObjects[i]->tfm * ccl::transform_scale(w, w, w);
->>>>>>> 29ba26c7
                     }
                 }
             }
         }
 
-<<<<<<< HEAD
         if (HdChangeTracker::IsPrimvarDirty(*dirtyBits, id, HdTokens->normals)) {
             needs_update = true;
 
@@ -563,21 +526,6 @@
                                 = m_cyclesObjects[i]->tfm
                                   * ccl::transform_rotate((angle), rotAxis);
                         }
-=======
-        if (m_cyclesObjects.size() > 0) {
-            HdTimeSampleArray<VtValue, 1> xf;
-            sceneDelegate->SamplePrimvar(id, HdTokens->normals, &xf);
-            if (xf.count > 0) {
-                const VtVec3fArray& normals = xf.values[0].Get<VtVec3fArray>();
-                for (size_t i = 0; i < normals.size(); i++) {
-                    if (i < m_cyclesObjects.size()) {
-                        ccl::float3 rotAxis     = ccl::cross(ccl::make_float3(0.0f, 0.0f, 1.0f),
-                                                         ccl::make_float3(normals[i][0], normals[i][1], normals[i][2]));
-                        float d                 = ccl::dot(ccl::make_float3(0.0f, 0.0f, 1.0f),
-                                           ccl::make_float3(normals[i][0], normals[i][1], normals[i][2]));
-                        float angle             = atan2f(ccl::len(rotAxis), d);
-                        m_cyclesObjects[i]->tfm = m_cyclesObjects[i]->tfm * ccl::transform_rotate((angle), rotAxis);
->>>>>>> 29ba26c7
                     }
                 } else {
                     // handle orient to camera
@@ -605,28 +553,8 @@
 bool
 HdCyclesPoints::_usingPointCloud() const
 {
-<<<<<<< HEAD
     return m_cyclesPointCloud != nullptr && m_cyclesObject != nullptr;
 }
-=======
-    m_cyclesMesh->clear();
-    m_cyclesMesh->name             = ccl::ustring("generated_disc");
-    m_cyclesMesh->subdivision_type = ccl::Mesh::SUBDIVISION_NONE;
-
-    int numVerts = m_pointResolution;
-    int numFaces = m_pointResolution - 2;
-
-    m_cyclesMesh->reserve_mesh(numVerts, numFaces);
-
-    m_cyclesMesh->verts.reserve(numVerts);
-
-    for (int i = 0; i < m_pointResolution; i++) {
-        float d = (static_cast<float>(i) / static_cast<float>(m_pointResolution)) * 2.0f * M_PI_F;
-        float x = sin(d) * 0.5f;
-        float y = cos(d) * 0.5f;
-        m_cyclesMesh->verts.push_back_reserved(ccl::make_float3(x, y, 0.0f));
-    }
->>>>>>> 29ba26c7
 
 ccl::Object*
 HdCyclesPoints::_CreatePointsObject(const ccl::Transform& transform,
@@ -676,7 +604,6 @@
             return;
         }
 
-<<<<<<< HEAD
         if (m_useMotionBlur) {
             m_cyclesPointCloud->use_motion_blur = true;
             m_cyclesPointCloud->motion_steps    = 3;
@@ -698,16 +625,6 @@
                 "Accelerations will be ignored since motion positions exist");
             return;
         }
-=======
-    float sectorStep = 2.0f * M_PI_F / sectorCount;
-    float stackStep  = M_PI_F / stackCount;
-    float sectorAngle, stackAngle;
-
-    for (int i = 0; i <= stackCount; ++i) {
-        stackAngle = M_PI_F / 2.0f - i * stackStep;
-        xy         = radius * cosf(stackAngle);
-        z          = radius * sinf(stackAngle);
->>>>>>> 29ba26c7
 
         ccl::Attribute* attr_A = attributes->find(
             ccl::ATTR_STD_VERTEX_ACCELERATION);
@@ -715,7 +632,6 @@
             attr_A = attributes->add(ccl::ATTR_STD_VERTEX_ACCELERATION);
         }
 
-<<<<<<< HEAD
         ccl::float3* A = attr_A->data_float3();
         if (accelerations.size() == 1) {
             const ccl::float3 A0 = vec3f_to_float3(accelerations[0]);
@@ -728,10 +644,6 @@
             }
         } else {
             TF_WARN("Unsupported interpolation type for accelerations");
-=======
-            m_cyclesMesh->verts.push_back_slow(ccl::make_float3(xy * cosf(sectorAngle), xy * sinf(sectorAngle), z));
-            // TODO: Add normals and uvs
->>>>>>> 29ba26c7
         }
     }
 }
@@ -774,21 +686,10 @@
     }
 }
 
-<<<<<<< HEAD
 void
 HdCyclesPoints::_AddAlphas(const VtFloatArray& alphas) {
     if (_usingPointCloud()) {
         ccl::AttributeSet* attributes = &m_cyclesPointCloud->attributes;
-=======
-ccl::Object*
-HdCyclesPoints::_CreatePointsObject(const ccl::Transform& transform, ccl::Mesh* mesh)
-{
-    /* create object*/
-    ccl::Object* object = new ccl::Object();
-    object->geometry    = mesh;
-    object->tfm         = transform;
-    object->motion.clear();
->>>>>>> 29ba26c7
 
         ccl::ustring attrib_name("displayColor");
         ccl::Attribute* attr_A = attributes->find(attrib_name);
