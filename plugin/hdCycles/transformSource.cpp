--- conflicted
+++ resolved
@@ -232,22 +232,6 @@
     // Hd outputs duplicated time samples, remove all duplicates and keep time samples in ascending order
     m_samples = HdCyclesTimeSamplesRemoveOverlaps(m_samples);
 
-<<<<<<< HEAD
-    // No motion samples, no motion blur use fallback value
-    if (m_samples.count == 0) {
-        object->get_motion().resize(0);
-        object->set_tfm(mat4d_to_transform(m_fallback));
-
-        // Marked as finished
-        _SetResolved();
-        return true;
-    }
-
-    // Only one motion sample - no motion blur
-    if (m_samples.count == 1) {
-        object->get_motion().resize(0);
-        object->set_tfm(mat4d_to_transform(m_samples.values[0]));
-=======
     // Only one or no motion sample - no motion blur
     bool no_motion = m_samples.count <= 1;
     // All keys the same - no motion blur
@@ -261,9 +245,8 @@
       }
     }
     if (no_motion) {
-        object->motion.resize(0);
-        object->tfm = mat4d_to_transform(m_samples.count ? m_samples.values[0] : m_fallback);
->>>>>>> 8e4cdf1a
+        object->get_motion().resize(0);
+        object->set_tfm(mat4d_to_transform(m_samples.count ? m_samples.values[0] : m_fallback));
 
         // Marked as finished
         _SetResolved();
