--- conflicted
+++ resolved
@@ -1617,12 +1617,8 @@
 {
     m_cyclesSession->progress.reset();
 
-<<<<<<< HEAD
     if (m_curveUpdated || m_meshUpdated || m_geometryUpdated
         || m_shadersUpdated || m_pointCloudUpdated) {
-=======
-    if (m_curveUpdated || m_meshUpdated || m_geometryUpdated || m_shadersUpdated) {
->>>>>>> 29ba26c7
         m_cyclesScene->geometry_manager->tag_update(m_cyclesScene);
         m_geometryUpdated = false;
         m_meshUpdated     = false;
@@ -1866,7 +1862,6 @@
 }
 
 void
-<<<<<<< HEAD
 HdCyclesRenderParam::RemovePointCloud(ccl::PointCloud* a_pc) {
     for (ccl::vector<ccl::Geometry*>::iterator it
          = m_cyclesScene->geometry.begin();
@@ -1891,12 +1886,6 @@
 HdCyclesRenderParam::UpdateShadersTag(ccl::vector<ccl::Shader*>& shaders) {
     lock_guard lock{m_cyclesScene->mutex};
     for(auto& shader : shaders) {
-=======
-HdCyclesRenderParam::UpdateShadersTag(ccl::vector<ccl::Shader*>& shaders)
-{
-    lock_guard lock { m_cyclesScene->mutex };
-    for (auto& shader : shaders) {
->>>>>>> 29ba26c7
         shader->tag_update(m_cyclesScene);
     }
 }
