--- conflicted
+++ resolved
@@ -54,11 +54,7 @@
 
 HdCyclesRenderParam::HdCyclesRenderParam()
     : m_shouldUpdate(false)
-<<<<<<< HEAD
     , m_useSquareSamples(false)
-    , m_cyclesScene(nullptr)
-    , m_cyclesSession(nullptr)
-=======
     , m_cyclesScene(nullptr)
     , m_cyclesSession(nullptr)
     , m_objectsUpdated(false)
@@ -67,7 +63,6 @@
     , m_meshUpdated(false)
     , m_lightsUpdated(false)
     , m_shadersUpdated(false)
->>>>>>> 26b0a63f
 {
     _InitializeDefaults();
 }
@@ -393,7 +388,6 @@
 void
 HdCyclesRenderParam::_UpdateIntegratorFromConfig(bool a_forceInit)
 {
-<<<<<<< HEAD
     if (!m_cyclesScene)
         return;
 
@@ -418,12 +412,6 @@
         && m_useSquareSamples) {
         integrator->glossy_samples = integrator->glossy_samples
                                      * integrator->glossy_samples;
-=======
-    if (m_shouldUpdate) {
-        CyclesReset(false);
-        m_shouldUpdate = false;
-        ResumeRender();
->>>>>>> 26b0a63f
     }
     if (config.transmission_samples.eval(integrator->transmission_samples,
                                          a_forceInit)
