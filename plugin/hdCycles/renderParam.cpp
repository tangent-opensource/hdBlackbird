//  Copyright 2020 Tangent Animation
//
//  Licensed under the Apache License, Version 2.0 (the "License");
//  you may not use this file except in compliance with the License.
//  You may obtain a copy of the License at
//
//      http://www.apache.org/licenses/LICENSE-2.0
//
//  Unless required by applicable law or agreed to in writing, software
//  distributed under the License is distributed on an "AS IS" BASIS,
//  WITHOUT WARRANTIES OR CONDITIONS OF ANY KIND, either express or implied,
//  including without limitation, as related to merchantability and fitness
//  for a particular purpose.
//
//  In no event shall any copyright holder be liable for any damages of any kind
//  arising from the use of this software, whether in contract, tort or otherwise.
//  See the License for the specific language governing permissions and
//  limitations under the License.

#include "renderParam.h"

#include "config.h"
#include "renderBuffer.h"
#include "renderDelegate.h"
#include "utils.h"

#include <memory>

#include <device/device.h>
#include <render/background.h>
#include <render/buffers.h>
#include <render/camera.h>
#include <render/curves.h>
#include <render/hair.h>
#include <render/integrator.h>
#include <render/light.h>
#include <render/mesh.h>
#include <render/nodes.h>
#include <render/object.h>
#include <render/scene.h>
#include <render/session.h>
#include <render/stats.h>
#include <util/util_murmurhash.h>

#ifdef WITH_CYCLES_LOGGING
#    include <util/util_logging.h>
#endif

#include <pxr/usd/usdRender/tokens.h>
#ifdef USE_USD_CYCLES_SCHEMA
#    include <usdCycles/tokens.h>
#endif

PXR_NAMESPACE_OPEN_SCOPE

namespace {
struct HdCyclesAov {
    std::string name;
    ccl::PassType type;
    TfToken token;
    HdFormat format;
    bool filter;
};

std::array<HdCyclesAov, 26> DefaultAovs = {{
    { "Combined", ccl::PASS_COMBINED, HdAovTokens->color, HdFormatFloat32Vec4, true },
    { "Depth", ccl::PASS_DEPTH, HdAovTokens->cameraDepth, HdFormatFloat32, false },
    { "Normal", ccl::PASS_NORMAL, HdAovTokens->normal, HdFormatFloat32Vec3, false },
    { "IndexOB", ccl::PASS_OBJECT_ID, HdAovTokens->primId, HdFormatFloat32, false },
    { "IndexMA", ccl::PASS_MATERIAL_ID, HdCyclesAovTokens->IndexMA, HdFormatFloat32, false },
    { "Mist", ccl::PASS_MIST, HdAovTokens->depth, HdFormatFloat32, true },
    { "Emission", ccl::PASS_EMISSION, HdCyclesAovTokens->Emit, HdFormatFloat32Vec3, true },
    { "Shadow", ccl::PASS_SHADOW, HdCyclesAovTokens->Shadow, HdFormatFloat32Vec3, true },

    { "UV", ccl::PASS_UV, HdCyclesAovTokens->UV, HdFormatFloat32Vec3, true },
    { "Vector", ccl::PASS_MOTION, HdCyclesAovTokens->Vector, HdFormatFloat32Vec4, true },

    { "DiffDir", ccl::PASS_DIFFUSE_DIRECT, HdCyclesAovTokens->DiffDir, HdFormatFloat32Vec3, true },
    { "DiffInd", ccl::PASS_DIFFUSE_INDIRECT, HdCyclesAovTokens->DiffInd, HdFormatFloat32Vec3, true },
    { "DiffCol", ccl::PASS_DIFFUSE_COLOR, HdCyclesAovTokens->DiffCol, HdFormatFloat32Vec3, true },

    { "GlossDir", ccl::PASS_GLOSSY_DIRECT, HdCyclesAovTokens->GlossDir, HdFormatFloat32Vec3, true },
    { "GlossInd", ccl::PASS_GLOSSY_INDIRECT, HdCyclesAovTokens->GlossInd, HdFormatFloat32Vec3, true },
    { "GlossCol", ccl::PASS_GLOSSY_COLOR, HdCyclesAovTokens->GlossCol, HdFormatFloat32Vec3, true },

    { "TransDir", ccl::PASS_TRANSMISSION_DIRECT, HdCyclesAovTokens->TransDir, HdFormatFloat32Vec3, true },
    { "TransInd", ccl::PASS_TRANSMISSION_INDIRECT, HdCyclesAovTokens->TransInd, HdFormatFloat32Vec3, true },
    { "TransCol", ccl::PASS_TRANSMISSION_COLOR, HdCyclesAovTokens->TransCol, HdFormatFloat32Vec3, true },

    { "VolumeDir", ccl::PASS_VOLUME_DIRECT, HdCyclesAovTokens->VolumeDir, HdFormatFloat32Vec3, true },
    { "VolumeInd", ccl::PASS_VOLUME_INDIRECT, HdCyclesAovTokens->VolumeInd, HdFormatFloat32Vec3, true },

    { "RenderTime", ccl::PASS_RENDER_TIME, HdCyclesAovTokens->RenderTime, HdFormatFloat32, false },
    { "SampleCount", ccl::PASS_SAMPLE_COUNT, HdCyclesAovTokens->SampleCount, HdFormatFloat32, false },

    { "P", ccl::PASS_AOV_COLOR, HdCyclesAovTokens->P, HdFormatFloat32Vec3, false },
    { "Pref", ccl::PASS_AOV_COLOR, HdCyclesAovTokens->Pref, HdFormatFloat32Vec3, false },
    { "Ngn", ccl::PASS_AOV_COLOR, HdCyclesAovTokens->Ngn, HdFormatFloat32Vec3, false },
}};

std::array<HdCyclesAov, 2> CustomAovs = {{
    { "AOVC", ccl::PASS_AOV_COLOR, HdCyclesAovTokens->AOVC, HdFormatFloat32Vec3, true },
    { "AOVV", ccl::PASS_AOV_VALUE, HdCyclesAovTokens->AOVV, HdFormatFloat32, true },
}};

std::array<HdCyclesAov, 3> CryptomatteAovs = {{
    { "CryptoObject", ccl::PASS_CRYPTOMATTE, HdCyclesAovTokens->CryptoObject, HdFormatFloat32Vec4, true },
    { "CryptoMaterial", ccl::PASS_CRYPTOMATTE, HdCyclesAovTokens->CryptoMaterial, HdFormatFloat32Vec4, true },
    { "CryptoAsset", ccl::PASS_CRYPTOMATTE, HdCyclesAovTokens->CryptoAsset, HdFormatFloat32Vec4, true },
}};

TfToken GetSourceName(const HdRenderPassAovBinding &aov) {
    const auto &it = aov.aovSettings.find(UsdRenderTokens->sourceName);
    if (it != aov.aovSettings.end()) {
        if (it->second.IsHolding<std::string>()) {
            return TfToken(it->second.UncheckedGet<std::string>());
        }
    }

    return TfToken();
}

bool GetCyclesAov(const HdRenderPassAovBinding &aov, HdCyclesAov &cyclesAov) {

    TfToken sourceName = GetSourceName(aov);

    for (HdCyclesAov& _cyclesAov : DefaultAovs) {
        if (sourceName == _cyclesAov.token) {
            cyclesAov = _cyclesAov;
            return true;
        }
    }
    for (HdCyclesAov& _cyclesAov : CustomAovs) {
        if (sourceName == _cyclesAov.token) {
            cyclesAov = _cyclesAov;
            return true;
        }
    }
    for (HdCyclesAov& _cyclesAov : CryptomatteAovs) {
        if (sourceName == _cyclesAov.token) {
            cyclesAov = _cyclesAov;
            return true;
        }
    }

    return false;
}

} // namespace

HdCyclesRenderParam::HdCyclesRenderParam()
    : m_renderPercent(0)
    , m_renderProgress(0.0f)
    , m_useTiledRendering(false)
    , m_objectsUpdated(false)
    , m_geometryUpdated(false)
    , m_curveUpdated(false)
    , m_meshUpdated(false)
    , m_lightsUpdated(false)
    , m_shadersUpdated(false)
    , m_shouldUpdate(false)
    , m_numDomeLights(0)
    , m_useSquareSamples(false)
    , m_cyclesSession(nullptr)
    , m_cyclesScene(nullptr)
    , m_displayAovToken(HdAovTokens->color)
{
    _InitializeDefaults();
}

void
HdCyclesRenderParam::_InitializeDefaults()
{
    // These aren't directly cycles settings, but inform the creation and behaviour
    // of a render. These should be will need to be set by schema too...
    static const HdCyclesConfig& config = HdCyclesConfig::GetInstance();
    m_deviceName                        = config.device_name.value;
    m_useSquareSamples                  = config.use_square_samples.value;
    m_useTiledRendering                 = config.use_tiled_rendering;

    m_upAxis = UpAxis::Z;
    if (config.up_axis == "Z") {
        m_upAxis = UpAxis::Z;
    } else if (config.up_axis == "Y") {
        m_upAxis = UpAxis::Y;
    }

#ifdef WITH_CYCLES_LOGGING
    if (config.cycles_enable_logging) {
        ccl::util_logging_start();
        ccl::util_logging_verbosity_set(config.cycles_logging_severity);
    }
#endif
}

float
HdCyclesRenderParam::GetProgress()
{
    return m_renderProgress;
}

bool
HdCyclesRenderParam::IsConverged()
{
    return GetProgress() >= 1.0f;
}

void
HdCyclesRenderParam::_SessionUpdateCallback()
{
    // - Get Session progress integer amount

    m_renderProgress = m_cyclesSession->progress.get_progress();

    int newPercent = (int)(floor(m_renderProgress * 100));
    if (newPercent != m_renderPercent) {
        m_renderPercent = newPercent;


        if (HdCyclesConfig::GetInstance().enable_progress) {
            std::cout << "Progress: " << m_renderPercent << "%" << std::endl
                      << std::flush;
        }
    }

    // - Get Render time

    m_cyclesSession->progress.get_time(m_totalTime, m_renderTime);

    // - Handle Session status logging

    if (HdCyclesConfig::GetInstance().enable_logging) {
        std::string status, substatus;
        m_cyclesSession->progress.get_status(status, substatus);
        if (substatus != "")
            status += ": " + substatus;

        std::cout << "cycles: " << m_renderProgress << " : " << status << '\n';
    }
}

/*
    This paradigm does cause unecessary loops through settingsMap for each feature. 
    This should be addressed in the future. For the moment, the flexibility of setting
    order of operations is more important.
*/
bool
HdCyclesRenderParam::Initialize(HdRenderSettingsMap const& settingsMap)
{
    // -- Delegate
    _UpdateDelegateFromConfig(true);
    _UpdateDelegateFromRenderSettings(settingsMap);
    _UpdateDelegateFromConfig();

    // -- Session
    _UpdateSessionFromConfig(true);
    _UpdateSessionFromRenderSettings(settingsMap);
    _UpdateSessionFromConfig();

    if (!_CreateSession()) {
        std::cout << "COULD NOT CREATE CYCLES SESSION\n";
        // Couldn't create session, big issue
        return false;
    }

    // -- Scene
    _UpdateSceneFromConfig(true);
    _UpdateSceneFromRenderSettings(settingsMap);
    _UpdateSceneFromConfig();

    if (!_CreateScene()) {
        std::cout << "COULD NOT CREATE CYCLES SCENE\n";
        // Couldn't create scene, big issue
        return false;
    }

    // -- Film
    _UpdateFilmFromConfig(true);
    _UpdateFilmFromRenderSettings(settingsMap);
    _UpdateFilmFromConfig();

    // -- Integrator
    _UpdateIntegratorFromConfig(true);
    _UpdateIntegratorFromRenderSettings(settingsMap);
    _UpdateIntegratorFromConfig();

    // -- Background
    _UpdateBackgroundFromConfig(true);
    _UpdateBackgroundFromRenderSettings(settingsMap);
    _UpdateBackgroundFromConfig();

    _HandlePasses();

    return true;
}


// -- HdCycles Misc Delegate Settings

void
HdCyclesRenderParam::_UpdateDelegateFromConfig(bool a_forceInit)
{
    static const HdCyclesConfig& config = HdCyclesConfig::GetInstance();
    (void) config;
}

void
HdCyclesRenderParam::_UpdateDelegateFromRenderSettings(
    HdRenderSettingsMap const& settingsMap)
{
    for (auto& entry : settingsMap) {
        TfToken key   = entry.first;
        VtValue value = entry.second;
        _HandleDelegateRenderSetting(key, value);
    }
}

bool
HdCyclesRenderParam::_HandleDelegateRenderSetting(const TfToken& key,
                                                  const VtValue& value)
{
#ifdef USE_USD_CYCLES_SCHEMA

    bool delegate_updated = false;

    if (key == usdCyclesTokens->cyclesUse_square_samples) {
        m_useSquareSamples = _HdCyclesGetVtValue<bool>(value,
                                                       m_useSquareSamples,
                                                       &delegate_updated);
    }

    if (delegate_updated) {
        // Although this is called, it does not correctly reset session in IPR
        //Interrupt();
        return true;
    }

#endif

    return false;
}

// -- Session

void
HdCyclesRenderParam::_UpdateSessionFromConfig(bool a_forceInit)
{
    static const HdCyclesConfig& config = HdCyclesConfig::GetInstance();

    ccl::SessionParams* sessionParams = &m_sessionParams;

    if (m_cyclesSession)
        sessionParams = &m_cyclesSession->params;

    config.enable_experimental.eval(sessionParams->experimental, a_forceInit);

    config.display_buffer_linear.eval(sessionParams->display_buffer_linear,
                                      a_forceInit);

    sessionParams->shadingsystem = ccl::SHADINGSYSTEM_SVM;
    if (config.shading_system.value == "OSL"
        || config.shading_system.value == "SHADINGSYSTEM_OSL")
        sessionParams->shadingsystem = ccl::SHADINGSYSTEM_OSL;

    sessionParams->background = false;

    config.start_resolution.eval(sessionParams->start_resolution, a_forceInit);

    sessionParams->progressive                = true;
    sessionParams->progressive_refine         = false;
    sessionParams->progressive_update_timeout = 0.1;

    config.pixel_size.eval(sessionParams->pixel_size, a_forceInit);
    config.tile_size_x.eval(sessionParams->tile_size.x, a_forceInit);
    config.tile_size_y.eval(sessionParams->tile_size.y, a_forceInit);

    // Tiled rendering requires some settings to be forced on...
    // This requires some more thought and testing in regards
    // to the usdCycles schema...
    if (m_useTiledRendering) {
        sessionParams->background         = true;
        sessionParams->start_resolution   = INT_MAX;
        sessionParams->progressive        = false;
        sessionParams->progressive_refine = false;
    }

    config.max_samples.eval(sessionParams->samples, a_forceInit);
}

void
HdCyclesRenderParam::_UpdateSessionFromRenderSettings(
    HdRenderSettingsMap const& settingsMap)
{
    for (auto& entry : settingsMap) {
        TfToken key   = entry.first;
        VtValue value = entry.second;
        _HandleSessionRenderSetting(key, value);
    }
}

bool
HdCyclesRenderParam::_HandleSessionRenderSetting(const TfToken& key,
                                                 const VtValue& value)
{
#ifdef USE_USD_CYCLES_SCHEMA

    ccl::SessionParams* sessionParams = &m_sessionParams;

    if (m_cyclesSession)
        sessionParams = &m_cyclesSession->params;

    bool session_updated = false;

    // This is now handled by HdCycles depending on tiled or not tiled rendering...
    /*if (key == usdCyclesTokens->cyclesBackground) {
        sessionParams->background
            = _HdCyclesGetVtValue<bool>(value, sessionParams->background,
                                        &session_updated);
    }*/

    if (key == usdCyclesTokens->cyclesProgressive_refine) {
        sessionParams->progressive_refine = _HdCyclesGetVtValue<bool>(
            value, sessionParams->progressive_refine, &session_updated);
    }

    if (key == usdCyclesTokens->cyclesProgressive) {
        sessionParams->progressive
            = _HdCyclesGetVtValue<bool>(value, sessionParams->progressive,
                                        &session_updated);
    }

    if (key == usdCyclesTokens->cyclesProgressive_update_timeout) {
        sessionParams->progressive_update_timeout = _HdCyclesGetVtValue<float>(
            value, sessionParams->progressive_update_timeout, &session_updated);
    }

    if (key == usdCyclesTokens->cyclesExperimental) {
        sessionParams->experimental
            = _HdCyclesGetVtValue<bool>(value, sessionParams->experimental,
                                        &session_updated);
    }

    if (key == usdCyclesTokens->cyclesSamples) {
        sessionParams->samples
            = _HdCyclesGetVtValue<int>(value, sessionParams->samples,
                                       &session_updated);
    }

    // Tiles

    if (key == usdCyclesTokens->cyclesTile_size) {
        sessionParams->tile_size = vec2i_to_int2(_HdCyclesGetVtValue<GfVec2i>(
            value, int2_to_vec2i(sessionParams->tile_size), &session_updated));
    }

    TfToken tileOrder;
    if (key == usdCyclesTokens->cyclesTile_order) {
        tileOrder = _HdCyclesGetVtValue<TfToken>(value, tileOrder,
                                                 &session_updated);

        if (tileOrder == usdCyclesTokens->hilbert_spiral) {
            sessionParams->tile_order = ccl::TILE_HILBERT_SPIRAL;
        } else if (tileOrder == usdCyclesTokens->center) {
            sessionParams->tile_order = ccl::TILE_CENTER;
        } else if (tileOrder == usdCyclesTokens->right_to_left) {
            sessionParams->tile_order = ccl::TILE_RIGHT_TO_LEFT;
        } else if (tileOrder == usdCyclesTokens->left_to_right) {
            sessionParams->tile_order = ccl::TILE_LEFT_TO_RIGHT;
        } else if (tileOrder == usdCyclesTokens->top_to_bottom) {
            sessionParams->tile_order = ccl::TILE_TOP_TO_BOTTOM;
        } else if (tileOrder == usdCyclesTokens->bottom_to_top) {
            sessionParams->tile_order = ccl::TILE_BOTTOM_TO_TOP;
        }
    }

    if (key == usdCyclesTokens->cyclesStart_resolution) {
        sessionParams->start_resolution
            = _HdCyclesGetVtValue<int>(value, sessionParams->start_resolution,
                                       &session_updated);
    }

    if (key == usdCyclesTokens->cyclesPixel_size) {
        sessionParams->pixel_size
            = _HdCyclesGetVtValue<int>(value, sessionParams->pixel_size,
                                       &session_updated);
    }

    if (key == usdCyclesTokens->cyclesThreads) {
        sessionParams->threads
            = _HdCyclesGetVtValue<int>(value, sessionParams->threads,
                                       &session_updated);
    }

    if (key == usdCyclesTokens->cyclesAdaptive_sampling) {
        sessionParams->adaptive_sampling
            = _HdCyclesGetVtValue<bool>(value, sessionParams->adaptive_sampling,
                                        &session_updated);
    }

    if (key == usdCyclesTokens->cyclesUse_profiling) {
        sessionParams->use_profiling
            = _HdCyclesGetVtValue<bool>(value, sessionParams->use_profiling,
                                        &session_updated);
    }

    if (key == usdCyclesTokens->cyclesDisplay_buffer_linear) {
        sessionParams->display_buffer_linear = _HdCyclesGetVtValue<bool>(
            value, sessionParams->display_buffer_linear, &session_updated);
    }

    //DenoiseParams denoising;

    TfToken shadingSystem;
    if (key == usdCyclesTokens->cyclesShading_system) {
        shadingSystem = _HdCyclesGetVtValue<TfToken>(value, shadingSystem,
                                                     &session_updated);

        if (shadingSystem == usdCyclesTokens->osl) {
            sessionParams->shadingsystem = ccl::SHADINGSYSTEM_OSL;
        } else {
            sessionParams->shadingsystem = ccl::SHADINGSYSTEM_SVM;
        }
    }

    if (key == usdCyclesTokens->cyclesUse_profiling) {
        sessionParams->use_profiling
            = _HdCyclesGetVtValue<bool>(value, sessionParams->use_profiling,
                                        &session_updated);
    }

    // Session BVH


    // Denoising

    bool denoising_updated = false;
    ccl::DenoiseParams denoisingParams;

    if (key == usdCyclesTokens->cyclesRun_denoising) {
        denoisingParams.use = _HdCyclesGetVtValue<int>(value,
                                                       denoisingParams.use,
                                                       &denoising_updated);
    }

    if (key == usdCyclesTokens->cyclesDenoising_start_sample) {
        sessionParams->denoising_start_sample = _HdCyclesGetVtValue<int>(
            value, sessionParams->denoising_start_sample, &denoising_updated);
    }

    if (denoising_updated) {
        sessionParams->denoising = denoisingParams;
        session_updated          = true;
    }

    // Final

    if (session_updated) {
        // Although this is called, it does not correctly reset session in IPR
        //Interrupt();
        return true;
    }

#endif
    return false;
}

// -- Scene

void
HdCyclesRenderParam::_UpdateSceneFromConfig(bool a_forceInit)
{
    static const HdCyclesConfig& config = HdCyclesConfig::GetInstance();

    ccl::SceneParams* sceneParams = &m_sceneParams;

    if (m_cyclesScene)
        sceneParams = &m_cyclesScene->params;

    ccl::SessionParams* sessionParams = &m_sessionParams;

    if (m_cyclesSession)
        sessionParams = &m_cyclesSession->params;

    // -- Scene init
    sceneParams->shadingsystem = sessionParams->shadingsystem;

    sceneParams->bvh_type = ccl::SceneParams::BVH_DYNAMIC;
    if (config.bvh_type.value == "STATIC")
        sceneParams->bvh_type = ccl::SceneParams::BVH_STATIC;

    sceneParams->bvh_layout = ccl::BVH_LAYOUT_EMBREE;

    sceneParams->persistent_data = true;

    config.curve_subdivisions.eval(sceneParams->hair_subdivisions, a_forceInit);
}

void
HdCyclesRenderParam::_UpdateSceneFromRenderSettings(
    HdRenderSettingsMap const& settingsMap)
{
    for (auto& entry : settingsMap) {
        TfToken key   = entry.first;
        VtValue value = entry.second;
        _HandleSceneRenderSetting(key, value);
    }
}

bool
HdCyclesRenderParam::_HandleSceneRenderSetting(const TfToken& key,
                                               const VtValue& value)
{
#ifdef USE_USD_CYCLES_SCHEMA
    // -- Scene

    ccl::SceneParams* sceneParams = &m_sceneParams;

    if (m_cyclesScene)
        sceneParams = &m_cyclesScene->params;

    bool scene_updated = false;

    if (key == usdCyclesTokens->cyclesShading_system) {
        TfToken shading_system
            = _HdCyclesGetVtValue<TfToken>(value, usdCyclesTokens->svm,
                                           &scene_updated);
        if (shading_system == usdCyclesTokens->svm) {
            sceneParams->shadingsystem = ccl::SHADINGSYSTEM_SVM;
        } else if (shading_system == usdCyclesTokens->osl) {
            sceneParams->shadingsystem = ccl::SHADINGSYSTEM_OSL;
        }
    }

    if (key == usdCyclesTokens->cyclesBvh_type) {
        TfToken bvh_type
            = _HdCyclesGetVtValue<TfToken>(value, usdCyclesTokens->bvh_dynamic,
                                           &scene_updated);
        if (bvh_type == usdCyclesTokens->bvh_dynamic) {
            sceneParams->bvh_type = ccl::SceneParams::BVH_DYNAMIC;
        } else if (bvh_type == usdCyclesTokens->bvh_static) {
            sceneParams->bvh_type = ccl::SceneParams::BVH_STATIC;
        }
    }

    if (key == usdCyclesTokens->cyclesCurve_subdivisions) {
        sceneParams->hair_subdivisions
            = _HdCyclesGetVtValue<int>(value, sceneParams->hair_subdivisions,
                                       &scene_updated);
    }

    // TODO: Unsure how we will handle this if the camera hasn't been created yet/at all...
    /*if (key == usdCyclesTokens->cyclesDicing_camera) {
        scene->dicing_camera
            = _HdCyclesGetVtValue<std::string>(value, scene->dicing_camera,
                                       &scene_updated);
    }*/


    if (key == usdCyclesTokens->cyclesUse_bvh_spatial_split) {
        sceneParams->use_bvh_spatial_split = _HdCyclesGetVtValue<bool>(
            value, sceneParams->use_bvh_spatial_split, &scene_updated);
    }

    if (key == usdCyclesTokens->cyclesUse_bvh_unaligned_nodes) {
        sceneParams->use_bvh_unaligned_nodes = _HdCyclesGetVtValue<bool>(
            value, sceneParams->use_bvh_unaligned_nodes, &scene_updated);
    }

    if (key == usdCyclesTokens->cyclesNum_bvh_time_steps) {
        sceneParams->num_bvh_time_steps
            = _HdCyclesGetVtValue<int>(value, sceneParams->num_bvh_time_steps,
                                       &scene_updated);
    }

    if (scene_updated) {
        // Although this is called, it does not correctly reset session in IPR
        if (m_cyclesSession && m_cyclesScene)
            Interrupt(true);
        return true;
    }

#endif
    return false;
}

// -- Config

void
HdCyclesRenderParam::_UpdateIntegratorFromConfig(bool a_forceInit)
{
    if (!m_cyclesScene)
        return;

    static const HdCyclesConfig& config = HdCyclesConfig::GetInstance();

    ccl::Integrator* integrator = m_cyclesScene->integrator;

    if (config.integrator_method.value == "PATH") {
        integrator->method = ccl::Integrator::PATH;
    } else {
        integrator->method = ccl::Integrator::BRANCHED_PATH;
    }

    // Samples

    if (config.diffuse_samples.eval(integrator->diffuse_samples, a_forceInit)
        && m_useSquareSamples) {
        integrator->diffuse_samples = integrator->diffuse_samples
                                      * integrator->diffuse_samples;
    }
    if (config.glossy_samples.eval(integrator->glossy_samples, a_forceInit)
        && m_useSquareSamples) {
        integrator->glossy_samples = integrator->glossy_samples
                                     * integrator->glossy_samples;
    }
    if (config.transmission_samples.eval(integrator->transmission_samples,
                                         a_forceInit)
        && m_useSquareSamples) {
        integrator->transmission_samples = integrator->transmission_samples
                                           * integrator->transmission_samples;
    }
    if (config.ao_samples.eval(integrator->ao_samples, a_forceInit)
        && m_useSquareSamples) {
        integrator->ao_samples = integrator->ao_samples
                                 * integrator->ao_samples;
    }
    if (config.mesh_light_samples.eval(integrator->mesh_light_samples,
                                       a_forceInit)
        && m_useSquareSamples) {
        integrator->mesh_light_samples = integrator->mesh_light_samples
                                         * integrator->mesh_light_samples;
    }
    if (config.subsurface_samples.eval(integrator->subsurface_samples,
                                       a_forceInit)
        && m_useSquareSamples) {
        integrator->subsurface_samples = integrator->subsurface_samples
                                         * integrator->subsurface_samples;
    }
    if (config.volume_samples.eval(integrator->volume_samples, a_forceInit)
        && m_useSquareSamples) {
        integrator->volume_samples = integrator->volume_samples
                                     * integrator->volume_samples;
    }
    /*if (config.adaptive_min_samples.eval(integrator->adaptive_min_samples)
        && m_useSquareSamples) {
        integrator->adaptive_min_samples
            = std::min(integrator->adaptive_min_samples
                           * integrator->adaptive_min_samples,
                       INT_MAX);
    }*/

    config.enable_motion_blur.eval(integrator->motion_blur, a_forceInit);

    integrator->tag_update(m_cyclesScene);
}

void
HdCyclesRenderParam::_UpdateIntegratorFromRenderSettings(
    HdRenderSettingsMap const& settingsMap)
{
    for (auto& entry : settingsMap) {
        TfToken key   = entry.first;
        VtValue value = entry.second;

        _HandleIntegratorRenderSetting(key, value);
    }
}

bool
HdCyclesRenderParam::_HandleIntegratorRenderSetting(const TfToken& key,
                                                    const VtValue& value)
{
#ifdef USE_USD_CYCLES_SCHEMA

    // -- Integrator Settings

    ccl::Integrator* integrator = m_cyclesScene->integrator;
    bool integrator_updated     = false;

    if (key == usdCyclesTokens->cyclesIntegratorSeed) {
        integrator->seed = _HdCyclesGetVtValue<int>(value, integrator->seed,
                                                    &integrator_updated);
    }

    if (key == usdCyclesTokens->cyclesIntegratorMin_bounce) {
        integrator->min_bounce
            = _HdCyclesGetVtValue<int>(value, integrator->min_bounce,
                                       &integrator_updated);
    }

    if (key == usdCyclesTokens->cyclesIntegratorMax_bounce) {
        integrator->max_bounce
            = _HdCyclesGetVtValue<int>(value, integrator->max_bounce,
                                       &integrator_updated);
    }

    if (key == usdCyclesTokens->cyclesIntegratorMethod) {
        TfToken integratorMethod
            = _HdCyclesGetVtValue<TfToken>(value, usdCyclesTokens->path,
                                           &integrator_updated);
        if (integratorMethod == usdCyclesTokens->path) {
            integrator->method = ccl::Integrator::PATH;
        } else {
            integrator->method = ccl::Integrator::BRANCHED_PATH;
        }
    }

    if (key == usdCyclesTokens->cyclesIntegratorSampling_method) {
        TfToken samplingMethod
            = _HdCyclesGetVtValue<TfToken>(value, usdCyclesTokens->sobol,
                                           &integrator_updated);
        if (samplingMethod == usdCyclesTokens->sobol) {
            integrator->sampling_pattern = ccl::SAMPLING_PATTERN_SOBOL;
        } else if (samplingMethod == usdCyclesTokens->cmj) {
            integrator->sampling_pattern = ccl::SAMPLING_PATTERN_CMJ;
        } else {
            integrator->sampling_pattern = ccl::SAMPLING_PATTERN_PMJ;
        }
    }

    if (key == usdCyclesTokens->cyclesIntegratorMax_diffuse_bounce) {
        integrator->max_diffuse_bounce
            = _HdCyclesGetVtValue<int>(value, integrator->max_diffuse_bounce,
                                       &integrator_updated);
    }

    if (key == usdCyclesTokens->cyclesIntegratorMax_glossy_bounce) {
        integrator->max_glossy_bounce
            = _HdCyclesGetVtValue<int>(value, integrator->max_glossy_bounce,
                                       &integrator_updated);
    }
    if (key == usdCyclesTokens->cyclesIntegratorMax_transmission_bounce) {
        integrator->max_transmission_bounce = _HdCyclesGetVtValue<int>(
            value, integrator->max_transmission_bounce, &integrator_updated);
    }

    if (key == usdCyclesTokens->cyclesIntegratorMax_volume_bounce) {
        integrator->max_volume_bounce
            = _HdCyclesGetVtValue<int>(value, integrator->max_volume_bounce,
                                       &integrator_updated);
    }
    if (key == usdCyclesTokens->cyclesIntegratorTransparent_min_bounce) {
        integrator->transparent_min_bounce = _HdCyclesGetVtValue<int>(
            value, integrator->transparent_min_bounce, &integrator_updated);
    }

    if (key == usdCyclesTokens->cyclesIntegratorTransparent_max_bounce) {
        integrator->transparent_max_bounce = _HdCyclesGetVtValue<int>(
            value, integrator->transparent_max_bounce, &integrator_updated);
    }

    if (key == usdCyclesTokens->cyclesIntegratorAo_bounces) {
        integrator->ao_bounces
            = _HdCyclesGetVtValue<int>(value, integrator->ao_bounces,
                                       &integrator_updated);
    }

    if (key == usdCyclesTokens->cyclesIntegratorVolume_max_steps) {
        integrator->volume_max_steps
            = _HdCyclesGetVtValue<int>(value, integrator->volume_max_steps,
                                       &integrator_updated);
    }

    if (key == usdCyclesTokens->cyclesIntegratorVolume_step_size) {
        integrator->volume_step_rate
            = _HdCyclesGetVtValue<float>(value, integrator->volume_step_rate,
                                         &integrator_updated);
    }

    if (key == usdCyclesTokens->cyclesIntegratorAdaptive_threshold) {
        integrator->adaptive_threshold
            = _HdCyclesGetVtValue<float>(value, integrator->adaptive_threshold,
                                         &integrator_updated);
    }

    // Samples

    if (key == usdCyclesTokens->cyclesIntegratorAa_samples) {
        bool sample_updated = false;
        integrator->aa_samples
            = _HdCyclesGetVtValue<int>(value, integrator->aa_samples,
                                       &sample_updated);

        if (sample_updated) {
            if (m_useSquareSamples) {
                integrator->aa_samples = integrator->aa_samples
                                         * integrator->aa_samples;
            }
            integrator_updated = true;
        }
    }

    if (key == usdCyclesTokens->cyclesIntegratorAdaptive_min_samples) {
        bool sample_updated = false;
        integrator->adaptive_min_samples
            = _HdCyclesGetVtValue<int>(value, integrator->adaptive_min_samples,
                                       &sample_updated);

        if (sample_updated) {
            if (m_useSquareSamples) {
                integrator->adaptive_min_samples
                    = std::min(integrator->adaptive_min_samples
                                   * integrator->adaptive_min_samples,
                               INT_MAX);
            }
            integrator_updated = true;
        }
    }

    if (key == usdCyclesTokens->cyclesIntegratorDiffuse_samples) {
        bool sample_updated = false;
        integrator->diffuse_samples
            = _HdCyclesGetVtValue<int>(value, integrator->diffuse_samples,
                                       &sample_updated);

        if (sample_updated) {
            if (m_useSquareSamples) {
                integrator->diffuse_samples = integrator->diffuse_samples
                                              * integrator->diffuse_samples;
            }
            integrator_updated = true;
        }
    }

    if (key == usdCyclesTokens->cyclesIntegratorGlossy_samples) {
        bool sample_updated = false;
        integrator->glossy_samples
            = _HdCyclesGetVtValue<int>(value, integrator->glossy_samples,
                                       &sample_updated);

        if (sample_updated) {
            if (m_useSquareSamples) {
                integrator->glossy_samples = integrator->glossy_samples
                                             * integrator->glossy_samples;
            }
            integrator_updated = true;
        }
    }

    if (key == usdCyclesTokens->cyclesIntegratorTransmission_samples) {
        bool sample_updated = false;
        integrator->transmission_samples
            = _HdCyclesGetVtValue<int>(value, integrator->transmission_samples,
                                       &sample_updated);

        if (sample_updated) {
            if (m_useSquareSamples) {
                integrator->transmission_samples
                    = integrator->transmission_samples
                      * integrator->transmission_samples;
            }
            integrator_updated = true;
        }
    }

    if (key == usdCyclesTokens->cyclesIntegratorAo_samples) {
        bool sample_updated = false;
        integrator->ao_samples
            = _HdCyclesGetVtValue<int>(value, integrator->ao_samples,
                                       &sample_updated);

        if (sample_updated) {
            if (m_useSquareSamples) {
                integrator->ao_samples = integrator->ao_samples
                                         * integrator->ao_samples;
            }
            integrator_updated = true;
        }
    }

    if (key == usdCyclesTokens->cyclesIntegratorMesh_light_samples) {
        bool sample_updated = false;
        integrator->mesh_light_samples
            = _HdCyclesGetVtValue<int>(value, integrator->mesh_light_samples,
                                       &sample_updated);

        if (sample_updated) {
            if (m_useSquareSamples) {
                integrator->mesh_light_samples
                    = integrator->mesh_light_samples
                      * integrator->mesh_light_samples;
            }
            integrator_updated = true;
        }
    }

    if (key == usdCyclesTokens->cyclesIntegratorSubsurface_samples) {
        bool sample_updated = false;
        integrator->subsurface_samples
            = _HdCyclesGetVtValue<int>(value, integrator->subsurface_samples,
                                       &sample_updated);

        if (sample_updated) {
            if (m_useSquareSamples) {
                integrator->subsurface_samples
                    = integrator->subsurface_samples
                      * integrator->subsurface_samples;
            }
            integrator_updated = true;
        }
    }

    if (key == usdCyclesTokens->cyclesIntegratorVolume_samples) {
        bool sample_updated = false;
        integrator->volume_samples
            = _HdCyclesGetVtValue<int>(value, integrator->volume_samples,
                                       &sample_updated);

        if (sample_updated) {
            if (m_useSquareSamples) {
                integrator->volume_samples = integrator->volume_samples
                                             * integrator->volume_samples;
            }
            integrator_updated = true;
        }
    }

    if (key == usdCyclesTokens->cyclesIntegratorStart_sample) {
        integrator->start_sample
            = _HdCyclesGetVtValue<int>(value, integrator->start_sample,
                                       &integrator_updated);
    }

    // Caustics

    if (key == usdCyclesTokens->cyclesIntegratorCaustics_reflective) {
        integrator->caustics_reflective
            = _HdCyclesGetVtValue<bool>(value, integrator->caustics_reflective,
                                        &integrator_updated);
    }
    if (key == usdCyclesTokens->cyclesIntegratorCaustics_refractive) {
        integrator->caustics_refractive
            = _HdCyclesGetVtValue<bool>(value, integrator->caustics_refractive,
                                        &integrator_updated);
    }

    // Filter

    if (key == usdCyclesTokens->cyclesIntegratorFilter_glossy) {
        integrator->filter_glossy
            = _HdCyclesGetVtValue<float>(value, integrator->filter_glossy,
                                         &integrator_updated);
    }

    if (key == usdCyclesTokens->cyclesIntegratorSample_clamp_direct) {
        integrator->sample_clamp_direct
            = _HdCyclesGetVtValue<float>(value, integrator->sample_clamp_direct,
                                         &integrator_updated);
    }
    if (key == usdCyclesTokens->cyclesIntegratorSample_clamp_indirect) {
        integrator->sample_clamp_indirect = _HdCyclesGetVtValue<float>(
            value, integrator->sample_clamp_indirect, &integrator_updated);
    }

    if (key == usdCyclesTokens->cyclesIntegratorMotion_blur) {
        integrator->motion_blur
            = _HdCyclesGetVtValue<bool>(value, integrator->motion_blur,
                                        &integrator_updated);
    }

    if (key == usdCyclesTokens->cyclesIntegratorSample_all_lights_direct) {
        integrator->sample_all_lights_direct = _HdCyclesGetVtValue<bool>(
            value, integrator->sample_all_lights_direct, &integrator_updated);
    }
    if (key == usdCyclesTokens->cyclesIntegratorSample_all_lights_indirect) {
        integrator->sample_all_lights_indirect = _HdCyclesGetVtValue<bool>(
            value, integrator->sample_all_lights_indirect, &integrator_updated);
    }

    if (key == usdCyclesTokens->cyclesIntegratorLight_sampling_threshold) {
        integrator->light_sampling_threshold = _HdCyclesGetVtValue<float>(
            value, integrator->light_sampling_threshold, &integrator_updated);
    }

    if (integrator_updated) {
        integrator->tag_update(m_cyclesScene);
        return true;
    }

#endif
    return false;
}

// -- Film

void
HdCyclesRenderParam::_UpdateFilmFromConfig(bool a_forceInit)
{
    if (!m_cyclesScene)
        return;

    static const HdCyclesConfig& config = HdCyclesConfig::GetInstance();

    ccl::Film* film = m_cyclesScene->film;

    config.exposure.eval(film->exposure, a_forceInit);

    film->tag_update(m_cyclesScene);
}

void
HdCyclesRenderParam::_UpdateFilmFromRenderSettings(
    HdRenderSettingsMap const& settingsMap)
{
    for (auto& entry : settingsMap) {
        TfToken key   = entry.first;
        VtValue value = entry.second;

        _HandleFilmRenderSetting(key, value);
    }
}

bool
HdCyclesRenderParam::_HandleFilmRenderSetting(const TfToken& key,
                                              const VtValue& value)
{
#ifdef USE_USD_CYCLES_SCHEMA
    // -- Film Settings

    ccl::Film* film   = m_cyclesScene->film;
    bool film_updated = false;

    if (key == usdCyclesTokens->cyclesFilmExposure) {
        film->exposure = _HdCyclesGetVtValue<float>(value, film->exposure,
                                                    &film_updated, false);
    }

    if (key == usdCyclesTokens->cyclesFilmPass_alpha_threshold) {
        film->pass_alpha_threshold
            = _HdCyclesGetVtValue<float>(value, film->pass_alpha_threshold,
                                         &film_updated, false);
    }

    // Filter

    if (key == usdCyclesTokens->cyclesFilmFilter_type) {
        TfToken filter = _HdCyclesGetVtValue<TfToken>(value,
                                                      usdCyclesTokens->box,
                                                      &film_updated);
        if (filter == usdCyclesTokens->box) {
            film->filter_type = ccl::FilterType::FILTER_BOX;
        } else if (filter == usdCyclesTokens->gaussian) {
            film->filter_type = ccl::FilterType::FILTER_GAUSSIAN;
        } else {
            film->filter_type = ccl::FilterType::FILTER_BLACKMAN_HARRIS;
        }
    }

    if (key == usdCyclesTokens->cyclesFilmFilter_width) {
        film->filter_width = _HdCyclesGetVtValue<float>(value,
                                                        film->filter_width,
                                                        &film_updated, false);
    }

    // Mist

    if (key == usdCyclesTokens->cyclesFilmMist_start) {
        film->mist_start = _HdCyclesGetVtValue<float>(value, film->mist_start,
                                                      &film_updated, false);
    }

    if (key == usdCyclesTokens->cyclesFilmMist_depth) {
        film->mist_depth = _HdCyclesGetVtValue<float>(value, film->mist_depth,
                                                      &film_updated, false);
    }

    if (key == usdCyclesTokens->cyclesFilmMist_falloff) {
        film->mist_falloff = _HdCyclesGetVtValue<float>(value,
                                                        film->mist_falloff,
                                                        &film_updated, false);
    }

    // Light

    if (key == usdCyclesTokens->cyclesFilmUse_light_visibility) {
        film->use_light_visibility
            = _HdCyclesGetVtValue<bool>(value, film->use_light_visibility,
                                        &film_updated, false);
    }

    // Sampling

    // TODO: Check if cycles actually uses this, doesnt appear to...
    if (key == usdCyclesTokens->cyclesFilmUse_adaptive_sampling) {
        film->use_adaptive_sampling
            = _HdCyclesGetVtValue<bool>(value, film->use_adaptive_sampling,
                                        &film_updated, false);
    }

    if (key == usdCyclesTokens->cyclesFilmCryptomatte_depth) {
        int cryptomatte_depth = _HdCyclesGetVtValue<int>(value, 4, 
                                                         &film_updated, false);
        film->cryptomatte_depth = ccl::divide_up(ccl::min(16, cryptomatte_depth), 2);
    }

    if (film_updated) {
        film->tag_update(m_cyclesScene);
        return true;
    }

#endif
    return false;
}

void
HdCyclesRenderParam::_UpdateBackgroundFromConfig(bool a_forceInit)
{
    if (!m_cyclesScene)
        return;

    static const HdCyclesConfig& config = HdCyclesConfig::GetInstance();

    ccl::Background* background = m_cyclesScene->background;

    if (config.enable_transparent_background.value)
        background->transparent = true;


    background->tag_update(m_cyclesScene);
}

void
HdCyclesRenderParam::_UpdateBackgroundFromRenderSettings(
    HdRenderSettingsMap const& settingsMap)
{
    for (auto& entry : settingsMap) {
        TfToken key   = entry.first;
        VtValue value = entry.second;
        _HandleBackgroundRenderSetting(key, value);
    }
}

bool
HdCyclesRenderParam::_HandleBackgroundRenderSetting(const TfToken& key,
                                                    const VtValue& value)
{
#ifdef USE_USD_CYCLES_SCHEMA

    // -- Background Settings

    ccl::Background* background = m_cyclesScene->background;
    bool background_updated     = false;

    if (key == usdCyclesTokens->cyclesBackgroundAo_factor) {
        background->ao_factor
            = _HdCyclesGetVtValue<float>(value, background->ao_factor,
                                         &background_updated);
    }
    if (key == usdCyclesTokens->cyclesBackgroundAo_distance) {
        background->ao_distance
            = _HdCyclesGetVtValue<float>(value, background->ao_distance,
                                         &background_updated);
    }

    if (key == usdCyclesTokens->cyclesBackgroundUse_shader) {
        background->use_shader
            = _HdCyclesGetVtValue<bool>(value, background->use_shader,
                                        &background_updated);
    }
    if (key == usdCyclesTokens->cyclesBackgroundUse_ao) {
        background->use_ao = _HdCyclesGetVtValue<bool>(value,
                                                       background->use_ao,
                                                       &background_updated);
    }

    // Visibility

    bool visCamera, visDiffuse, visGlossy, visTransmission, visScatter;
    visCamera = visDiffuse = visGlossy = visTransmission = visScatter = true;

    unsigned int visFlags = 0;

    if (key == usdCyclesTokens->cyclesBackgroundVisibilityCamera) {
        visCamera = _HdCyclesGetVtValue<bool>(value, visCamera,
                                              &background_updated);
    }

    if (key == usdCyclesTokens->cyclesBackgroundVisibilityDiffuse) {
        visDiffuse = _HdCyclesGetVtValue<bool>(value, visDiffuse,
                                               &background_updated);
    }

    if (key == usdCyclesTokens->cyclesBackgroundVisibilityGlossy) {
        visGlossy = _HdCyclesGetVtValue<bool>(value, visGlossy,
                                              &background_updated);
    }

    if (key == usdCyclesTokens->cyclesBackgroundVisibilityTransmission) {
        visTransmission = _HdCyclesGetVtValue<bool>(value, visTransmission,
                                                    &background_updated);
    }

    if (key == usdCyclesTokens->cyclesBackgroundVisibilityScatter) {
        visScatter = _HdCyclesGetVtValue<bool>(value, visScatter,
                                               &background_updated);
    }

    visFlags |= visCamera ? ccl::PATH_RAY_CAMERA : 0;
    visFlags |= visDiffuse ? ccl::PATH_RAY_DIFFUSE : 0;
    visFlags |= visGlossy ? ccl::PATH_RAY_GLOSSY : 0;
    visFlags |= visTransmission ? ccl::PATH_RAY_TRANSMIT : 0;
    visFlags |= visScatter ? ccl::PATH_RAY_VOLUME_SCATTER : 0;

    background->visibility = visFlags;

    // Glass

    if (key == usdCyclesTokens->cyclesBackgroundTransparent) {
        background->transparent
            = _HdCyclesGetVtValue<bool>(value, background->transparent,
                                        &background_updated);
    }

    if (key == usdCyclesTokens->cyclesBackgroundTransparent_glass) {
        background->transparent_glass
            = _HdCyclesGetVtValue<bool>(value, background->transparent_glass,
                                        &background_updated);
    }

    if (key
        == usdCyclesTokens->cyclesBackgroundTransparent_roughness_threshold) {
        background->transparent_roughness_threshold = _HdCyclesGetVtValue<float>(
            value, background->transparent_roughness_threshold,
            &background_updated);
    }

    // Volume

    if (key == usdCyclesTokens->cyclesBackgroundVolume_step_size) {
        background->volume_step_size
            = _HdCyclesGetVtValue<float>(value, background->volume_step_size,
                                         &background_updated);
    }

    if (background_updated) {
        background->tag_update(m_cyclesScene);
        return true;
    }

#endif
    return false;
}

void
HdCyclesRenderParam::_HandlePasses()
{
    // TODO: These might need to live elsewhere when we fully implement aovs/passes
    m_bufferParams.passes.clear();

    ccl::Pass::add(ccl::PASS_COMBINED, m_bufferParams.passes, "Combined");

    m_cyclesScene->film->tag_passes_update(m_cyclesScene,
                                           m_bufferParams.passes);
}

bool
HdCyclesRenderParam::SetRenderSetting(const TfToken& key, const VtValue& value)
{
    // This has some inherent performance overheads (runs multiple times, unecessary)
    // however for now, this works the most clearly due to Cycles restrictions
#ifdef USE_USD_CYCLES_SCHEMA
    _HandleSessionRenderSetting(key, value);
    _HandleSceneRenderSetting(key, value);
    _HandleIntegratorRenderSetting(key, value);
    _HandleFilmRenderSetting(key, value);
    _HandleBackgroundRenderSetting(key, value);
#endif
    return false;
}

bool
HdCyclesRenderParam::_CreateSession()
{
    bool foundDevice = SetDeviceType(m_deviceName, m_sessionParams);

    if (!foundDevice)
        return false;

    m_cyclesSession = new ccl::Session(m_sessionParams);

    m_cyclesSession->write_render_tile_cb
        = std::bind(&HdCyclesRenderParam::_WriteRenderTile, this, ccl::_1);
    m_cyclesSession->update_render_tile_cb
        = std::bind(&HdCyclesRenderParam::_UpdateRenderTile, this, ccl::_1,
                    ccl::_2);

    m_cyclesSession->progress.set_update_callback(
        std::bind(&HdCyclesRenderParam::_SessionUpdateCallback, this));

    return true;
}

void
HdCyclesRenderParam::_WriteRenderTile(ccl::RenderTile& rtile)
{
    // No session, exit out
    if (!m_cyclesSession)
        return;

    if (!m_useTiledRendering)
        return;

<<<<<<< HEAD
    std::lock_guard<std::mutex> lock(m_cyclesScene->mutex);

    const int x = rtile.x;
    const int y = rtile.y;
=======
>>>>>>> cfb852a3
    const int w = rtile.w;
    const int h = rtile.h;

    ccl::RenderBuffers* buffers = rtile.buffers;

    // copy data from device
    if (!buffers->copy_from_device())
        return;

    // Adjust absolute sample number to the range.
    int sample = rtile.sample;
    const int range_start_sample
        = m_cyclesSession->tile_manager.range_start_sample;
    if (range_start_sample != -1) {
        sample -= range_start_sample;
    }

    const float exposure = m_cyclesScene->film->exposure;

    if (!m_aovs.empty()) {
        // Blit from the framebuffer to currently selected aovs...
        for (auto& aov : m_aovs) {
            if (!TF_VERIFY(aov.renderBuffer != nullptr)) {
                continue;
            }

            auto* rb = static_cast<HdCyclesRenderBuffer*>(aov.renderBuffer);

            if (rb == nullptr) {
                continue;
            }

            if (rb->GetFormat() == HdFormatInvalid) {
                continue;
            }

            HdCyclesAov cyclesAov;
            if (!GetCyclesAov(aov, cyclesAov)) {
                continue;
            }

            // We don't want a mismatch of formats
            if (rb->GetFormat() != cyclesAov.format) {
                continue;
            }

            bool custom = false;
            if ((cyclesAov.token == HdCyclesAovTokens->CryptoObject) ||
                (cyclesAov.token == HdCyclesAovTokens->CryptoMaterial) ||
                (cyclesAov.token == HdCyclesAovTokens->CryptoAsset) ||
                (cyclesAov.token == HdCyclesAovTokens->AOVC) ||
                (cyclesAov.token == HdCyclesAovTokens->AOVV)) {
                    custom = true;
            }

            // Pixels we will use to get from cycles.
            int numComponents = HdGetComponentCount(cyclesAov.format);
            ccl::vector<float> tileData(w * h * numComponents);

            rb->SetConverged(IsConverged());

            bool read = false;
            if (!custom) {
                read = buffers->get_pass_rect(cyclesAov.name.c_str(),
                                              exposure, sample,
                                              numComponents,
                                              &tileData[0]);
            } else {
                read = buffers->get_pass_rect(aov.aovName.GetText(),
                                              exposure, sample,
                                              numComponents,
                                              &tileData[0]);
            }

            if (!read) {
                memset(&tileData[0], 0,
                        tileData.size() * sizeof(float));
            }

            rb->BlitTile(cyclesAov.format, rtile.x, rtile.y, rtile.w,
                            rtile.h, 0, rtile.w,
                            reinterpret_cast<uint8_t*>(tileData.data()));
        }
    }
}

void
HdCyclesRenderParam::_UpdateRenderTile(ccl::RenderTile& rtile, bool highlight)
{
    if (m_cyclesSession->params.progressive_refine)
        _WriteRenderTile(rtile);
}

bool
HdCyclesRenderParam::_CreateScene()
{
    static const HdCyclesConfig& config = HdCyclesConfig::GetInstance();

    m_cyclesScene = new ccl::Scene(m_sceneParams, m_cyclesSession->device);

    m_width  = config.render_width.value;
    m_height = config.render_height.value;

    m_cyclesScene->camera->width  = m_width;
    m_cyclesScene->camera->height = m_height;

    m_cyclesScene->camera->compute_auto_viewplane();

    m_cyclesSession->scene = m_cyclesScene;

    m_bufferParams.width       = m_width;
    m_bufferParams.height      = m_height;
    m_bufferParams.full_width  = m_width;
    m_bufferParams.full_height = m_height;

    default_attrib_display_color_surface = HdCyclesCreateAttribColorSurface();
    default_attrib_display_color_surface->tag_update(m_cyclesScene);
    m_cyclesScene->shaders.push_back(default_attrib_display_color_surface);

    default_object_display_color_surface = HdCyclesCreateObjectColorSurface();
    default_object_display_color_surface->tag_update(m_cyclesScene);
    m_cyclesScene->shaders.push_back(default_object_display_color_surface);

    SetBackgroundShader(nullptr);

    m_cyclesSession->reset(m_bufferParams, m_sessionParams.samples);

    return true;
}

void
HdCyclesRenderParam::StartRender()
{
    _CyclesStart();
}

void
HdCyclesRenderParam::StopRender()
{
    _CyclesExit();
}


// Deprecate? This isnt used... Also doesnt work
void
HdCyclesRenderParam::RestartRender()
{
    StopRender();
    Initialize({});
    StartRender();
}

void
HdCyclesRenderParam::PauseRender()
{
    if (m_cyclesSession)
        m_cyclesSession->set_pause(true);
}

void
HdCyclesRenderParam::ResumeRender()
{
    if (m_cyclesSession)
        m_cyclesSession->set_pause(false);
}

void
HdCyclesRenderParam::Interrupt(bool a_forceUpdate)
{
    m_shouldUpdate = true;
    PauseRender();
}

void
HdCyclesRenderParam::CommitResources()
{
    if (m_shouldUpdate) {
        if (m_cyclesScene->lights.size() > 0) {
            if (m_numDomeLights <= 0)
                SetBackgroundShader(nullptr, false);
        } else {
            SetBackgroundShader(nullptr, true);
        }

        CyclesReset(false);
        m_shouldUpdate = false;
        ResumeRender();
    }
}

void
HdCyclesRenderParam::SetBackgroundShader(ccl::Shader* a_shader, bool a_emissive)
{
    if (a_shader)
        m_cyclesScene->default_background = a_shader;
    else {
        // TODO: These aren't properly destroyed from memory

        // Create empty background shader
        m_cyclesScene->default_background        = new ccl::Shader();
        m_cyclesScene->default_background->name  = "default_background";
        m_cyclesScene->default_background->graph = new ccl::ShaderGraph();
        if (a_emissive) {
            ccl::BackgroundNode* bgNode = new ccl::BackgroundNode();
            bgNode->color               = ccl::make_float3(0.6f, 0.6f, 0.6f);

            m_cyclesScene->default_background->graph->add(bgNode);

            ccl::ShaderNode* out
                = m_cyclesScene->default_background->graph->output();
            m_cyclesScene->default_background->graph->connect(
                bgNode->output("Background"), out->input("Surface"));
        }

        m_cyclesScene->default_background->tag_update(m_cyclesScene);

        m_cyclesScene->shaders.push_back(m_cyclesScene->default_background);
    }
    m_cyclesScene->background->tag_update(m_cyclesScene);
}

/* ======= Cycles Settings ======= */

// -- Cycles render device

bool
HdCyclesRenderParam::SetDeviceType(ccl::DeviceType a_deviceType,
                                   ccl::SessionParams& params)
{
    if (a_deviceType == ccl::DeviceType::DEVICE_NONE) {
        TF_WARN("Attempted to set device of type DEVICE_NONE.");
        return false;
    }

    m_deviceType = a_deviceType;
    m_deviceName = ccl::Device::string_from_type(a_deviceType);

    return _SetDevice(m_deviceType, params);
}

bool
HdCyclesRenderParam::SetDeviceType(const std::string& a_deviceType,
                                   ccl::SessionParams& params)
{
    return SetDeviceType(ccl::Device::type_from_string(a_deviceType.c_str()),
                         params);
}

bool
HdCyclesRenderParam::SetDeviceType(const std::string& a_deviceType)
{
    ccl::SessionParams* params = &m_sessionParams;
    if (m_cyclesSession)
        params = &m_cyclesSession->params;

    return SetDeviceType(a_deviceType, *params);
}

bool
HdCyclesRenderParam::_SetDevice(const ccl::DeviceType& a_deviceType,
                                ccl::SessionParams& params)
{
    std::vector<ccl::DeviceInfo> devices = ccl::Device::available_devices(
        (ccl::DeviceTypeMask)(1 << a_deviceType));

    bool device_available = false;

    if (!devices.empty()) {
        params.device    = devices.front();
        device_available = true;
    }

    if (params.device.type == ccl::DEVICE_NONE || !device_available) {
        TF_RUNTIME_ERROR("No device available exiting.");
    }

    return device_available;
}

/* ====== HdCycles Settings ====== */

/* ====== Cycles Lifecycle ====== */

void
HdCyclesRenderParam::_CyclesStart()
{
    m_cyclesSession->start();
}

void
HdCyclesRenderParam::_CyclesExit()
{
    m_cyclesSession->set_pause(true);

    lock_guard lock{m_cyclesScene->mutex};

    m_cyclesScene->shaders.clear();
    m_cyclesScene->geometry.clear();
    m_cyclesScene->objects.clear();
    m_cyclesScene->lights.clear();
    m_cyclesScene->particle_systems.clear();

    if (m_cyclesSession) {
        delete m_cyclesSession;
        m_cyclesSession = nullptr;
    }
}

// TODO: Refactor these two resets
void
HdCyclesRenderParam::CyclesReset(bool a_forceUpdate)
{
    lock_guard lock{m_cyclesScene->mutex};

    m_cyclesSession->progress.reset();

    if (m_curveUpdated || m_meshUpdated || m_geometryUpdated
        || m_shadersUpdated) {
        m_cyclesScene->geometry_manager->tag_update(m_cyclesScene);
        m_geometryUpdated = false;
        m_meshUpdated     = false;
    }

    if (m_curveUpdated) {
        m_curveUpdated = false;
    }

    if (m_objectsUpdated || m_shadersUpdated) {
        m_cyclesScene->object_manager->tag_update(m_cyclesScene);
        m_objectsUpdated = false;
        m_shadersUpdated = false;
    }
    if (m_lightsUpdated) {
        m_cyclesScene->light_manager->tag_update(m_cyclesScene);
        m_lightsUpdated = false;
    }

    if (a_forceUpdate) {
        m_cyclesScene->integrator->tag_update(m_cyclesScene);
        m_cyclesScene->background->tag_update(m_cyclesScene);
        m_cyclesScene->film->tag_update(m_cyclesScene);
    }

    m_cyclesSession->reset(m_bufferParams, m_cyclesSession->params.samples);
}

void
HdCyclesRenderParam::SetViewport(int w, int h)
{
    m_width  = w;
    m_height = h;

    m_bufferParams.width          = m_width;
    m_bufferParams.height         = m_height;
    m_bufferParams.full_width     = m_width;
    m_bufferParams.full_height    = m_height;
    m_cyclesScene->camera->width  = m_width;
    m_cyclesScene->camera->height = m_height;
    m_cyclesScene->camera->compute_auto_viewplane();
    m_cyclesScene->camera->need_update        = true;
    m_cyclesScene->camera->need_device_update = true;

    m_aovBindingsNeedValidation = true;

    m_cyclesSession->reset(m_bufferParams, m_cyclesSession->params.samples);
}

void
HdCyclesRenderParam::DirectReset()
{
    m_cyclesSession->reset(m_bufferParams, m_cyclesSession->params.samples);
}

void
HdCyclesRenderParam::AddLight(ccl::Light* a_light)
{
    lock_guard lock{m_cyclesScene->mutex};

    if (!m_cyclesScene) {
        TF_WARN("Couldn't add light to scene. Scene is null.");
        return;
    }

    m_lightsUpdated = true;

    m_cyclesScene->lights.push_back(a_light);

    if (a_light->type == ccl::LIGHT_BACKGROUND) {
        m_numDomeLights += 1;
    }
}

void
HdCyclesRenderParam::AddObject(ccl::Object* a_object)
{
    lock_guard lock{m_cyclesScene->mutex};

    if (!m_cyclesScene) {
        TF_WARN("Couldn't add object to scene. Scene is null.");
        return;
    }

    m_objectsUpdated = true;

    m_cyclesScene->objects.push_back(a_object);

    Interrupt();
}

void
HdCyclesRenderParam::AddGeometry(ccl::Geometry* a_geometry)
{
    lock_guard lock{m_cyclesScene->mutex};

    if (!m_cyclesScene) {
        TF_WARN("Couldn't add geometry to scene. Scene is null.");
        return;
    }

    m_geometryUpdated = true;

    m_cyclesScene->geometry.push_back(a_geometry);

    Interrupt();
}

void
HdCyclesRenderParam::AddMesh(ccl::Mesh* a_mesh)
{
    lock_guard lock{m_cyclesScene->mutex};

    if (!m_cyclesScene) {
        TF_WARN("Couldn't add geometry to scene. Scene is null.");
        return;
    }

    m_meshUpdated = true;

    m_cyclesScene->geometry.push_back(a_mesh);

    Interrupt();
}

void
HdCyclesRenderParam::AddCurve(ccl::Geometry* a_curve)
{
    lock_guard lock{m_cyclesScene->mutex};

    if (!m_cyclesScene) {
        TF_WARN("Couldn't add geometry to scene. Scene is null.");
        return;
    }

    m_curveUpdated = true;

    m_cyclesScene->geometry.push_back(a_curve);

    Interrupt();
}

void
HdCyclesRenderParam::AddShader(ccl::Shader* a_shader)
{
    lock_guard lock{m_cyclesScene->mutex};

    if (!m_cyclesScene) {
        TF_WARN("Couldn't add geometry to scene. Scene is null.");
        return;
    }

    m_shadersUpdated = true;

    m_cyclesScene->shaders.push_back(a_shader);
}

void
HdCyclesRenderParam::RemoveObject(ccl::Object* a_object)
{
    lock_guard lock{m_cyclesScene->mutex};

    for (ccl::vector<ccl::Object*>::iterator it = m_cyclesScene->objects.begin();
         it != m_cyclesScene->objects.end();) {
        if (a_object == *it) {
            it = m_cyclesScene->objects.erase(it);

            m_objectsUpdated = true;
            break;
        } else {
            ++it;
        }
    }

    if (m_objectsUpdated)
        Interrupt();
}

void
HdCyclesRenderParam::RemoveLight(ccl::Light* a_light)
{
    lock_guard lock{m_cyclesScene->mutex};

    for (ccl::vector<ccl::Light*>::iterator it = m_cyclesScene->lights.begin();
         it != m_cyclesScene->lights.end();) {
        if (a_light == *it) {
            it = m_cyclesScene->lights.erase(it);

            // TODO: This doesnt respect multiple dome lights
            if (a_light->type == ccl::LIGHT_BACKGROUND) {
                m_numDomeLights = std::max(0, m_numDomeLights - 1);
            }

            m_lightsUpdated = true;

            break;
        } else {
            ++it;
        }
    }


    if (m_lightsUpdated)
        Interrupt();
}

void
HdCyclesRenderParam::RemoveMesh(ccl::Mesh* a_mesh)
{
    lock_guard lock{m_cyclesScene->mutex};

    for (ccl::vector<ccl::Geometry*>::iterator it
         = m_cyclesScene->geometry.begin();
         it != m_cyclesScene->geometry.end();) {
        if (a_mesh == *it) {
            it = m_cyclesScene->geometry.erase(it);

            m_meshUpdated = true;

            break;
        } else {
            ++it;
        }
    }

    if (m_geometryUpdated)
        Interrupt();
}

void
HdCyclesRenderParam::UpdateShadersTag(ccl::vector<ccl::Shader*>& shaders) {
    lock_guard lock{m_cyclesScene->mutex};
    for(auto& shader : shaders) {
        shader->tag_update(m_cyclesScene);
    }
}

void
HdCyclesRenderParam::RemoveCurve(ccl::Hair* a_hair)
{
    lock_guard lock{m_cyclesScene->mutex};

    for (ccl::vector<ccl::Geometry*>::iterator it
         = m_cyclesScene->geometry.begin();
         it != m_cyclesScene->geometry.end();) {
        if (a_hair == *it) {
            it = m_cyclesScene->geometry.erase(it);

            m_curveUpdated = true;

            break;
        } else {
            ++it;
        }
    }

    if (m_geometryUpdated)
        Interrupt();
}

void
HdCyclesRenderParam::RemoveShader(ccl::Shader* a_shader)
{
    lock_guard lock{m_cyclesScene->mutex};

    for (ccl::vector<ccl::Shader*>::iterator it = m_cyclesScene->shaders.begin();
         it != m_cyclesScene->shaders.end();) {
        if (a_shader == *it) {
            it = m_cyclesScene->shaders.erase(it);

            m_shadersUpdated = true;

            break;
        } else {
            ++it;
        }
    }

    if (m_shadersUpdated)
        Interrupt();
}

VtDictionary
HdCyclesRenderParam::GetRenderStats() const
{
    // Currently, collect_statistics errors seemingly during render,
    // we probably need to only access these when the render is complete
    // however this codeflow is currently undefined...

    //ccl::RenderStats stats;
    //m_cyclesSession->collect_statistics(&stats);

    VtDictionary result = {
        { "hdcycles:version", VtValue(HD_CYCLES_VERSION) },

        // - Cycles specific

        // These error out currently, kept for future reference
        /*{ "hdcycles:geometry:total_memory",
          VtValue(ccl::string_human_readable_size(stats.mesh.geometry.total_size)
                      .c_str()) },*/
        /*{ "hdcycles:textures:total_memory",
          VtValue(
              ccl::string_human_readable_size(stats.image.textures.total_size)
                  .c_str()) },*/
        { "hdcycles:scene:num_objects", VtValue(m_cyclesScene->objects.size()) },
        { "hdcycles:scene:num_shaders", VtValue(m_cyclesScene->shaders.size()) },

        // - Solaris, husk specific

        // Currently these don't update properly. It is unclear if we need to tag renderstats as
        // dynamic. Maybe our VtValues need to live longer?

        { "rendererName", VtValue("Cycles") },
        { "rendererVersion", VtValue(HD_CYCLES_VERSION) },
        { "percentDone", VtValue(m_renderPercent) },
        { "fractionDone", VtValue(m_renderProgress) },
        { "lightCounts", VtValue(m_cyclesScene->lights.size()) },
        { "totalClockTime", VtValue(m_totalTime) },
        { "cameraRays", VtValue(0) },
        { "numCompletedSamples", VtValue(0) }

    };

    // We need to store the cryptomatte metadata here, based on if there's any Cryptomatte AOVs

    bool cryptoAsset = false;
    bool cryptoObject = false;
    bool cryptoMaterial = false;

    for (const HdRenderPassAovBinding& aov : m_aovs) {
        TfToken sourceName = GetSourceName(aov);
        if (sourceName == HdCyclesAovTokens->CryptoAsset) {
            cryptoAsset = true;
            continue;
        }
        if (sourceName == HdCyclesAovTokens->CryptoObject) {
            cryptoObject = true;
            continue;
        }
        if (sourceName == HdCyclesAovTokens->CryptoMaterial) {
            cryptoMaterial = true;
            continue;
        }
    }

    if (cryptoAsset) {
        std::string cryptoName = HdCyclesAovTokens->CryptoAsset.GetText();
        std::string identifier = ccl::string_printf("%08x", ccl::util_murmur_hash3(cryptoName.c_str(), cryptoName.length(), 0));
        std::string prefix = "cryptomatte/" + identifier.substr(0, 7) + "/";
        result[prefix + "name"] = VtValue(cryptoName);
        result[prefix + "hash"] = VtValue("MurmurHash3_32");
        result[prefix + "conversion"] = VtValue("uint32_to_float32");
        result[prefix + "manifest"] = VtValue(m_cyclesScene->object_manager->get_cryptomatte_assets(m_cyclesScene));
    }

    if (cryptoObject) {
        std::string cryptoName = HdCyclesAovTokens->CryptoObject.GetText();
        std::string identifier = ccl::string_printf("%08x", ccl::util_murmur_hash3(cryptoName.c_str(), cryptoName.length(), 0));
        std::string prefix = "cryptomatte/" + identifier.substr(0, 7) + "/";
        result[prefix + "name"] = VtValue(cryptoName);
        result[prefix + "hash"] = VtValue("MurmurHash3_32");
        result[prefix + "conversion"] = VtValue("uint32_to_float32");
        result[prefix + "manifest"] = VtValue(m_cyclesScene->object_manager->get_cryptomatte_objects(m_cyclesScene));
    }

    if (cryptoMaterial) {
        std::string cryptoName = HdCyclesAovTokens->CryptoMaterial.GetText();
        std::string identifier = ccl::string_printf("%08x", ccl::util_murmur_hash3(cryptoName.c_str(), cryptoName.length(), 0));
        std::string prefix = "cryptomatte/" + identifier.substr(0, 7) + "/";
        result[prefix + "name"] = VtValue(cryptoName);
        result[prefix + "hash"] = VtValue("MurmurHash3_32");
        result[prefix + "conversion"] = VtValue("uint32_to_float32");
        result[prefix + "manifest"] = VtValue(m_cyclesScene->shader_manager->get_cryptomatte_materials(m_cyclesScene));
    }

    return result;
}

void
HdCyclesRenderParam::SetAovBindings(HdRenderPassAovBindingVector const& a_aovs)
{
    m_aovs = a_aovs;
    m_bufferParams.passes.clear();
    bool has_combined = false;
    ccl::Film *film = m_cyclesScene->film;

    ccl::CryptomatteType cryptomatte_passes = ccl::CRYPT_NONE;
    if (film->cryptomatte_passes & ccl::CRYPT_ACCURATE) {
        cryptomatte_passes = (ccl::CryptomatteType)(cryptomatte_passes | ccl::CRYPT_ACCURATE);
    }
    film->cryptomatte_passes = cryptomatte_passes;

    int cryptoObject = 0;
    int cryptoMaterial = 0;
    int cryptoAsset = 0;

    for (const HdRenderPassAovBinding& aov : m_aovs) {

        TfToken sourceName = GetSourceName(aov);

        for (HdCyclesAov& cyclesAov : DefaultAovs) {
            if (sourceName == cyclesAov.token) {
                if (cyclesAov.type == ccl::PASS_COMBINED) {
                    has_combined = true;
                }
                ccl::Pass::add(cyclesAov.type, m_bufferParams.passes, cyclesAov.name.c_str(), cyclesAov.filter);
                continue;
            }
        }

        for (HdCyclesAov& cyclesAov : CustomAovs) {
            if (sourceName == cyclesAov.token) {
                ccl::Pass::add(cyclesAov.type, m_bufferParams.passes, aov.aovName.GetText(), cyclesAov.filter);
                continue;
            }
        }

        for (HdCyclesAov& cyclesAov : CryptomatteAovs) {
            if (sourceName == cyclesAov.token) {
                if (cyclesAov.token == HdCyclesAovTokens->CryptoObject) {
                    cryptoObject += 1;
                    continue;
                }
                if (cyclesAov.token == HdCyclesAovTokens->CryptoMaterial) {
                    cryptoMaterial += 1;
                    continue;
                }
                if (cyclesAov.token == HdCyclesAovTokens->CryptoAsset) {
                    cryptoAsset += 1;
                    continue;
                }
            }
        }
    }

    if (cryptoObject != film->cryptomatte_depth) {
        TF_WARN("Cryptomatte Object AOV/depth mismatch");
    }
    if (cryptoMaterial != film->cryptomatte_depth) {
        TF_WARN("Cryptomatte Material AOV/depth mismatch");
    }
    if (cryptoAsset != film->cryptomatte_depth) {
        TF_WARN("Cryptomatte Asset AOV/depth mismatch");
    }

    // Ordering matters
    if (cryptoObject) {
        film->cryptomatte_passes = (ccl::CryptomatteType)(film->cryptomatte_passes | ccl::CRYPT_OBJECT);
        for (int i = 0; i < cryptoObject; ++i) {
            ccl::Pass::add(ccl::PASS_CRYPTOMATTE, m_bufferParams.passes, 
                           ccl::string_printf("%s%02i", HdCyclesAovTokens->CryptoObject.GetText(), i).c_str());
        }
    }
    if (cryptoMaterial) {
        film->cryptomatte_passes = (ccl::CryptomatteType)(film->cryptomatte_passes | ccl::CRYPT_MATERIAL);
        for (int i = 0; i < cryptoMaterial; ++i) {
            ccl::Pass::add(ccl::PASS_CRYPTOMATTE, m_bufferParams.passes,
                           ccl::string_printf("%s%02i", HdCyclesAovTokens->CryptoMaterial.GetText(), i).c_str());
        }
    }
    if (cryptoAsset) {
        film->cryptomatte_passes = (ccl::CryptomatteType)(film->cryptomatte_passes | ccl::CRYPT_ASSET);
        for (int i = 0; i < cryptoAsset; ++i) {
            ccl::Pass::add(ccl::PASS_CRYPTOMATTE, m_bufferParams.passes,
                           ccl::string_printf("%s%02i", HdCyclesAovTokens->CryptoAsset.GetText(), i).c_str());
        }
    }

    if (m_sessionParams.adaptive_sampling)
    {
        ccl::Pass::add(ccl::PASS_ADAPTIVE_AUX_BUFFER, m_bufferParams.passes);
        ccl::Pass::add(ccl::PASS_SAMPLE_COUNT, m_bufferParams.passes);
    }

    if (!has_combined) {
        ccl::Pass::add(DefaultAovs[0].type, m_bufferParams.passes, DefaultAovs[0].name.c_str(), DefaultAovs[0].filter);
    }
    film->display_pass = m_bufferParams.passes[0].type;
    film->tag_passes_update(m_cyclesScene, m_bufferParams.passes);

    film->tag_update(m_cyclesScene);
    Interrupt();
}

void
HdCyclesRenderParam::SetDisplayAov(HdRenderPassAovBinding const& a_aov)
{
    m_cyclesScene->film->display_pass = DefaultAovs[0].type;
    m_displayAovToken = DefaultAovs[0].token;
    if(!m_aovs.empty()) {
        TfToken sourceName = GetSourceName(a_aov);
        for (HdCyclesAov& cyclesAov : DefaultAovs) {
            if (sourceName == cyclesAov.token) {
                m_cyclesScene->film->display_pass = cyclesAov.type;
                m_displayAovToken = a_aov.aovName;
                break;
            }
        }
        m_cyclesScene->film->tag_update(m_cyclesScene);
        Interrupt();
    }
}

PXR_NAMESPACE_CLOSE_SCOPE<|MERGE_RESOLUTION|>--- conflicted
+++ resolved
@@ -1400,13 +1400,11 @@
     if (!m_useTiledRendering)
         return;
 
-<<<<<<< HEAD
     std::lock_guard<std::mutex> lock(m_cyclesScene->mutex);
 
     const int x = rtile.x;
     const int y = rtile.y;
-=======
->>>>>>> cfb852a3
+    
     const int w = rtile.w;
     const int h = rtile.h;
 
