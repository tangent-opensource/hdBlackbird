//  Copyright 2020 Tangent Animation
//
//  Licensed under the Apache License, Version 2.0 (the "License");
//  you may not use this file except in compliance with the License.
//  You may obtain a copy of the License at
//
//      http://www.apache.org/licenses/LICENSE-2.0
//
//  Unless required by applicable law or agreed to in writing, software
//  distributed under the License is distributed on an "AS IS" BASIS,
//  WITHOUT WARRANTIES OR CONDITIONS OF ANY KIND, either express or implied,
//  including without limitation, as related to merchantability and fitness
//  for a particular purpose.
//
//  In no event shall any copyright holder be liable for any damages of any kind
//  arising from the use of this software, whether in contract, tort or otherwise.
//  See the License for the specific language governing permissions and
//  limitations under the License.

#include "renderParam.h"

#include "config.h"
#include "renderBuffer.h"
#include "renderDelegate.h"
#include "utils.h"

#include <memory>

#include <device/device.h>
#include <render/background.h>
#include <render/buffers.h>
#include <render/camera.h>
#include <render/curves.h>
#include <render/hair.h>
#include <render/integrator.h>
#include <render/light.h>
#include <render/mesh.h>
#include <render/nodes.h>
#include <render/object.h>
#include <render/scene.h>
#include <render/session.h>

#ifdef WITH_CYCLES_LOGGING
#    include <util/util_logging.h>
#endif

PXR_NAMESPACE_OPEN_SCOPE

double
clamp(double d, double min, double max)
{
    const double t = d < min ? min : d;
    return t > max ? max : t;
}

HdCyclesRenderParam::HdCyclesRenderParam()
    : m_shouldUpdate(false)
<<<<<<< HEAD
    , m_useTiledRendering(false)
=======
    , m_cyclesScene(nullptr)
    , m_cyclesSession(nullptr)
    , m_objectsUpdated(false)
    , m_geometryUpdated(false)
    , m_curveUpdated(false)
    , m_meshUpdated(false)
    , m_lightsUpdated(false)
    , m_shadersUpdated(false)
>>>>>>> 40abafcc
{
    _InitializeDefaults();
}

void
HdCyclesRenderParam::_InitializeDefaults()
{
    static const HdCyclesConfig& config = HdCyclesConfig::GetInstance();
    m_deviceName                        = config.device_name;
    m_useMotionBlur                     = config.enable_motion_blur;
<<<<<<< HEAD
    m_useTiledRendering                 = config.use_tiled_rendering;
=======

#ifdef WITH_CYCLES_LOGGING
    if (config.cycles_enable_logging) {
        ccl::util_logging_start();
        ccl::util_logging_verbosity_set(config.cycles_logging_severity);
    }
#endif
>>>>>>> 40abafcc
}

float
HdCyclesRenderParam::GetProgress()
{
    return m_cyclesSession->progress.get_progress();
}

bool
HdCyclesRenderParam::IsConverged()
{
    return GetProgress() >= 1.0f;
}

void
HdCyclesRenderParam::_SessionPrintStatus()
{
    std::string status, substatus;

    /* get status */
    float progress = m_cyclesSession->progress.get_progress();
    m_cyclesSession->progress.get_status(status, substatus);

    if (HdCyclesConfig::GetInstance().enable_progress) {
        std::cout << "Progress: " << (int)(round(progress * 100)) << "%\n";
    }

    if (HdCyclesConfig::GetInstance().enable_logging) {
        if (substatus != "")
            status += ": " + substatus;

        std::cout << "cycles: " << progress << " : " << status << '\n';
    }
}

// URGENT TODO: Put this and the initialization somewhere more secure
struct HdCyclesDefaultAov {
    std::string name;
    ccl::PassType type;
    TfToken token;
    HdFormat format;
    //int components;
};

std::vector<HdCyclesDefaultAov> DefaultAovs = {
    { "Combined", ccl::PASS_COMBINED, HdAovTokens->color, HdFormatFloat32Vec4 },
    //{ "Depth", ccl::PASS_DEPTH, HdAovTokens->depth, HdFormatFloat32 },
    //{ "Normal", ccl::PASS_NORMAL, HdAovTokens->normal, HdFormatFloat32Vec4 },
    //{ "DiffDir", ccl::PASS_DIFFUSE_DIRECT, HdCyclesAovTokens->DiffDir, HdFormatFloat32Vec4 },
    //{ "IndexOB", ccl::PASS_OBJECT_ID, HdAovTokens->primId, HdFormatFloat32 },
    //{ "Mist", ccl::PASS_MIST, HdAovTokens->depth, HdFormatFloat32 },

};

void
HdCyclesRenderParam::_WriteRenderTile(ccl::RenderTile& rtile)
{
    // No session, exit out
    if (!m_cyclesSession)
        return;

    if (!m_useTiledRendering)
        return;

    const int x = rtile.x;
    const int y = rtile.y;
    const int w = rtile.w;
    const int h = rtile.h;

    //std::cout << "tile x: " << x << " | y: " << y << " | w: " << w << " | h: " << h << '\n';

    ccl::RenderBuffers* buffers = rtile.buffers;

    // copy data from device
    if (!buffers->copy_from_device())
        return;

    // Adjust absolute sample number to the range.
    int sample = rtile.sample;
    const int range_start_sample
        = m_cyclesSession->tile_manager.range_start_sample;
    if (range_start_sample != -1) {
        sample -= range_start_sample;
    }

    const float exposure = m_cyclesScene->film->exposure;

    if (!m_aovs.empty()) {
        // Blit from the framebuffer to currently selected aovs...
        for (auto& aov : m_aovs) {
            if (!TF_VERIFY(aov.renderBuffer != nullptr)) {
                continue;
            }

            auto* rb = static_cast<HdCyclesRenderBuffer*>(aov.renderBuffer);

            if (rb == nullptr) {
                continue;
            }

            if (rb->GetFormat() == HdFormatInvalid) {
                continue;
            }

            for (HdCyclesDefaultAov& cyclesAov : DefaultAovs) {
                if (aov.aovName == cyclesAov.token) {
                    rb->SetConverged(IsConverged());

                    // Pixels we will use to get from cycles.
                    int numComponents = HdGetComponentCount(cyclesAov.format);

                    ccl::vector<float> tileData(w * h * numComponents);

                    bool read = buffers->get_pass_rect(cyclesAov.name.c_str(),
                                                       exposure, sample,
                                                       numComponents,
                                                       &tileData[0]);

                    if (!read) {
                        memset(&tileData[0], 0,
                               tileData.size() * sizeof(float));
                    }

                    rb->BlitTile(cyclesAov.format, rtile.x, rtile.y, rtile.w,
                                 rtile.h, 0, rtile.w,
                                 reinterpret_cast<uint8_t*>(tileData.data()));
                }
            }
        }
    }

    //if(IsConverged() && IsTiledRender()) {
    //  StopRender();
    //}
}

void
HdCyclesRenderParam::_UpdateRenderTile(ccl::RenderTile& rtile, bool highlight)
{
    //if (m_cyclesSession->params.progressive_refine)
    //_WriteRenderTile(rtile);
}

/*
    This paradigm does cause unecessary loops through settingsMap for each feature. 
    This should be addressed in the future. For the moment, the flexibility of setting
    order of operations is more important.
*/
bool
HdCyclesRenderParam::Initialize()
{
    return _CyclesInitialize();
}

void
HdCyclesRenderParam::StartRender()
{
    CyclesStart();
}

void
HdCyclesRenderParam::StopRender()
{
    _CyclesExit();
}

void
HdCyclesRenderParam::RestartRender()
{
    StopRender();
    Initialize();
    StartRender();
}

void
HdCyclesRenderParam::PauseRender()
{
    m_cyclesSession->set_pause(true);
}

void
HdCyclesRenderParam::ResumeRender()
{
    m_cyclesSession->set_pause(false);
}

void
HdCyclesRenderParam::Interrupt(bool a_forceUpdate)
{
    m_shouldUpdate = true;
    PauseRender();
}

void
HdCyclesRenderParam::CommitResources()
{
    if (m_shouldUpdate) {
        CyclesReset(false);
        m_shouldUpdate = false;
        ResumeRender();
    }
}

void
HdCyclesRenderParam::SetBackgroundShader(ccl::Shader* a_shader, bool a_emissive)
{
    if (a_shader)
        m_cyclesScene->default_background = a_shader;
    else {
        // TODO: These aren't properly destroyed from memory

        // Create empty background shader
        m_cyclesScene->default_background        = new ccl::Shader();
        m_cyclesScene->default_background->name  = "default_background";
        m_cyclesScene->default_background->graph = new ccl::ShaderGraph();
        if (a_emissive) {
            ccl::BackgroundNode* bgNode = new ccl::BackgroundNode();
            bgNode->color               = ccl::make_float3(0.6f, 0.6f, 0.6f);

            m_cyclesScene->default_background->graph->add(bgNode);

            ccl::ShaderNode* out
                = m_cyclesScene->default_background->graph->output();
            m_cyclesScene->default_background->graph->connect(
                bgNode->output("Background"), out->input("Surface"));
        }

        m_cyclesScene->default_background->tag_update(m_cyclesScene);

        m_cyclesScene->shaders.push_back(m_cyclesScene->default_background);
    }
    m_cyclesScene->background->tag_update(m_cyclesScene);
}

/* ======= Cycles Settings ======= */

// -- Use Experimental Cycles rendering

const bool&
HdCyclesRenderParam::GetUseExperimental()
{
    return m_cyclesSession->params.experimental;
}

void
HdCyclesRenderParam::SetUseExperimental(const bool& a_value)
{
    m_cyclesSession->params.experimental = a_value;
}

// -- Maximum samples used in render

const int&
HdCyclesRenderParam::GetMaxSamples()
{
    return m_cyclesSession->params.samples;
}

void
HdCyclesRenderParam::SetMaxSamples(const int& a_value)
{
    m_cyclesSession->params.samples = a_value;
}

// -- Number of threads used to render

const int&
HdCyclesRenderParam::GetNumThreads()
{
    return m_cyclesSession->params.threads;
}

void
HdCyclesRenderParam::SetNumThreads(const int& a_value)
{
    m_cyclesSession->params.threads = a_value;
}

// -- Size of individual pixel

const int&
HdCyclesRenderParam::GetPixelSize()
{
    return m_cyclesSession->params.pixel_size;
}

void
HdCyclesRenderParam::SetPixelSize(const int& a_value)
{
    m_cyclesSession->params.pixel_size = a_value;
}

// -- Size of render tile

const pxr::GfVec2i
HdCyclesRenderParam::GetTileSize()
{
    return pxr::GfVec2i(m_cyclesSession->params.tile_size.x,
                        m_cyclesSession->params.tile_size.y);
}

void
HdCyclesRenderParam::SetTileSize(const pxr::GfVec2i& a_value)
{
    m_cyclesSession->params.tile_size.x = a_value[0];
    m_cyclesSession->params.tile_size.y = a_value[1];
}

void
HdCyclesRenderParam::SetTileSize(int a_x, int a_y)
{
    m_cyclesSession->params.tile_size.x = a_x;
    m_cyclesSession->params.tile_size.y = a_y;
}

// -- Resolution of initial progressive render

const int&
HdCyclesRenderParam::GetStartResolution()
{
    return m_cyclesSession->params.start_resolution;
}

void
HdCyclesRenderParam::SetStartResolution(const int& a_value)
{
    m_cyclesSession->params.start_resolution = a_value;
}

// -- Exposure of film

const float&
HdCyclesRenderParam::GetExposure()
{
    return m_cyclesScene->film->exposure;
}

void
HdCyclesRenderParam::SetExposure(float a_exposure)
{
    m_cyclesScene->film->exposure = a_exposure;
    m_cyclesScene->film->tag_update(m_cyclesScene);
}

// -- Cycles render device

const ccl::DeviceType&
HdCyclesRenderParam::GetDeviceType()
{
    return m_deviceType;
}

const std::string&
HdCyclesRenderParam::GetDeviceTypeName()
{
    return m_deviceName;
}

bool
HdCyclesRenderParam::SetDeviceType(ccl::DeviceType a_deviceType,
                                   ccl::SessionParams& params)
{
    if (a_deviceType == ccl::DeviceType::DEVICE_NONE) {
        TF_WARN("Attempted to set device of type DEVICE_NONE.");
        return false;
    }

    m_deviceType = a_deviceType;
    m_deviceName = ccl::Device::string_from_type(a_deviceType);

    return _SetDevice(m_deviceType, params);
}

bool
HdCyclesRenderParam::SetDeviceType(const std::string& a_deviceType,
                                   ccl::SessionParams& params)
{
    return SetDeviceType(ccl::Device::type_from_string(a_deviceType.c_str()),
                         params);
}

bool
HdCyclesRenderParam::SetDeviceType(const std::string& a_deviceType)
{
    return SetDeviceType(a_deviceType, m_cyclesSession->params);
}

bool
HdCyclesRenderParam::_SetDevice(const ccl::DeviceType& a_deviceType,
                                ccl::SessionParams& params)
{
    std::vector<ccl::DeviceInfo> devices = ccl::Device::available_devices(
        (ccl::DeviceTypeMask)(1 << a_deviceType));

    bool device_available = false;

    if (!devices.empty()) {
        params.device    = devices.front();
        device_available = true;
    }

    if (params.device.type == ccl::DEVICE_NONE || !device_available) {
        TF_RUNTIME_ERROR("No device available exiting.");
    }

    return device_available;
}

// -- Shutter motion position

void
HdCyclesRenderParam::SetShutterMotionPosition(const int& a_value)
{
    SetShutterMotionPosition((ccl::Camera::MotionPosition)a_value);
}

void
HdCyclesRenderParam::SetShutterMotionPosition(
    const ccl::Camera::MotionPosition& a_value)
{
    m_cyclesScene->camera->motion_position = a_value;
}

const ccl::Camera::MotionPosition&
HdCyclesRenderParam::GetShutterMotionPosition()
{
    return m_cyclesScene->camera->motion_position;
}

/* ====== HdCycles Settings ====== */

/* ====== Cycles Lifecycle ====== */

bool
HdCyclesRenderParam::_CyclesInitialize()
{
    static const HdCyclesConfig& config = HdCyclesConfig::GetInstance();

    ccl::SessionParams params;
    params.display_buffer_linear = config.display_buffer_linear;

    params.shadingsystem = ccl::SHADINGSYSTEM_SVM;
    if (config.shading_system == "OSL"
        || config.shading_system == "SHADINGSYSTEM_OSL")
        params.shadingsystem = ccl::SHADINGSYSTEM_OSL;

    params.background = false;

    /* Use progressive rendering */

    params.progressive = true;

    params.start_resolution = config.start_resolution;

    params.progressive_refine         = false;
    params.progressive_update_timeout = 0.1;
    params.pixel_size                 = config.pixel_size;
    params.tile_size.x                = config.tile_size[0];
    params.tile_size.y                = config.tile_size[1];
    params.samples                    = config.max_samples;
    
    // Hardcoded tempoarily
    params.tile_size.x = 64;
    params.tile_size.y = 64;

    if (m_useTiledRendering) {
        params.start_resolution   = INT_MAX;
        params.progressive        = false;
        params.progressive_refine = false;
        params.tile_order         = ccl::TILE_HILBERT_SPIRAL;
    }

    /* find matching device */

    bool foundDevice = SetDeviceType(m_deviceName, params);

    if (!foundDevice)
        return false;

    m_cyclesSession = new ccl::Session(params);

    m_cyclesSession->write_render_tile_cb
        = std::bind(&HdCyclesRenderParam::_WriteRenderTile, this, ccl::_1);
    m_cyclesSession->update_render_tile_cb
        = std::bind(&HdCyclesRenderParam::_UpdateRenderTile, this, ccl::_1,
                    ccl::_2);

    if (HdCyclesConfig::GetInstance().enable_logging
        || HdCyclesConfig::GetInstance().enable_progress)
        m_cyclesSession->progress.set_update_callback(
            std::bind(&HdCyclesRenderParam::_SessionPrintStatus, this));

    // -- Scene init
    ccl::SceneParams sceneParams;
    sceneParams.shadingsystem = params.shadingsystem;

    sceneParams.bvh_type = ccl::SceneParams::BVH_DYNAMIC;
    if (config.bvh_type == "STATIC")
        sceneParams.bvh_type = ccl::SceneParams::BVH_STATIC;

    sceneParams.persistent_data = true;

    m_cyclesScene = new ccl::Scene(sceneParams, m_cyclesSession->device);

    m_width  = config.render_width;
    m_height = config.render_height;

    m_cyclesScene->camera->width  = m_width;
    m_cyclesScene->camera->height = m_height;

    m_cyclesScene->camera->compute_auto_viewplane();

    m_cyclesSession->scene = m_cyclesScene;

    m_bufferParams.width       = m_width;
    m_bufferParams.height      = m_height;
    m_bufferParams.full_width  = m_width;
    m_bufferParams.full_height = m_height;

    m_cyclesScene->film->exposure = config.exposure;

    if (config.enable_transparent_background)
        m_cyclesScene->background->transparent = true;

    if (m_useMotionBlur) {
        SetShutterMotionPosition(config.shutter_motion_position);

        m_cyclesScene->camera->shuttertime = 0.5f;
        m_cyclesScene->camera->motion.clear();
        m_cyclesScene->camera->motion.resize(m_motionSteps,
                                             m_cyclesScene->camera->matrix);

        m_cyclesScene->integrator->motion_blur = true;
        m_cyclesScene->integrator->tag_update(m_cyclesScene);
    }

    default_vcol_surface = HdCyclesCreateDefaultShader();

    default_vcol_surface->tag_update(m_cyclesScene);
    m_cyclesScene->shaders.push_back(default_vcol_surface);

    m_bufferParams.passes.clear();

    if(m_useTiledRendering) {
        for(HdCyclesDefaultAov& aov : DefaultAovs) {
            ccl::Pass::add( aov.type, m_bufferParams.passes, aov.name.c_str() );
        }
    } else {
        ccl::Pass::add( ccl::PASS_COMBINED, m_bufferParams.passes, "Combined" );
    }

    m_cyclesScene->film->tag_passes_update( m_cyclesScene, m_bufferParams.passes );

    SetBackgroundShader(nullptr);

    m_cyclesSession->reset(m_bufferParams, params.samples);


    return true;
}

void
HdCyclesRenderParam::CyclesStart()
{
    m_cyclesSession->start();
}

void
HdCyclesRenderParam::_CyclesExit()
{
    m_cyclesSession->set_pause(true);

    m_cyclesScene->mutex.lock();

    m_cyclesScene->shaders.clear();
    m_cyclesScene->geometry.clear();
    m_cyclesScene->objects.clear();
    m_cyclesScene->lights.clear();
    m_cyclesScene->particle_systems.clear();

    m_cyclesScene->mutex.unlock();

    if (m_cyclesSession) {
        delete m_cyclesSession;
        m_cyclesSession = nullptr;
    }
}

// TODO: Refactor these two resets
void
HdCyclesRenderParam::CyclesReset(bool a_forceUpdate)
{
    //m_cyclesScene->mutex.lock();

    //m_cyclesSession->progress.reset();

    if (m_curveUpdated || m_meshUpdated || m_geometryUpdated
        || m_shadersUpdated) {
        m_cyclesScene->geometry_manager->tag_update(m_cyclesScene);
        m_geometryUpdated = false;
        m_meshUpdated     = false;
    }

    if (m_curveUpdated) {
        m_curveUpdated = false;
    }

    if (m_objectsUpdated || m_shadersUpdated) {
        m_cyclesScene->object_manager->tag_update(m_cyclesScene);
        m_objectsUpdated = false;
        m_shadersUpdated = false;
    }
    if (m_lightsUpdated) {
        m_cyclesScene->light_manager->tag_update(m_cyclesScene);
        m_lightsUpdated = false;
    }

    if (a_forceUpdate) {
        m_cyclesScene->integrator->tag_update(m_cyclesScene);
        m_cyclesScene->background->tag_update(m_cyclesScene);
        m_cyclesScene->film->tag_update(m_cyclesScene);
    }


    //m_cyclesScene->shaders->tag_update( m_cyclesScene );
    m_cyclesSession->reset(m_bufferParams, m_cyclesSession->params.samples);
    //m_cyclesScene->mutex.unlock();
}

void
HdCyclesRenderParam::CyclesReset(int w, int h)
{
    m_width                       = w;
    m_height                      = h;
    m_bufferParams.width          = w;
    m_bufferParams.height         = h;
    m_bufferParams.full_width     = w;
    m_bufferParams.full_height    = h;
    m_cyclesScene->camera->width  = w;
    m_cyclesScene->camera->height = h;
    m_cyclesScene->camera->compute_auto_viewplane();
    m_cyclesScene->camera->need_update        = true;
    m_cyclesScene->camera->need_device_update = true;
    m_cyclesSession->reset(m_bufferParams, m_cyclesSession->params.samples);
}

void
HdCyclesRenderParam::DirectReset()
{
    m_cyclesSession->reset(m_bufferParams, m_cyclesSession->params.samples);
}

void
HdCyclesRenderParam::AddLight(ccl::Light* a_light)
{
    if (!m_cyclesScene) {
        TF_WARN("Couldn't add light to scene. Scene is null.");
        return;
    }

    m_lightsUpdated = true;

    m_cyclesScene->mutex.lock();
    m_cyclesScene->lights.push_back(a_light);
    m_cyclesScene->mutex.unlock();

    if (a_light->type == ccl::LIGHT_BACKGROUND) {
        m_hasDomeLight = true;
    }
}

void
HdCyclesRenderParam::AddObject(ccl::Object* a_object)
{
    if (!m_cyclesScene) {
        TF_WARN("Couldn't add object to scene. Scene is null.");
        return;
    }

    m_objectsUpdated = true;

    m_cyclesScene->mutex.lock();
    m_cyclesScene->objects.push_back(a_object);
    m_cyclesScene->mutex.unlock();

    Interrupt();
}

void
HdCyclesRenderParam::AddGeometry(ccl::Geometry* a_geometry)
{
    if (!m_cyclesScene) {
        TF_WARN("Couldn't add geometry to scene. Scene is null.");
        return;
    }

    m_geometryUpdated = true;

    m_cyclesScene->mutex.lock();
    m_cyclesScene->geometry.push_back(a_geometry);
    m_cyclesScene->mutex.unlock();

    Interrupt();
}

void
HdCyclesRenderParam::AddMesh(ccl::Mesh* a_mesh)
{
    if (!m_cyclesScene) {
        TF_WARN("Couldn't add geometry to scene. Scene is null.");
        return;
    }

    m_meshUpdated = true;

    m_cyclesScene->mutex.lock();
    m_cyclesScene->geometry.push_back(a_mesh);
    m_cyclesScene->mutex.unlock();

    Interrupt();
}

void
HdCyclesRenderParam::AddCurve(ccl::Geometry* a_curve)
{
    if (!m_cyclesScene) {
        TF_WARN("Couldn't add geometry to scene. Scene is null.");
        return;
    }

    m_curveUpdated = true;

    m_cyclesScene->mutex.lock();
    m_cyclesScene->geometry.push_back(a_curve);
    m_cyclesScene->mutex.unlock();

    Interrupt();
}

void
HdCyclesRenderParam::AddShader(ccl::Shader* a_shader)
{
    if (!m_cyclesScene) {
        TF_WARN("Couldn't add geometry to scene. Scene is null.");
        return;
    }

    m_shadersUpdated = true;

    m_cyclesScene->mutex.lock();
    m_cyclesScene->shaders.push_back(a_shader);
    m_cyclesScene->mutex.unlock();
}

void
HdCyclesRenderParam::RemoveObject(ccl::Object* a_object)
{
    for (ccl::vector<ccl::Object*>::iterator it = m_cyclesScene->objects.begin();
         it != m_cyclesScene->objects.end();) {
        if (a_object == *it) {
            m_cyclesScene->mutex.lock();
            it = m_cyclesScene->objects.erase(it);

            m_objectsUpdated = true;
            m_cyclesScene->mutex.unlock();
            break;
        } else {
            ++it;
        }
    }

    if (m_objectsUpdated)
        Interrupt();
}

void
HdCyclesRenderParam::RemoveLight(ccl::Light* a_light)
{
    if (a_light->type == ccl::LIGHT_BACKGROUND) {
        m_hasDomeLight = false;
    }

    for (ccl::vector<ccl::Light*>::iterator it = m_cyclesScene->lights.begin();
         it != m_cyclesScene->lights.end();) {
        if (a_light == *it) {
            m_cyclesScene->mutex.lock();

            it = m_cyclesScene->lights.erase(it);

            m_lightsUpdated = true;

            m_cyclesScene->mutex.unlock();

            break;
        } else {
            ++it;
        }
    }

    if (m_cyclesScene->lights.size() > 0) {
        if (!m_hasDomeLight)
            SetBackgroundShader(nullptr, false);
    } else {
        SetBackgroundShader(nullptr, true);
    }

    if (m_lightsUpdated)
        Interrupt();
}

void
HdCyclesRenderParam::RemoveMesh(ccl::Mesh* a_mesh)
{
    for (ccl::vector<ccl::Geometry*>::iterator it
         = m_cyclesScene->geometry.begin();
         it != m_cyclesScene->geometry.end();) {
        if (a_mesh == *it) {
            m_cyclesScene->mutex.lock();

            it = m_cyclesScene->geometry.erase(it);

            m_meshUpdated = true;

            m_cyclesScene->mutex.unlock();

            break;
        } else {
            ++it;
        }
    }

    if (m_geometryUpdated)
        Interrupt();
}

void
HdCyclesRenderParam::RemoveCurve(ccl::Hair* a_hair)
{
    for (ccl::vector<ccl::Geometry*>::iterator it
         = m_cyclesScene->geometry.begin();
         it != m_cyclesScene->geometry.end();) {
        if (a_hair == *it) {
            m_cyclesScene->mutex.lock();

            it = m_cyclesScene->geometry.erase(it);

            m_curveUpdated = true;

            m_cyclesScene->mutex.unlock();

            break;
        } else {
            ++it;
        }
    }

    if (m_geometryUpdated)
        Interrupt();
}

void
HdCyclesRenderParam::RemoveShader(ccl::Shader* a_shader)
{
    for (ccl::vector<ccl::Shader*>::iterator it = m_cyclesScene->shaders.begin();
         it != m_cyclesScene->shaders.end();) {
        if (a_shader == *it) {
            m_cyclesScene->mutex.lock();

            it = m_cyclesScene->shaders.erase(it);

            m_shadersUpdated = true;

            m_cyclesScene->mutex.unlock();

            break;
        } else {
            ++it;
        }
    }

    if (m_shadersUpdated)
        Interrupt();
}

PXR_NAMESPACE_CLOSE_SCOPE<|MERGE_RESOLUTION|>--- conflicted
+++ resolved
@@ -55,9 +55,7 @@
 
 HdCyclesRenderParam::HdCyclesRenderParam()
     : m_shouldUpdate(false)
-<<<<<<< HEAD
     , m_useTiledRendering(false)
-=======
     , m_cyclesScene(nullptr)
     , m_cyclesSession(nullptr)
     , m_objectsUpdated(false)
@@ -66,7 +64,6 @@
     , m_meshUpdated(false)
     , m_lightsUpdated(false)
     , m_shadersUpdated(false)
->>>>>>> 40abafcc
 {
     _InitializeDefaults();
 }
@@ -77,9 +74,7 @@
     static const HdCyclesConfig& config = HdCyclesConfig::GetInstance();
     m_deviceName                        = config.device_name;
     m_useMotionBlur                     = config.enable_motion_blur;
-<<<<<<< HEAD
     m_useTiledRendering                 = config.use_tiled_rendering;
-=======
 
 #ifdef WITH_CYCLES_LOGGING
     if (config.cycles_enable_logging) {
@@ -87,7 +82,6 @@
         ccl::util_logging_verbosity_set(config.cycles_logging_severity);
     }
 #endif
->>>>>>> 40abafcc
 }
 
 float
