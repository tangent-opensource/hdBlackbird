//  Copyright 2020 Tangent Animation
//
//  Licensed under the Apache License, Version 2.0 (the "License");
//  you may not use this file except in compliance with the License.
//  You may obtain a copy of the License at
//
//      http://www.apache.org/licenses/LICENSE-2.0
//
//  Unless required by applicable law or agreed to in writing, software
//  distributed under the License is distributed on an "AS IS" BASIS,
//  WITHOUT WARRANTIES OR CONDITIONS OF ANY KIND, either express or implied,
//  including without limitation, as related to merchantability and fitness
//  for a particular purpose.
//
//  In no event shall any copyright holder be liable for any damages of any kind
//  arising from the use of this software, whether in contract, tort or otherwise.
//  See the License for the specific language governing permissions and
//  limitations under the License.

#include "renderParam.h"

#include "config.h"
#include "renderBuffer.h"
#include "renderDelegate.h"
#include "utils.h"

#include <algorithm>
#include <memory>
#include <unordered_set>

#include <device/device.h>
#include <render/background.h>
#include <render/buffers.h>
#include <render/camera.h>
#include <render/curves.h>
#include <render/hair.h>
#include <render/integrator.h>
#include <render/light.h>
#include <render/mesh.h>
#include <render/nodes.h>
#include <render/object.h>
#include <render/pointcloud.h>
#include <render/scene.h>
#include <render/session.h>
#include <render/stats.h>
#include <util/util_murmurhash.h>
#include <util/util_task.h>

#include <tbb/parallel_for.h>

#ifdef WITH_CYCLES_LOGGING
#    include <util/util_logging.h>
#endif

#include <pxr/usd/usdRender/tokens.h>
#include <usdCycles/tokens.h>

PXR_NAMESPACE_OPEN_SCOPE

namespace {
struct HdCyclesAov {
    std::string name;
    ccl::PassType type;
    TfToken token;
    HdFormat format;
    bool filter;
};

std::array<HdCyclesAov, 27> DefaultAovs = { {
    { "Combined", ccl::PASS_COMBINED, HdAovTokens->color, HdFormatFloat32Vec4, true },
    { "Depth", ccl::PASS_DEPTH, HdAovTokens->depth, HdFormatFloat32, false },
    { "Normal", ccl::PASS_NORMAL, HdAovTokens->normal, HdFormatFloat32Vec3, true },
    { "IndexOB", ccl::PASS_OBJECT_ID, HdAovTokens->primId, HdFormatFloat32, false },
    { "IndexMA", ccl::PASS_MATERIAL_ID, HdCyclesAovTokens->IndexMA, HdFormatFloat32, false },
    { "Mist", ccl::PASS_MIST, HdCyclesAovTokens->Mist, HdFormatFloat32, true },
    { "Emission", ccl::PASS_EMISSION, HdCyclesAovTokens->Emit, HdFormatFloat32Vec3, true },
    { "Shadow", ccl::PASS_SHADOW, HdCyclesAovTokens->Shadow, HdFormatFloat32Vec3, true },
    { "AO", ccl::PASS_AO, HdCyclesAovTokens->AO, HdFormatFloat32Vec3, true },

    { "UV", ccl::PASS_UV, HdCyclesAovTokens->UV, HdFormatFloat32Vec3, true },
    { "Vector", ccl::PASS_MOTION, HdCyclesAovTokens->Vector, HdFormatFloat32Vec4, true },

    { "DiffDir", ccl::PASS_DIFFUSE_DIRECT, HdCyclesAovTokens->DiffDir, HdFormatFloat32Vec3, true },
    { "DiffInd", ccl::PASS_DIFFUSE_INDIRECT, HdCyclesAovTokens->DiffInd, HdFormatFloat32Vec3, true },
    { "DiffCol", ccl::PASS_DIFFUSE_COLOR, HdCyclesAovTokens->DiffCol, HdFormatFloat32Vec3, true },

    { "GlossDir", ccl::PASS_GLOSSY_DIRECT, HdCyclesAovTokens->GlossDir, HdFormatFloat32Vec3, true },
    { "GlossInd", ccl::PASS_GLOSSY_INDIRECT, HdCyclesAovTokens->GlossInd, HdFormatFloat32Vec3, true },
    { "GlossCol", ccl::PASS_GLOSSY_COLOR, HdCyclesAovTokens->GlossCol, HdFormatFloat32Vec3, true },

    { "TransDir", ccl::PASS_TRANSMISSION_DIRECT, HdCyclesAovTokens->TransDir, HdFormatFloat32Vec3, true },
    { "TransInd", ccl::PASS_TRANSMISSION_INDIRECT, HdCyclesAovTokens->TransInd, HdFormatFloat32Vec3, true },
    { "TransCol", ccl::PASS_TRANSMISSION_COLOR, HdCyclesAovTokens->TransCol, HdFormatFloat32Vec3, true },

    { "VolumeDir", ccl::PASS_VOLUME_DIRECT, HdCyclesAovTokens->VolumeDir, HdFormatFloat32Vec3, true },
    { "VolumeInd", ccl::PASS_VOLUME_INDIRECT, HdCyclesAovTokens->VolumeInd, HdFormatFloat32Vec3, true },

    { "RenderTime", ccl::PASS_RENDER_TIME, HdCyclesAovTokens->RenderTime, HdFormatFloat32, false },
    { "SampleCount", ccl::PASS_SAMPLE_COUNT, HdCyclesAovTokens->SampleCount, HdFormatFloat32, false },

    { "P", ccl::PASS_AOV_COLOR, HdCyclesAovTokens->P, HdFormatFloat32Vec3, false },
    { "Pref", ccl::PASS_AOV_COLOR, HdCyclesAovTokens->Pref, HdFormatFloat32Vec3, false },
    { "Ngn", ccl::PASS_AOV_COLOR, HdCyclesAovTokens->Ngn, HdFormatFloat32Vec3, false },
} };

std::array<HdCyclesAov, 3> CustomAovs = { {
    { "AOVC", ccl::PASS_AOV_COLOR, HdCyclesAovTokens->AOVC, HdFormatFloat32Vec3, true },
    { "AOVV", ccl::PASS_AOV_VALUE, HdCyclesAovTokens->AOVV, HdFormatFloat32, true },
    { "LightGroup", ccl::PASS_LIGHTGROUP, HdCyclesAovTokens->LightGroup, HdFormatFloat32Vec3, true },
} };

std::array<HdCyclesAov, 3> CryptomatteAovs = { {
    { "CryptoObject", ccl::PASS_CRYPTOMATTE, HdCyclesAovTokens->CryptoObject, HdFormatFloat32Vec4, true },
    { "CryptoMaterial", ccl::PASS_CRYPTOMATTE, HdCyclesAovTokens->CryptoMaterial, HdFormatFloat32Vec4, true },
    { "CryptoAsset", ccl::PASS_CRYPTOMATTE, HdCyclesAovTokens->CryptoAsset, HdFormatFloat32Vec4, true },
} };

std::array<HdCyclesAov, 2> DenoiseAovs = { {
    { "DenoiseNormal", ccl::PASS_NONE, HdCyclesAovTokens->DenoiseNormal, HdFormatFloat32Vec3, true },
    { "DenoiseAlbedo", ccl::PASS_NONE, HdCyclesAovTokens->DenoiseAlbedo, HdFormatFloat32Vec3, true },
} };

// Workaround for Houdini's default color buffer naming convention (not using HdAovTokens->color)
const TfToken defaultHoudiniColor = TfToken("C.*");

TfToken
GetSourceName(const HdRenderPassAovBinding& aov)
{
    const auto& it = aov.aovSettings.find(UsdRenderTokens->sourceName);
    if (it != aov.aovSettings.end()) {
        if (it->second.IsHolding<std::string>()) {
            TfToken token = TfToken(it->second.UncheckedGet<std::string>());
            if (token == defaultHoudiniColor) {
                return HdAovTokens->color;
            } else if (token == HdAovTokens->cameraDepth) {
                // To be backwards-compatible with older scenes
                return HdAovTokens->depth;
            } else {
                return token;
            }
        }
    }

    // If a source name is not present, we attempt to use the name of the
    // AOV for the same purpose. This picks up the default aovs in
    // usdview and the Houdini Render Outputs pane
    return aov.aovName;
}

bool
GetCyclesAov(const HdRenderPassAovBinding& aov, HdCyclesAov& cyclesAov)
{
    TfToken sourceName = GetSourceName(aov);

    for (HdCyclesAov& _cyclesAov : DefaultAovs) {
        if (sourceName == _cyclesAov.token) {
            cyclesAov = _cyclesAov;
            return true;
        }
    }
    for (HdCyclesAov& _cyclesAov : CustomAovs) {
        if (sourceName == _cyclesAov.token) {
            cyclesAov = _cyclesAov;
            return true;
        }
    }
    for (HdCyclesAov& _cyclesAov : CryptomatteAovs) {
        if (sourceName == _cyclesAov.token) {
            cyclesAov = _cyclesAov;
            return true;
        }
    }
    for (HdCyclesAov& _cyclesAov : DenoiseAovs) {
        if (sourceName == _cyclesAov.token) {
            cyclesAov = _cyclesAov;
            return true;
        }
    }

    return false;
}

int
GetDenoisePass(const TfToken token)
{
    if (token == HdCyclesAovTokens->DenoiseNormal) {
        return ccl::DENOISING_PASS_PREFILTERED_NORMAL;
    } else if (token == HdCyclesAovTokens->DenoiseAlbedo) {
        return ccl::DENOISING_PASS_PREFILTERED_ALBEDO;
    } else {
        return -1;
    }
}

void
GetAovFlags(const HdCyclesAov& cyclesAov, bool& custom, bool& denoise)
{
    custom = false;
    denoise = false;
    if ((cyclesAov.token == HdCyclesAovTokens->CryptoObject) || (cyclesAov.token == HdCyclesAovTokens->CryptoMaterial)
        || (cyclesAov.token == HdCyclesAovTokens->CryptoAsset) || (cyclesAov.token == HdCyclesAovTokens->AOVC)
        || (cyclesAov.token == HdCyclesAovTokens->AOVV) || (cyclesAov.token == HdCyclesAovTokens->LightGroup)) {
        custom = true;
    } else if ((cyclesAov.token == HdCyclesAovTokens->DenoiseNormal)
               || (cyclesAov.token == HdCyclesAovTokens->DenoiseAlbedo)) {
        denoise = true;
    }
}

}  // namespace

HdCyclesRenderParam::HdCyclesRenderParam()
    : m_renderPercent(0)
    , m_renderProgress(0.0f)
    , m_useTiledRendering(false)
    , m_objectsUpdated(false)
    , m_geometryUpdated(false)
    , m_lightsUpdated(false)
    , m_shadersUpdated(false)
    , m_shouldUpdate(false)
    , m_numDomeLights(0)
    , m_useSquareSamples(false)
    , m_cyclesSession(nullptr)
    , m_cyclesScene(nullptr)
{
    _InitializeDefaults();
}

void
HdCyclesRenderParam::_InitializeDefaults()
{
    // These aren't directly cycles settings, but inform the creation and behaviour
    // of a render. These should be will need to be set by schema too...
    static const HdCyclesConfig& config = HdCyclesConfig::GetInstance();
    m_deviceName = config.device_name.value;
    m_useSquareSamples = config.use_square_samples.value;
    m_useTiledRendering = config.use_tiled_rendering;

    m_dataWindowNDC = GfVec4f(0.f, 0.f, 1.f, 1.f);
    m_resolutionAuthored = false;

    m_upAxis = UpAxis::Z;
    if (config.up_axis == "Z") {
        m_upAxis = UpAxis::Z;
    } else if (config.up_axis == "Y") {
        m_upAxis = UpAxis::Y;
    }

#ifdef WITH_CYCLES_LOGGING
    if (config.cycles_enable_logging) {
        ccl::util_logging_start();
        ccl::util_logging_verbosity_set(config.cycles_logging_severity);
    }
#endif
}

float
HdCyclesRenderParam::GetProgress()
{
    return m_renderProgress;
}

bool
HdCyclesRenderParam::IsConverged()
{
    return GetProgress() >= 1.0f;
}

void
HdCyclesRenderParam::_SessionUpdateCallback()
{
    // - Get Session progress integer amount

    m_renderProgress = m_cyclesSession->progress.get_progress();

    int newPercent = static_cast<int>(floor(m_renderProgress * 100.0f));
    if (newPercent != m_renderPercent) {
        m_renderPercent = newPercent;


        if (HdCyclesConfig::GetInstance().enable_progress) {
            std::cout << "Progress: " << m_renderPercent << "%" << std::endl << std::flush;
        }
    }

    // - Get Render time

    m_cyclesSession->progress.get_time(m_totalTime, m_renderTime);

    // - Handle Session status logging

    if (HdCyclesConfig::GetInstance().enable_logging) {
        std::string status, substatus;
        m_cyclesSession->progress.get_status(status, substatus);
        if (substatus != "")
            status += ": " + substatus;

        std::cout << "cycles: " << m_renderProgress << " : " << status << '\n';
    }
}

/*
    This paradigm does cause unecessary loops through settingsMap for each feature. 
    This should be addressed in the future. For the moment, the flexibility of setting
    order of operations is more important.
*/
bool
HdCyclesRenderParam::Initialize(HdRenderSettingsMap const& settingsMap)
{
    // -- Delegate
    _UpdateDelegateFromConfig(true);
    _UpdateDelegateFromRenderSettings(settingsMap);
    _UpdateDelegateFromConfig();

    // -- Session
    _UpdateSessionFromConfig(true);
    _UpdateSessionFromRenderSettings(settingsMap);
    _UpdateSessionFromConfig();

    // Setting up number of threads, this is useful for applications(husk) that control task arena
    m_sessionParams.threads = tbb::this_task_arena::max_concurrency();

    if (!_CreateSession()) {
        std::cout << "COULD NOT CREATE CYCLES SESSION\n";
        // Couldn't create session, big issue
        return false;
    }

    // -- Scene
    _UpdateSceneFromConfig(true);
    _UpdateSceneFromRenderSettings(settingsMap);
    _UpdateSceneFromConfig();

    if (!_CreateScene()) {
        std::cout << "COULD NOT CREATE CYCLES SCENE\n";
        // Couldn't create scene, big issue
        return false;
    }

    // -- Film
    _UpdateFilmFromConfig(true);
    _UpdateFilmFromRenderSettings(settingsMap);
    _UpdateFilmFromConfig();

    // -- Integrator
    _UpdateIntegratorFromConfig(true);
    _UpdateIntegratorFromRenderSettings(settingsMap);
    _UpdateIntegratorFromConfig();

    // -- Background
    _UpdateBackgroundFromConfig(true);
    _UpdateBackgroundFromRenderSettings(settingsMap);
    _UpdateBackgroundFromConfig();

    _HandlePasses();

    return true;
}


// -- HdCycles Misc Delegate Settings

void
HdCyclesRenderParam::_UpdateDelegateFromConfig(bool a_forceInit)
{
    static const HdCyclesConfig& config = HdCyclesConfig::GetInstance();
    (void)config;
}

void
HdCyclesRenderParam::_UpdateDelegateFromRenderSettings(HdRenderSettingsMap const& settingsMap)
{
    for (auto& entry : settingsMap) {
        TfToken key = entry.first;
        VtValue value = entry.second;
        _HandleDelegateRenderSetting(key, value);
    }
}

bool
HdCyclesRenderParam::_HandleDelegateRenderSetting(const TfToken& key, const VtValue& value)
{
    bool delegate_updated = false;

    if (key == usdCyclesTokens->cyclesUse_square_samples) {
        m_useSquareSamples = _HdCyclesGetVtValue<bool>(value, m_useSquareSamples, &delegate_updated);
    }

    if (delegate_updated) {
        // Although this is called, it does not correctly reset session in IPR
        //Interrupt();
        return true;
    }
    return false;
}

// -- Session

void
HdCyclesRenderParam::_UpdateSessionFromConfig(bool a_forceInit)
{
    static const HdCyclesConfig& config = HdCyclesConfig::GetInstance();

    ccl::SessionParams* sessionParams = &m_sessionParams;

    if (m_cyclesSession)
        sessionParams = &m_cyclesSession->params;

    config.enable_experimental.eval(sessionParams->experimental, a_forceInit);

    config.display_buffer_linear.eval(sessionParams->display_buffer_linear, a_forceInit);

    sessionParams->shadingsystem = ccl::SHADINGSYSTEM_SVM;
    if (config.shading_system.value == "OSL" || config.shading_system.value == "SHADINGSYSTEM_OSL")
        sessionParams->shadingsystem = ccl::SHADINGSYSTEM_OSL;

    sessionParams->background = false;

    config.start_resolution.eval(sessionParams->start_resolution, a_forceInit);

    sessionParams->progressive = true;
    sessionParams->progressive_refine = false;
    sessionParams->progressive_update_timeout = 0.1;

    config.pixel_size.eval(sessionParams->pixel_size, a_forceInit);
    config.tile_size_x.eval(sessionParams->tile_size.x, a_forceInit);
    config.tile_size_y.eval(sessionParams->tile_size.y, a_forceInit);

    // Tiled rendering requires some settings to be forced on...
    // This requires some more thought and testing in regards
    // to the usdCycles schema...
    if (m_useTiledRendering) {
        sessionParams->background = true;
        sessionParams->start_resolution = INT_MAX;
        sessionParams->progressive = false;
        sessionParams->progressive_refine = false;
    }

    config.max_samples.eval(sessionParams->samples, a_forceInit);
}

void
HdCyclesRenderParam::_UpdateSessionFromRenderSettings(HdRenderSettingsMap const& settingsMap)
{
    for (auto& entry : settingsMap) {
        TfToken key = entry.first;
        VtValue value = entry.second;
        _HandleSessionRenderSetting(key, value);
    }
}

bool
HdCyclesRenderParam::_HandleSessionRenderSetting(const TfToken& key, const VtValue& value)
{
    ccl::SessionParams* sessionParams = &m_sessionParams;

    if (m_cyclesSession)
        sessionParams = &m_cyclesSession->params;

    bool session_updated = false;
    bool samples_updated = false;

    // This is now handled by HdCycles depending on tiled or not tiled rendering...
    /*if (key == usdCyclesTokens->cyclesBackground) {
        sessionParams->background
            = _HdCyclesGetVtValue<bool>(value, sessionParams->background,
                                        &session_updated);
    }*/

    if (key == usdCyclesTokens->cyclesProgressive_refine) {
        sessionParams->progressive_refine = _HdCyclesGetVtValue<bool>(value, sessionParams->progressive_refine,
                                                                      &session_updated);
    }

    if (key == usdCyclesTokens->cyclesProgressive) {
        sessionParams->progressive = _HdCyclesGetVtValue<bool>(value, sessionParams->progressive, &session_updated);
    }

    if (key == usdCyclesTokens->cyclesProgressive_update_timeout) {
        sessionParams->progressive_update_timeout = static_cast<double>(
            _HdCyclesGetVtValue<float>(value, static_cast<float>(sessionParams->progressive_update_timeout),
                                       &session_updated));
    }

    if (key == usdCyclesTokens->cyclesExperimental) {
        sessionParams->experimental = _HdCyclesGetVtValue<bool>(value, sessionParams->experimental, &session_updated);
    }

    if (key == usdCyclesTokens->cyclesSamples) {
        // If branched-path mode is set, make sure to set samples to use the
        // aa_samples instead from the integrator.
        int samples = sessionParams->samples;
        int aa_samples = 0;
        ccl::Integrator::Method method = ccl::Integrator::PATH;

        if (m_cyclesScene) {
            method = m_cyclesScene->integrator->method;
            aa_samples = m_cyclesScene->integrator->aa_samples;

            // Don't apply aa_samples if it is 0
            if (aa_samples && method == ccl::Integrator::BRANCHED_PATH) {
                samples = aa_samples;
            }
        }

        sessionParams->samples = _HdCyclesGetVtValue<int>(value, samples, &samples_updated);
        if (samples_updated) {
            session_updated = true;

            if (m_cyclesScene && aa_samples && method == ccl::Integrator::BRANCHED_PATH) {
                sessionParams->samples = aa_samples;
            }
        }
    }

    // Tiles

    if (key == usdCyclesTokens->cyclesTile_size) {
        if (value.IsHolding<GfVec2i>()) {
            sessionParams->tile_size = vec2i_to_int2(
                _HdCyclesGetVtValue<GfVec2i>(value, int2_to_vec2i(sessionParams->tile_size), &session_updated));
        } else if (value.IsHolding<GfVec2f>()) {
            // Adding this check for safety since the original implementation was using GfVec2i which
            // might have been valid at some point but does not match the current schema.
            sessionParams->tile_size = vec2f_to_int2(
                _HdCyclesGetVtValue<GfVec2f>(value, int2_to_vec2f(sessionParams->tile_size), &session_updated));
            TF_WARN(
                "Tile size was specified as float, but the schema uses int. The value will be converted but you should update the schema version.");
        } else {
            TF_WARN("Tile size has unsupported type %s, expected GfVec2f", value.GetTypeName().c_str());
        }
    }

    TfToken tileOrder;
    if (key == usdCyclesTokens->cyclesTile_order) {
        tileOrder = _HdCyclesGetVtValue<TfToken>(value, tileOrder, &session_updated);

        if (tileOrder == usdCyclesTokens->hilbert_spiral) {
            sessionParams->tile_order = ccl::TILE_HILBERT_SPIRAL;
        } else if (tileOrder == usdCyclesTokens->center) {
            sessionParams->tile_order = ccl::TILE_CENTER;
        } else if (tileOrder == usdCyclesTokens->right_to_left) {
            sessionParams->tile_order = ccl::TILE_RIGHT_TO_LEFT;
        } else if (tileOrder == usdCyclesTokens->left_to_right) {
            sessionParams->tile_order = ccl::TILE_LEFT_TO_RIGHT;
        } else if (tileOrder == usdCyclesTokens->top_to_bottom) {
            sessionParams->tile_order = ccl::TILE_TOP_TO_BOTTOM;
        } else if (tileOrder == usdCyclesTokens->bottom_to_top) {
            sessionParams->tile_order = ccl::TILE_BOTTOM_TO_TOP;
        }
    }

    if (key == usdCyclesTokens->cyclesStart_resolution) {
        sessionParams->start_resolution = _HdCyclesGetVtValue<int>(value, sessionParams->start_resolution,
                                                                   &session_updated);
    }

    if (key == usdCyclesTokens->cyclesPixel_size) {
        sessionParams->pixel_size = _HdCyclesGetVtValue<int>(value, sessionParams->pixel_size, &session_updated);
    }

    if (key == usdCyclesTokens->cyclesAdaptive_sampling) {
        sessionParams->adaptive_sampling = _HdCyclesGetVtValue<bool>(value, sessionParams->adaptive_sampling,
                                                                     &session_updated);

        if (sessionParams->adaptive_sampling) {
            /* Integrator settings are applied after the scene is created  */
            if (m_cyclesScene) {
                m_cyclesScene->integrator->sampling_pattern = ccl::SAMPLING_PATTERN_PMJ;
                m_cyclesScene->integrator->tag_update(m_cyclesScene);
                session_updated = true;
            }
        }
    }

    if (key == usdCyclesTokens->cyclesUse_profiling) {
        sessionParams->use_profiling = _HdCyclesGetVtValue<bool>(value, sessionParams->use_profiling, &session_updated);
    }

    if (key == usdCyclesTokens->cyclesDisplay_buffer_linear) {
        sessionParams->display_buffer_linear = _HdCyclesGetVtValue<bool>(value, sessionParams->display_buffer_linear,
                                                                         &session_updated);
    }

    TfToken shadingSystem;
    if (key == usdCyclesTokens->cyclesShading_system) {
        shadingSystem = _HdCyclesGetVtValue<TfToken>(value, shadingSystem, &session_updated);

        if (shadingSystem == usdCyclesTokens->osl) {
            sessionParams->shadingsystem = ccl::SHADINGSYSTEM_OSL;
        } else {
            sessionParams->shadingsystem = ccl::SHADINGSYSTEM_SVM;
        }
    }

    if (key == usdCyclesTokens->cyclesUse_profiling) {
        sessionParams->use_profiling = _HdCyclesGetVtValue<bool>(value, sessionParams->use_profiling, &session_updated);
    }

    // Denoising

    bool denoising_updated = false;
    bool denoising_start_sample_updated = false;
    ccl::DenoiseParams denoisingParams = sessionParams->denoising;

    if (key == usdCyclesTokens->cyclesDenoiseUse) {
        denoisingParams.use = _HdCyclesGetVtValue<bool>(value, denoisingParams.use, &denoising_updated);
    }

    if (key == usdCyclesTokens->cyclesDenoiseStore_passes) {
        denoisingParams.store_passes = _HdCyclesGetVtValue<bool>(value, denoisingParams.store_passes,
                                                                 &denoising_updated);
    }

    if (key == usdCyclesTokens->cyclesDenoiseStart_sample) {
        sessionParams->denoising_start_sample = _HdCyclesGetVtValue<int>(value, sessionParams->denoising_start_sample,
                                                                         &denoising_start_sample_updated);
    }

    if (key == usdCyclesTokens->cyclesDenoiseType) {
        TfToken type = usdCyclesTokens->none;
        type = _HdCyclesGetVtValue<TfToken>(value, type, &denoising_updated);
        if (type == usdCyclesTokens->none) {
            denoisingParams.type = ccl::DENOISER_NONE;
        } else if (type == usdCyclesTokens->openimagedenoise) {
            denoisingParams.type = ccl::DENOISER_OPENIMAGEDENOISE;
        } else if (type == usdCyclesTokens->optix) {
            denoisingParams.type = ccl::DENOISER_OPTIX;
        } else {
            denoisingParams.type = ccl::DENOISER_NONE;
        }
    }

    if (key == usdCyclesTokens->cyclesDenoiseInput_passes) {
        TfToken inputPasses = usdCyclesTokens->rgb_albedo_normal;
        inputPasses = _HdCyclesGetVtValue<TfToken>(value, inputPasses, &denoising_updated);

        if (inputPasses == usdCyclesTokens->rgb) {
            denoisingParams.input_passes = ccl::DENOISER_INPUT_RGB;
        } else if (inputPasses == usdCyclesTokens->rgb_albedo) {
            denoisingParams.input_passes = ccl::DENOISER_INPUT_RGB_ALBEDO;
        } else if (inputPasses == usdCyclesTokens->rgb_albedo_normal) {
            denoisingParams.input_passes = ccl::DENOISER_INPUT_RGB_ALBEDO_NORMAL;
        }
    }

    if (denoising_updated || denoising_start_sample_updated) {
        if (m_cyclesSession) {
            m_cyclesSession->set_denoising(denoisingParams);
            if (denoising_start_sample_updated) {
                m_cyclesSession->set_denoising_start_sample(sessionParams->denoising_start_sample);
            }
        } else {
            sessionParams->denoising = denoisingParams;
        }
        session_updated = true;
    }

    // Final

    if (session_updated) {
        // Although this is called, it does not correctly reset session in IPR
        //Interrupt();
        return true;
    }

    return false;
}

// -- Scene

void
HdCyclesRenderParam::_UpdateSceneFromConfig(bool a_forceInit)
{
    static const HdCyclesConfig& config = HdCyclesConfig::GetInstance();

    ccl::SceneParams* sceneParams = &m_sceneParams;

    if (m_cyclesScene)
        sceneParams = &m_cyclesScene->params;

    ccl::SessionParams* sessionParams = &m_sessionParams;

    if (m_cyclesSession)
        sessionParams = &m_cyclesSession->params;

    // -- Scene init
    sceneParams->shadingsystem = sessionParams->shadingsystem;

    sceneParams->bvh_type = ccl::SceneParams::BVH_DYNAMIC;
    if (config.bvh_type.value == "STATIC")
        sceneParams->bvh_type = ccl::SceneParams::BVH_STATIC;

    sceneParams->bvh_layout = ccl::BVH_LAYOUT_EMBREE;

    sceneParams->persistent_data = false;

    config.curve_subdivisions.eval(sceneParams->hair_subdivisions, a_forceInit);

    // Texture
    sceneParams->texture.use_cache = config.texture_use_cache.value;
    sceneParams->texture.cache_size = config.texture_cache_size.value;
    sceneParams->texture.tile_size = config.texture_tile_size.value;
    sceneParams->texture.diffuse_blur = config.texture_diffuse_blur.value;
    sceneParams->texture.glossy_blur = config.texture_glossy_blur.value;
    sceneParams->texture.auto_convert = config.texture_auto_convert.value;
    sceneParams->texture.accept_unmipped = config.texture_accept_unmipped.value;
    sceneParams->texture.accept_untiled = config.texture_accept_untiled.value;
    sceneParams->texture.auto_tile = config.texture_auto_tile.value;
    sceneParams->texture.auto_mip = config.texture_auto_mip.value;
    sceneParams->texture.use_custom_cache_path = config.texture_use_custom_path.value;
    sceneParams->texture.custom_cache_path = config.texture_custom_path.value;
    sceneParams->texture_limit = config.texture_max_size.value;
}

void
HdCyclesRenderParam::_UpdateSceneFromRenderSettings(HdRenderSettingsMap const& settingsMap)
{
    for (auto& entry : settingsMap) {
        TfToken key = entry.first;
        VtValue value = entry.second;
        _HandleSceneRenderSetting(key, value);
    }
}

bool
HdCyclesRenderParam::_HandleSceneRenderSetting(const TfToken& key, const VtValue& value)
{
    // -- Scene

    ccl::SceneParams* sceneParams = &m_sceneParams;

    if (m_cyclesScene)
        sceneParams = &m_cyclesScene->params;

    bool scene_updated = false;
    bool texture_updated = false;

    if (key == usdCyclesTokens->cyclesShading_system) {
        TfToken shading_system = _HdCyclesGetVtValue<TfToken>(value, usdCyclesTokens->svm, &scene_updated);
        if (shading_system == usdCyclesTokens->svm) {
            sceneParams->shadingsystem = ccl::SHADINGSYSTEM_SVM;
        } else if (shading_system == usdCyclesTokens->osl) {
            sceneParams->shadingsystem = ccl::SHADINGSYSTEM_OSL;
        }
    }

    if (key == usdCyclesTokens->cyclesBvh_type) {
        TfToken bvh_type = _HdCyclesGetVtValue<TfToken>(value, usdCyclesTokens->bvh_dynamic, &scene_updated);
        if (bvh_type == usdCyclesTokens->bvh_dynamic) {
            sceneParams->bvh_type = ccl::SceneParams::BVH_DYNAMIC;
        } else if (bvh_type == usdCyclesTokens->bvh_static) {
            sceneParams->bvh_type = ccl::SceneParams::BVH_STATIC;
        }
    }

    if (key == usdCyclesTokens->cyclesCurve_subdivisions) {
        sceneParams->hair_subdivisions = _HdCyclesGetVtValue<int>(value, sceneParams->hair_subdivisions,
                                                                  &scene_updated);
    }

    // TODO: Unsure how we will handle this if the camera hasn't been created yet/at all...
    /*if (key == usdCyclesTokens->cyclesDicing_camera) {
        scene->dicing_camera
            = _HdCyclesGetVtValue<std::string>(value, scene->dicing_camera,
                                       &scene_updated);
    }*/


    if (key == usdCyclesTokens->cyclesUse_bvh_spatial_split) {
        sceneParams->use_bvh_spatial_split = _HdCyclesGetVtValue<bool>(value, sceneParams->use_bvh_spatial_split,
                                                                       &scene_updated);
    }

    if (key == usdCyclesTokens->cyclesUse_bvh_unaligned_nodes) {
        sceneParams->use_bvh_unaligned_nodes = _HdCyclesGetVtValue<bool>(value, sceneParams->use_bvh_unaligned_nodes,
                                                                         &scene_updated);
    }

    if (key == usdCyclesTokens->cyclesNum_bvh_time_steps) {
        sceneParams->num_bvh_time_steps = _HdCyclesGetVtValue<int>(value, sceneParams->num_bvh_time_steps,
                                                                   &scene_updated);
    }

    if (key == usdCyclesTokens->cyclesTexture_use_cache) {
        sceneParams->texture.use_cache = _HdCyclesGetVtValue<bool>(value, sceneParams->texture.use_cache,
                                                                   &texture_updated);
    }

    if (key == usdCyclesTokens->cyclesTexture_cache_size) {
        sceneParams->texture.cache_size = _HdCyclesGetVtValue<int>(value, sceneParams->texture.cache_size,
                                                                   &texture_updated);
    }

    if (key == usdCyclesTokens->cyclesTexture_tile_size) {
        sceneParams->texture.tile_size = _HdCyclesGetVtValue<int>(value, sceneParams->texture.tile_size,
                                                                  &texture_updated);
    }

    if (key == usdCyclesTokens->cyclesTexture_diffuse_blur) {
        sceneParams->texture.diffuse_blur = _HdCyclesGetVtValue<float>(value, sceneParams->texture.diffuse_blur,
                                                                       &texture_updated);
    }

    if (key == usdCyclesTokens->cyclesTexture_glossy_blur) {
        sceneParams->texture.glossy_blur = _HdCyclesGetVtValue<float>(value, sceneParams->texture.glossy_blur,
                                                                      &texture_updated);
    }

    if (key == usdCyclesTokens->cyclesTexture_auto_convert) {
        sceneParams->texture.auto_convert = _HdCyclesGetVtValue<bool>(value, sceneParams->texture.auto_convert,
                                                                      &texture_updated);
    }

    if (key == usdCyclesTokens->cyclesTexture_accept_unmipped) {
        sceneParams->texture.accept_unmipped = _HdCyclesGetVtValue<bool>(value, sceneParams->texture.accept_unmipped,
                                                                         &texture_updated);
    }

    if (key == usdCyclesTokens->cyclesTexture_accept_untiled) {
        sceneParams->texture.accept_untiled = _HdCyclesGetVtValue<bool>(value, sceneParams->texture.accept_untiled,
                                                                        &texture_updated);
    }
    if (key == usdCyclesTokens->cyclesTexture_auto_tile) {
        sceneParams->texture.auto_tile = _HdCyclesGetVtValue<bool>(value, sceneParams->texture.auto_tile,
                                                                   &texture_updated);
    }
    if (key == usdCyclesTokens->cyclesTexture_auto_mip) {
        sceneParams->texture.auto_mip = _HdCyclesGetVtValue<bool>(value, sceneParams->texture.auto_mip,
                                                                  &texture_updated);
    }
    if (key == usdCyclesTokens->cyclesTexture_use_custom_path) {
        sceneParams->texture.use_custom_cache_path
            = _HdCyclesGetVtValue<bool>(value, sceneParams->texture.use_custom_cache_path, &texture_updated);
    }
    if (key == usdCyclesTokens->cyclesTexture_max_size) {
        sceneParams->texture_limit = _HdCyclesGetVtValue<int>(value, sceneParams->texture_limit, &texture_updated);
    }

    if (scene_updated || texture_updated) {
        // Although this is called, it does not correctly reset session in IPR
        if (m_cyclesSession && m_cyclesScene) {
            Interrupt(true);
            if (texture_updated) {
                m_cyclesScene->image_manager->need_update = true;
                m_cyclesScene->shader_manager->need_update = true;
            }
        }
        return true;
    }

    return false;
}

// -- Config

void
HdCyclesRenderParam::_UpdateIntegratorFromConfig(bool a_forceInit)
{
    if (!m_cyclesScene)
        return;

    static const HdCyclesConfig& config = HdCyclesConfig::GetInstance();

    ccl::Integrator* integrator = m_cyclesScene->integrator;

    if (a_forceInit) {
        if (config.integrator_method.value == "PATH") {
            integrator->method = ccl::Integrator::PATH;
        } else {
            integrator->method = ccl::Integrator::BRANCHED_PATH;
        }
    }

    // Samples

    if (config.diffuse_samples.eval(integrator->diffuse_samples, a_forceInit) && m_useSquareSamples) {
        integrator->diffuse_samples = integrator->diffuse_samples * integrator->diffuse_samples;
    }
    if (config.glossy_samples.eval(integrator->glossy_samples, a_forceInit) && m_useSquareSamples) {
        integrator->glossy_samples = integrator->glossy_samples * integrator->glossy_samples;
    }
    if (config.transmission_samples.eval(integrator->transmission_samples, a_forceInit) && m_useSquareSamples) {
        integrator->transmission_samples = integrator->transmission_samples * integrator->transmission_samples;
    }
    if (config.ao_samples.eval(integrator->ao_samples, a_forceInit) && m_useSquareSamples) {
        integrator->ao_samples = integrator->ao_samples * integrator->ao_samples;
    }
    if (config.mesh_light_samples.eval(integrator->mesh_light_samples, a_forceInit) && m_useSquareSamples) {
        integrator->mesh_light_samples = integrator->mesh_light_samples * integrator->mesh_light_samples;
    }
    if (config.subsurface_samples.eval(integrator->subsurface_samples, a_forceInit) && m_useSquareSamples) {
        integrator->subsurface_samples = integrator->subsurface_samples * integrator->subsurface_samples;
    }
    if (config.volume_samples.eval(integrator->volume_samples, a_forceInit) && m_useSquareSamples) {
        integrator->volume_samples = integrator->volume_samples * integrator->volume_samples;
    }
    /*if (config.adaptive_min_samples.eval(integrator->adaptive_min_samples)
        && m_useSquareSamples) {
        integrator->adaptive_min_samples
            = std::min(integrator->adaptive_min_samples
                           * integrator->adaptive_min_samples,
                       INT_MAX);
    }*/

    integrator->motion_blur = config.motion_blur.value;

    integrator->tag_update(m_cyclesScene);
}

void
HdCyclesRenderParam::_UpdateIntegratorFromRenderSettings(HdRenderSettingsMap const& settingsMap)
{
    for (auto& entry : settingsMap) {
        TfToken key = entry.first;
        VtValue value = entry.second;

        _HandleIntegratorRenderSetting(key, value);
    }
}

bool
HdCyclesRenderParam::_HandleIntegratorRenderSetting(const TfToken& key, const VtValue& value)
{
    // -- Integrator Settings

    ccl::Integrator* integrator = m_cyclesScene->integrator;
    bool integrator_updated = false;
    bool method_updated = false;

    if (key == usdCyclesTokens->cyclesIntegratorSeed) {
        integrator->seed = _HdCyclesGetVtValue<int>(value, integrator->seed, &integrator_updated);
    }

    if (key == usdCyclesTokens->cyclesIntegratorMin_bounce) {
        integrator->min_bounce = _HdCyclesGetVtValue<int>(value, integrator->min_bounce, &integrator_updated);
    }

    if (key == usdCyclesTokens->cyclesIntegratorMax_bounce) {
        integrator->max_bounce = _HdCyclesGetVtValue<int>(value, integrator->max_bounce, &integrator_updated);
    }

    if (key == usdCyclesTokens->cyclesIntegratorMethod) {
        TfToken integratorMethod = _HdCyclesGetVtValue<TfToken>(value, usdCyclesTokens->path, &method_updated);
        if (integratorMethod == usdCyclesTokens->path) {
            integrator->method = ccl::Integrator::PATH;
        } else {
            integrator->method = ccl::Integrator::BRANCHED_PATH;
        }

        if (method_updated) {
            integrator_updated = true;
            if (integrator->aa_samples && integrator->method == ccl::Integrator::BRANCHED_PATH) {
                m_cyclesSession->params.samples = integrator->aa_samples;
            }
        }
    }

    if (key == usdCyclesTokens->cyclesIntegratorSampling_method) {
        TfToken defaultPattern = usdCyclesTokens->sobol;
        if (integrator->sampling_pattern == ccl::SAMPLING_PATTERN_CMJ) {
            defaultPattern = usdCyclesTokens->cmj;
        } else if (integrator->sampling_pattern == ccl::SAMPLING_PATTERN_PMJ) {
            defaultPattern = usdCyclesTokens->pmj;
        }

        TfToken samplingMethod = _HdCyclesGetVtValue<TfToken>(value, defaultPattern, &integrator_updated);
        if (samplingMethod == usdCyclesTokens->sobol) {
            integrator->sampling_pattern = ccl::SAMPLING_PATTERN_SOBOL;
        } else if (samplingMethod == usdCyclesTokens->cmj) {
            integrator->sampling_pattern = ccl::SAMPLING_PATTERN_CMJ;
        } else {
            integrator->sampling_pattern = ccl::SAMPLING_PATTERN_PMJ;
        }

        // Adaptive sampling must use PMJ
        if (m_cyclesSession->params.adaptive_sampling && integrator->sampling_pattern != ccl::SAMPLING_PATTERN_PMJ) {
            integrator_updated = true;
            integrator->sampling_pattern = ccl::SAMPLING_PATTERN_PMJ;
        }
    }

    if (key == usdCyclesTokens->cyclesIntegratorMax_diffuse_bounce) {
        integrator->max_diffuse_bounce = _HdCyclesGetVtValue<int>(value, integrator->max_diffuse_bounce,
                                                                  &integrator_updated);
    }

    if (key == usdCyclesTokens->cyclesIntegratorMax_glossy_bounce) {
        integrator->max_glossy_bounce = _HdCyclesGetVtValue<int>(value, integrator->max_glossy_bounce,
                                                                 &integrator_updated);
    }
    if (key == usdCyclesTokens->cyclesIntegratorMax_transmission_bounce) {
        integrator->max_transmission_bounce = _HdCyclesGetVtValue<int>(value, integrator->max_transmission_bounce,
                                                                       &integrator_updated);
    }

    if (key == usdCyclesTokens->cyclesIntegratorMax_volume_bounce) {
        integrator->max_volume_bounce = _HdCyclesGetVtValue<int>(value, integrator->max_volume_bounce,
                                                                 &integrator_updated);
    }
    if (key == usdCyclesTokens->cyclesIntegratorTransparent_min_bounce) {
        integrator->transparent_min_bounce = _HdCyclesGetVtValue<int>(value, integrator->transparent_min_bounce,
                                                                      &integrator_updated);
    }

    if (key == usdCyclesTokens->cyclesIntegratorTransparent_max_bounce) {
        integrator->transparent_max_bounce = _HdCyclesGetVtValue<int>(value, integrator->transparent_max_bounce,
                                                                      &integrator_updated);
    }

    if (key == usdCyclesTokens->cyclesIntegratorAo_bounces) {
        integrator->ao_bounces = _HdCyclesGetVtValue<int>(value, integrator->ao_bounces, &integrator_updated);
    }

    if (key == usdCyclesTokens->cyclesIntegratorVolume_max_steps) {
        integrator->volume_max_steps = _HdCyclesGetVtValue<int>(value, integrator->volume_max_steps,
                                                                &integrator_updated);
    }

    if (key == usdCyclesTokens->cyclesIntegratorVolume_step_size) {
        integrator->volume_step_rate = _HdCyclesGetVtValue<float>(value, integrator->volume_step_rate,
                                                                  &integrator_updated);
    }

    if (key == usdCyclesTokens->cyclesIntegratorAdaptive_threshold) {
        integrator->adaptive_threshold = _HdCyclesGetVtValue<float>(value, integrator->adaptive_threshold,
                                                                    &integrator_updated);
    }

    // Samples

    if (key == usdCyclesTokens->cyclesIntegratorAa_samples) {
        bool sample_updated = false;
        integrator->aa_samples = _HdCyclesGetVtValue<int>(value, integrator->aa_samples, &sample_updated);

        if (sample_updated) {
            if (m_useSquareSamples) {
                integrator->aa_samples = integrator->aa_samples * integrator->aa_samples;
            }
            if (integrator->aa_samples && integrator->method == ccl::Integrator::BRANCHED_PATH) {
                m_cyclesSession->params.samples = integrator->aa_samples;
            }
            integrator_updated = true;
        }
    }

    if (key == usdCyclesTokens->cyclesIntegratorAdaptive_min_samples) {
        bool sample_updated = false;
        integrator->adaptive_min_samples = _HdCyclesGetVtValue<int>(value, integrator->adaptive_min_samples,
                                                                    &sample_updated);

        if (sample_updated) {
            if (m_useSquareSamples) {
                integrator->adaptive_min_samples
                    = std::min(integrator->adaptive_min_samples * integrator->adaptive_min_samples, INT_MAX);
            }
            integrator_updated = true;
        }
    }

    if (key == usdCyclesTokens->cyclesIntegratorDiffuse_samples) {
        bool sample_updated = false;
        integrator->diffuse_samples = _HdCyclesGetVtValue<int>(value, integrator->diffuse_samples, &sample_updated);

        if (sample_updated) {
            if (m_useSquareSamples) {
                integrator->diffuse_samples = integrator->diffuse_samples * integrator->diffuse_samples;
            }
            integrator_updated = true;
        }
    }

    if (key == usdCyclesTokens->cyclesIntegratorGlossy_samples) {
        bool sample_updated = false;
        integrator->glossy_samples = _HdCyclesGetVtValue<int>(value, integrator->glossy_samples, &sample_updated);

        if (sample_updated) {
            if (m_useSquareSamples) {
                integrator->glossy_samples = integrator->glossy_samples * integrator->glossy_samples;
            }
            integrator_updated = true;
        }
    }

    if (key == usdCyclesTokens->cyclesIntegratorTransmission_samples) {
        bool sample_updated = false;
        integrator->transmission_samples = _HdCyclesGetVtValue<int>(value, integrator->transmission_samples,
                                                                    &sample_updated);

        if (sample_updated) {
            if (m_useSquareSamples) {
                integrator->transmission_samples = integrator->transmission_samples * integrator->transmission_samples;
            }
            integrator_updated = true;
        }
    }

    if (key == usdCyclesTokens->cyclesIntegratorAo_samples) {
        bool sample_updated = false;
        integrator->ao_samples = _HdCyclesGetVtValue<int>(value, integrator->ao_samples, &sample_updated);

        if (sample_updated) {
            if (m_useSquareSamples) {
                integrator->ao_samples = integrator->ao_samples * integrator->ao_samples;
            }
            integrator_updated = true;
        }
    }

    if (key == usdCyclesTokens->cyclesIntegratorMesh_light_samples) {
        bool sample_updated = false;
        integrator->mesh_light_samples = _HdCyclesGetVtValue<int>(value, integrator->mesh_light_samples,
                                                                  &sample_updated);

        if (sample_updated) {
            if (m_useSquareSamples) {
                integrator->mesh_light_samples = integrator->mesh_light_samples * integrator->mesh_light_samples;
            }
            integrator_updated = true;
        }
    }

    if (key == usdCyclesTokens->cyclesIntegratorSubsurface_samples) {
        bool sample_updated = false;
        integrator->subsurface_samples = _HdCyclesGetVtValue<int>(value, integrator->subsurface_samples,
                                                                  &sample_updated);

        if (sample_updated) {
            if (m_useSquareSamples) {
                integrator->subsurface_samples = integrator->subsurface_samples * integrator->subsurface_samples;
            }
            integrator_updated = true;
        }
    }

    if (key == usdCyclesTokens->cyclesIntegratorVolume_samples) {
        bool sample_updated = false;
        integrator->volume_samples = _HdCyclesGetVtValue<int>(value, integrator->volume_samples, &sample_updated);

        if (sample_updated) {
            if (m_useSquareSamples) {
                integrator->volume_samples = integrator->volume_samples * integrator->volume_samples;
            }
            integrator_updated = true;
        }
    }

    if (key == usdCyclesTokens->cyclesIntegratorStart_sample) {
        integrator->start_sample = _HdCyclesGetVtValue<int>(value, integrator->start_sample, &integrator_updated);
    }

    // Caustics

    if (key == usdCyclesTokens->cyclesIntegratorCaustics_reflective) {
        integrator->caustics_reflective = _HdCyclesGetVtValue<bool>(value, integrator->caustics_reflective,
                                                                    &integrator_updated);
    }
    if (key == usdCyclesTokens->cyclesIntegratorCaustics_refractive) {
        integrator->caustics_refractive = _HdCyclesGetVtValue<bool>(value, integrator->caustics_refractive,
                                                                    &integrator_updated);
    }

    // Filter

    if (key == usdCyclesTokens->cyclesIntegratorFilter_glossy) {
        integrator->filter_glossy = _HdCyclesGetVtValue<float>(value, integrator->filter_glossy, &integrator_updated);
    }

    if (key == usdCyclesTokens->cyclesIntegratorSample_clamp_direct) {
        integrator->sample_clamp_direct = _HdCyclesGetVtValue<float>(value, integrator->sample_clamp_direct,
                                                                     &integrator_updated);
    }
    if (key == usdCyclesTokens->cyclesIntegratorSample_clamp_indirect) {
        integrator->sample_clamp_indirect = _HdCyclesGetVtValue<float>(value, integrator->sample_clamp_indirect,
                                                                       &integrator_updated);
    }

    if (key == usdCyclesTokens->cyclesIntegratorMotion_blur) {
        integrator->motion_blur = _HdCyclesGetVtValue<bool>(value, integrator->motion_blur, &integrator_updated);
    }

    if (key == usdCyclesTokens->cyclesIntegratorSample_all_lights_direct) {
        integrator->sample_all_lights_direct = _HdCyclesGetVtValue<bool>(value, integrator->sample_all_lights_direct,
                                                                         &integrator_updated);
    }
    if (key == usdCyclesTokens->cyclesIntegratorSample_all_lights_indirect) {
        integrator->sample_all_lights_indirect
            = _HdCyclesGetVtValue<bool>(value, integrator->sample_all_lights_indirect, &integrator_updated);
    }

    if (key == usdCyclesTokens->cyclesIntegratorLight_sampling_threshold) {
        integrator->light_sampling_threshold = _HdCyclesGetVtValue<float>(value, integrator->light_sampling_threshold,
                                                                          &integrator_updated);
    }

    if (integrator_updated) {
        integrator->tag_update(m_cyclesScene);
        if (method_updated) {
            DirectReset();
        }
        return true;
    }

    return false;
}

// -- Film

void
HdCyclesRenderParam::_UpdateFilmFromConfig(bool a_forceInit)
{
    if (!m_cyclesScene)
        return;

    static const HdCyclesConfig& config = HdCyclesConfig::GetInstance();

    ccl::Film* film = m_cyclesScene->film;

    config.exposure.eval(film->exposure, a_forceInit);

    film->tag_update(m_cyclesScene);
}

void
HdCyclesRenderParam::_UpdateFilmFromRenderSettings(HdRenderSettingsMap const& settingsMap)
{
    for (auto& entry : settingsMap) {
        TfToken key = entry.first;
        VtValue value = entry.second;

        _HandleFilmRenderSetting(key, value);
    }
}

bool
HdCyclesRenderParam::_HandleFilmRenderSetting(const TfToken& key, const VtValue& value)
{
    // -- Film Settings

    ccl::Film* film = m_cyclesScene->film;
    bool film_updated = false;
    bool doResetBuffers = false;

    if (key == usdCyclesTokens->cyclesFilmExposure) {
        film->exposure = _HdCyclesGetVtValue<float>(value, film->exposure, &film_updated, false);
    }

    if (key == usdCyclesTokens->cyclesFilmPass_alpha_threshold) {
        film->pass_alpha_threshold = _HdCyclesGetVtValue<float>(value, film->pass_alpha_threshold, &film_updated,
                                                                false);
    }

    // https://www.sidefx.com/docs/hdk/_h_d_k__u_s_d_hydra.html

    if (key == UsdRenderTokens->resolution) {
        GfVec2i resolutionDefault = m_resolutionImage;
        if (value.IsHolding<GfVec2i>()) {
            m_resolutionImage = _HdCyclesGetVtValue<GfVec2i>(value, resolutionDefault, &film_updated, false);
            m_resolutionAuthored = true;
            doResetBuffers = true;
        } else {
            TF_WARN("Unexpected type for resolution %s", value.GetTypeName().c_str());
        }
    }

    if (key == UsdRenderTokens->dataWindowNDC) {
        GfVec4f dataWindowNDCDefault = { 0.f, 0.f, 1.f, 1.f };
        if (value.IsHolding<GfVec4f>()) {
            m_dataWindowNDC = _HdCyclesGetVtValue<GfVec4f>(value, dataWindowNDCDefault, &film_updated, false);

            // Rect has to be valid, otherwise reset to default
            if (m_dataWindowNDC[0] > m_dataWindowNDC[2] || m_dataWindowNDC[1] > m_dataWindowNDC[3]) {
                TF_WARN("Invalid dataWindowNDC rectangle %f %f %f %f", m_dataWindowNDC[0], m_dataWindowNDC[1],
                        m_dataWindowNDC[2], m_dataWindowNDC[3]);
                m_dataWindowNDC = dataWindowNDCDefault;
            }

            doResetBuffers = true;
        } else {
            TF_WARN("Unexpected type for ndcDataWindow %s", value.GetTypeName().c_str());
        }
    }

    // Filter

    if (key == usdCyclesTokens->cyclesFilmFilter_type) {
        TfToken filter = _HdCyclesGetVtValue<TfToken>(value, usdCyclesTokens->box, &film_updated);
        if (filter == usdCyclesTokens->box) {
            film->filter_type = ccl::FilterType::FILTER_BOX;
        } else if (filter == usdCyclesTokens->gaussian) {
            film->filter_type = ccl::FilterType::FILTER_GAUSSIAN;
        } else {
            film->filter_type = ccl::FilterType::FILTER_BLACKMAN_HARRIS;
        }
    }

    if (key == usdCyclesTokens->cyclesFilmFilter_width) {
        film->filter_width = _HdCyclesGetVtValue<float>(value, film->filter_width, &film_updated, false);
    }

    // Mist

    if (key == usdCyclesTokens->cyclesFilmMist_start) {
        film->mist_start = _HdCyclesGetVtValue<float>(value, film->mist_start, &film_updated, false);
    }

    if (key == usdCyclesTokens->cyclesFilmMist_depth) {
        film->mist_depth = _HdCyclesGetVtValue<float>(value, film->mist_depth, &film_updated, false);
    }

    if (key == usdCyclesTokens->cyclesFilmMist_falloff) {
        film->mist_falloff = _HdCyclesGetVtValue<float>(value, film->mist_falloff, &film_updated, false);
    }

    // Light

    if (key == usdCyclesTokens->cyclesFilmUse_light_visibility) {
        film->use_light_visibility = _HdCyclesGetVtValue<bool>(value, film->use_light_visibility, &film_updated, false);
    }


    if (key == usdCyclesTokens->cyclesFilmCryptomatte_depth) {
        auto cryptomatte_depth = _HdCyclesGetVtValue<int>(value, 4, &film_updated, false);
        film->cryptomatte_depth = static_cast<int>(
            ccl::divide_up(static_cast<size_t>(ccl::min(16, cryptomatte_depth)), 2));
    }

    if (film_updated) {
        film->tag_update(m_cyclesScene);

        // todo: Should this live in another location?
        if (doResetBuffers) {
            film->tag_passes_update(m_cyclesScene, m_bufferParams.passes);
            SetViewport(m_resolutionDisplay[0], m_resolutionDisplay[1]);

            for (HdRenderPassAovBinding& aov : m_aovs) {
                if (aov.renderBuffer) {
                    dynamic_cast<HdCyclesRenderBuffer*>(aov.renderBuffer)->Clear();
                }
            }
        }

        return true;
    }

    return false;
}

void
HdCyclesRenderParam::_UpdateBackgroundFromConfig(bool a_forceInit)
{
    if (!m_cyclesScene)
        return;

    static const HdCyclesConfig& config = HdCyclesConfig::GetInstance();

    ccl::Background* background = m_cyclesScene->background;

    if (config.enable_transparent_background.value)
        background->transparent = true;


    background->tag_update(m_cyclesScene);
}

void
HdCyclesRenderParam::_UpdateBackgroundFromRenderSettings(HdRenderSettingsMap const& settingsMap)
{
    for (auto& entry : settingsMap) {
        TfToken key = entry.first;
        VtValue value = entry.second;
        _HandleBackgroundRenderSetting(key, value);
    }
}

bool
HdCyclesRenderParam::_HandleBackgroundRenderSetting(const TfToken& key, const VtValue& value)
{
    // -- Background Settings

    ccl::Background* background = m_cyclesScene->background;
    bool background_updated = false;

    if (key == usdCyclesTokens->cyclesBackgroundAo_factor) {
        background->ao_factor = _HdCyclesGetVtValue<float>(value, background->ao_factor, &background_updated);
    }
    if (key == usdCyclesTokens->cyclesBackgroundAo_distance) {
        background->ao_distance = _HdCyclesGetVtValue<float>(value, background->ao_distance, &background_updated);
    }

    if (key == usdCyclesTokens->cyclesBackgroundUse_shader) {
        background->use_shader = _HdCyclesGetVtValue<bool>(value, background->use_shader, &background_updated);
    }
    if (key == usdCyclesTokens->cyclesBackgroundUse_ao) {
        background->use_ao = _HdCyclesGetVtValue<bool>(value, background->use_ao, &background_updated);
    }

    // Visibility

    bool visCamera, visDiffuse, visGlossy, visTransmission, visScatter;
    visCamera = visDiffuse = visGlossy = visTransmission = visScatter = true;

    unsigned int visFlags = 0;

    if (key == usdCyclesTokens->cyclesBackgroundVisibilityCamera) {
        visCamera = _HdCyclesGetVtValue<bool>(value, visCamera, &background_updated);
    }

    if (key == usdCyclesTokens->cyclesBackgroundVisibilityDiffuse) {
        visDiffuse = _HdCyclesGetVtValue<bool>(value, visDiffuse, &background_updated);
    }

    if (key == usdCyclesTokens->cyclesBackgroundVisibilityGlossy) {
        visGlossy = _HdCyclesGetVtValue<bool>(value, visGlossy, &background_updated);
    }

    if (key == usdCyclesTokens->cyclesBackgroundVisibilityTransmission) {
        visTransmission = _HdCyclesGetVtValue<bool>(value, visTransmission, &background_updated);
    }

    if (key == usdCyclesTokens->cyclesBackgroundVisibilityScatter) {
        visScatter = _HdCyclesGetVtValue<bool>(value, visScatter, &background_updated);
    }

    visFlags |= visCamera ? ccl::PATH_RAY_CAMERA : 0;
    visFlags |= visDiffuse ? ccl::PATH_RAY_DIFFUSE : 0;
    visFlags |= visGlossy ? ccl::PATH_RAY_GLOSSY : 0;
    visFlags |= visTransmission ? ccl::PATH_RAY_TRANSMIT : 0;
    visFlags |= visScatter ? ccl::PATH_RAY_VOLUME_SCATTER : 0;

    background->visibility = visFlags;

    // Glass

    if (key == usdCyclesTokens->cyclesBackgroundTransparent) {
        background->transparent = _HdCyclesGetVtValue<bool>(value, background->transparent, &background_updated);
    }

    if (key == usdCyclesTokens->cyclesBackgroundTransparent_glass) {
        background->transparent_glass = _HdCyclesGetVtValue<bool>(value, background->transparent_glass,
                                                                  &background_updated);
    }

    if (key == usdCyclesTokens->cyclesBackgroundTransparent_roughness_threshold) {
        background->transparent_roughness_threshold
            = _HdCyclesGetVtValue<float>(value, background->transparent_roughness_threshold, &background_updated);
    }

    // Volume

    if (key == usdCyclesTokens->cyclesBackgroundVolume_step_size) {
        background->volume_step_size = _HdCyclesGetVtValue<float>(value, background->volume_step_size,
                                                                  &background_updated);
    }

    if (background_updated) {
        background->tag_update(m_cyclesScene);
        return true;
    }

    return false;
}

void
HdCyclesRenderParam::_HandlePasses()
{
    // TODO: These might need to live elsewhere when we fully implement aovs/passes
    m_bufferParams.passes.clear();

    ccl::Pass::add(ccl::PASS_COMBINED, m_bufferParams.passes, "Combined");

    m_cyclesScene->film->tag_passes_update(m_cyclesScene, m_bufferParams.passes);
}

bool
HdCyclesRenderParam::SetRenderSetting(const TfToken& key, const VtValue& value)
{
    // This has some inherent performance overheads (runs multiple times, unecessary)
    // however for now, this works the most clearly due to Cycles restrictions
    _HandleSessionRenderSetting(key, value);
    _HandleSceneRenderSetting(key, value);
    _HandleIntegratorRenderSetting(key, value);
    _HandleFilmRenderSetting(key, value);
    _HandleBackgroundRenderSetting(key, value);
    return false;
}

bool
HdCyclesRenderParam::_CreateSession()
{
    bool foundDevice = SetDeviceType(m_deviceName, m_sessionParams);

    if (!foundDevice)
        return false;

    m_cyclesSession = new ccl::Session(m_sessionParams);

    m_cyclesSession->display_copy_cb = [this](int samples) {
        const int width = m_cyclesSession->tile_manager.state.buffer.width;
        const int height = m_cyclesSession->tile_manager.state.buffer.height;
        tbb::parallel_for(tbb::blocked_range<size_t>(0, m_aovs.size(), 1),
                          [this, width, height, samples](const tbb::blocked_range<size_t>& r) {
                              for (size_t i = r.begin(); i < r.end(); ++i) {
                                  BlitFromCyclesPass(m_aovs[i], width, height, samples);
                              }
                          });
    };

    m_cyclesSession->write_render_tile_cb = std::bind(&HdCyclesRenderParam::_WriteRenderTile, this, ccl::_1);
    m_cyclesSession->update_render_tile_cb = std::bind(&HdCyclesRenderParam::_UpdateRenderTile, this, ccl::_1, ccl::_2);

    m_cyclesSession->progress.set_update_callback(std::bind(&HdCyclesRenderParam::_SessionUpdateCallback, this));

    return true;
}

void
HdCyclesRenderParam::_WriteRenderTile(ccl::RenderTile& rtile)
{
    // No session, exit out
    if (!m_cyclesSession)
        return;

    if (!m_useTiledRendering)
        return;

    const int w = rtile.w;
    const int h = rtile.h;

    ccl::RenderBuffers* buffers = rtile.buffers;

    // copy data from device
    if (!buffers->copy_from_device())
        return;

    // Adjust absolute sample number to the range.
    int sample = rtile.sample;
    const int range_start_sample = m_cyclesSession->tile_manager.range_start_sample;
    if (range_start_sample != -1) {
        sample -= range_start_sample;
    }

    const float exposure = m_cyclesScene->film->exposure;

    if (!m_aovs.empty()) {
        // Blit from the framebuffer to currently selected aovs...
        for (auto& aov : m_aovs) {
            if (!TF_VERIFY(aov.renderBuffer != nullptr)) {
                continue;
            }

            auto* rb = static_cast<HdCyclesRenderBuffer*>(aov.renderBuffer);

            if (rb == nullptr) {
                continue;
            }

            if (rb->GetFormat() == HdFormatInvalid) {
                continue;
            }

            HdCyclesAov cyclesAov;
            if (!GetCyclesAov(aov, cyclesAov)) {
                continue;
            }

            // We don't want a mismatch of formats
            if (rb->GetFormat() != cyclesAov.format) {
                continue;
            }

            bool custom, denoise;
            GetAovFlags(cyclesAov, custom, denoise);

            // Pixels we will use to get from cycles.
            size_t numComponents = HdGetComponentCount(cyclesAov.format);
            ccl::vector<float> tileData(w * h * numComponents);

            rb->SetConverged(IsConverged());

            bool read = false;
            if (!custom && !denoise) {
                read = buffers->get_pass_rect(cyclesAov.name.c_str(), exposure, sample, static_cast<int>(numComponents),
                                              &tileData[0]);
            } else if (denoise) {
                read = buffers->get_denoising_pass_rect(GetDenoisePass(cyclesAov.token), exposure, sample,
                                                        static_cast<int>(numComponents), &tileData[0]);
            } else if (custom) {
                read = buffers->get_pass_rect(aov.aovName.GetText(), exposure, sample, static_cast<int>(numComponents),
                                              &tileData[0]);
            }

            if (!read) {
                memset(&tileData[0], 0, tileData.size() * sizeof(float));
            }

            // Translate source subrect to the origin
            const unsigned int x_src = rtile.x - m_cyclesSession->tile_manager.params.full_x;
            const unsigned int y_src = rtile.y - m_cyclesSession->tile_manager.params.full_y;

            // Passing the dimension as float to not lose the decimal points in the conversion to int
            // We need to do this only for tiles becase we are scaling the source rect to calculate
            // the region to write to in the destination rect
            const float width_data_src = m_bufferParams.width;
            const float height_data_src = m_bufferParams.height;

            rb->BlitTile(cyclesAov.format, x_src, y_src, rtile.w, rtile.h, width_data_src, height_data_src, 0, rtile.w,
                         reinterpret_cast<uint8_t*>(tileData.data()));
        }
    }
}

void
HdCyclesRenderParam::_UpdateRenderTile(ccl::RenderTile& rtile, bool highlight)
{
    if (m_cyclesSession->params.progressive_refine)
        _WriteRenderTile(rtile);
}

bool
HdCyclesRenderParam::_CreateScene()
{
    static const HdCyclesConfig& config = HdCyclesConfig::GetInstance();

    m_cyclesScene = new ccl::Scene(m_sceneParams, m_cyclesSession->device);

    m_resolutionImage = GfVec2i(0, 0);
    m_resolutionDisplay = GfVec2i(config.render_width.value, config.render_height.value);

    m_cyclesScene->camera->width = m_resolutionDisplay[0];
    m_cyclesScene->camera->height = m_resolutionDisplay[1];

    m_cyclesScene->camera->compute_auto_viewplane();

    m_cyclesSession->scene = m_cyclesScene;

    m_bufferParams.width = m_resolutionDisplay[0];
    m_bufferParams.height = m_resolutionDisplay[1];
    m_bufferParams.full_width = m_resolutionDisplay[0];
    m_bufferParams.full_height = m_resolutionDisplay[1];

    default_attrib_display_color_surface = HdCyclesCreateAttribColorSurface();
    default_attrib_display_color_surface->tag_update(m_cyclesScene);
    m_cyclesScene->shaders.push_back(default_attrib_display_color_surface);

    default_object_display_color_surface = HdCyclesCreateObjectColorSurface();
    default_object_display_color_surface->tag_update(m_cyclesScene);
    m_cyclesScene->shaders.push_back(default_object_display_color_surface);

    default_vcol_display_color_surface = HdCyclesCreateDefaultShader();
    default_vcol_display_color_surface->tag_update(m_cyclesScene);
    m_cyclesScene->shaders.push_back(default_vcol_display_color_surface);

    SetBackgroundShader(nullptr);

    m_cyclesSession->reset(m_bufferParams, m_sessionParams.samples);

    return true;
}

void
HdCyclesRenderParam::StartRender()
{
    _CyclesStart();
}

void
HdCyclesRenderParam::StopRender()
{
    _CyclesExit();
}


// Deprecate? This isnt used... Also doesnt work
void
HdCyclesRenderParam::RestartRender()
{
    StopRender();
    Initialize({});
    StartRender();
}

void
HdCyclesRenderParam::PauseRender()
{
    if (m_cyclesSession)
        m_cyclesSession->set_pause(true);
}

void
HdCyclesRenderParam::ResumeRender()
{
    if (m_cyclesSession)
        m_cyclesSession->set_pause(false);
}

void
HdCyclesRenderParam::Interrupt(bool a_forceUpdate)
{
    m_shouldUpdate = true;
    PauseRender();
}

void
HdCyclesRenderParam::CommitResources()
{
    ccl::thread_scoped_lock lock { m_cyclesScene->mutex };

    if (m_shouldUpdate) {
        if (m_cyclesScene->lights.size() > 0) {
            if (m_numDomeLights <= 0)
                SetBackgroundShader(nullptr, false);
        } else {
            SetBackgroundShader(nullptr, true);
        }

        CyclesReset(false);
        m_shouldUpdate = false;
        ResumeRender();
    }
}

void
HdCyclesRenderParam::SetBackgroundShader(ccl::Shader* a_shader, bool a_emissive)
{
    if (a_shader)
        m_cyclesScene->default_background = a_shader;
    else {
        // TODO: These aren't properly destroyed from memory

        // Create empty background shader
        m_cyclesScene->default_background = new ccl::Shader();
        m_cyclesScene->default_background->name = "default_background";
        m_cyclesScene->default_background->graph = new ccl::ShaderGraph();
        if (a_emissive) {
            ccl::BackgroundNode* bgNode = new ccl::BackgroundNode();
            bgNode->color = ccl::make_float3(0.6f, 0.6f, 0.6f);

            m_cyclesScene->default_background->graph->add(bgNode);

            ccl::ShaderNode* out = m_cyclesScene->default_background->graph->output();
            m_cyclesScene->default_background->graph->connect(bgNode->output("Background"), out->input("Surface"));
        }

        m_cyclesScene->default_background->tag_update(m_cyclesScene);

        m_cyclesScene->shaders.push_back(m_cyclesScene->default_background);
    }
    m_cyclesScene->background->tag_update(m_cyclesScene);
}

/* ======= Cycles Settings ======= */

// -- Cycles render device

bool
HdCyclesRenderParam::SetDeviceType(ccl::DeviceType a_deviceType, ccl::SessionParams& params)
{
    if (a_deviceType == ccl::DeviceType::DEVICE_NONE) {
        TF_WARN("Attempted to set device of type DEVICE_NONE.");
        return false;
    }

    m_deviceType = a_deviceType;
    m_deviceName = ccl::Device::string_from_type(a_deviceType);

    return _SetDevice(m_deviceType, params);
}

bool
HdCyclesRenderParam::SetDeviceType(const std::string& a_deviceType, ccl::SessionParams& params)
{
    return SetDeviceType(ccl::Device::type_from_string(a_deviceType.c_str()), params);
}

bool
HdCyclesRenderParam::SetDeviceType(const std::string& a_deviceType)
{
    ccl::SessionParams* params = &m_sessionParams;
    if (m_cyclesSession)
        params = &m_cyclesSession->params;

    return SetDeviceType(a_deviceType, *params);
}

bool
HdCyclesRenderParam::_SetDevice(const ccl::DeviceType& a_deviceType, ccl::SessionParams& params)
{
    std::vector<ccl::DeviceInfo> devices = ccl::Device::available_devices(
        static_cast<ccl::DeviceTypeMask>(1 << a_deviceType));

    bool device_available = false;

    if (!devices.empty()) {
        params.device = devices.front();
        device_available = true;
    }

    if (params.device.type == ccl::DEVICE_NONE || !device_available) {
        TF_RUNTIME_ERROR("No device available exiting.");
    }

    return device_available;
}

/* ====== HdCycles Settings ====== */

/* ====== Cycles Lifecycle ====== */

void
HdCyclesRenderParam::_CyclesStart()
{
    m_cyclesSession->start();
}

void
HdCyclesRenderParam::_CyclesExit()
{
    m_cyclesSession->set_pause(true);

    ccl::thread_scoped_lock lock { m_cyclesScene->mutex };

    m_cyclesScene->shaders.clear();
    m_cyclesScene->geometry.clear();
    m_cyclesScene->objects.clear();
    m_cyclesScene->lights.clear();
    m_cyclesScene->particle_systems.clear();

    if (m_cyclesSession) {
        delete m_cyclesSession;
        m_cyclesSession = nullptr;
    }
}

// TODO: Refactor these two resets
void
HdCyclesRenderParam::CyclesReset(bool a_forceUpdate)
{
    m_cyclesSession->progress.reset();

    if (m_geometryUpdated || m_shadersUpdated) {
        m_cyclesScene->geometry_manager->tag_update(m_cyclesScene);
        m_geometryUpdated = false;
    }

    if (m_objectsUpdated || m_shadersUpdated) {
        m_cyclesScene->object_manager->tag_update(m_cyclesScene);
        if (m_shadersUpdated) {
            m_cyclesScene->background->tag_update(m_cyclesScene);
        }
        m_objectsUpdated = false;
        m_shadersUpdated = false;
    }
    if (m_lightsUpdated) {
        m_cyclesScene->light_manager->tag_update(m_cyclesScene);
        m_lightsUpdated = false;
    }

    if (a_forceUpdate) {
        m_cyclesScene->integrator->tag_update(m_cyclesScene);
        m_cyclesScene->background->tag_update(m_cyclesScene);
        m_cyclesScene->film->tag_update(m_cyclesScene);
    }

    m_cyclesSession->reset(m_bufferParams, m_cyclesSession->params.samples);
}

void
HdCyclesRenderParam::SetViewport(int w, int h)
{
    m_resolutionDisplay = GfVec2i(w, h);

    // If no image resolution was specified, we use the display's
    if (!m_resolutionAuthored) {
        m_resolutionImage = m_resolutionDisplay;
    }
    
    // Since the sensor is scaled uniformly, we also scale all the corners
    // of the image rect by the maximum amount of overscan
    // But only allocate and render a subrect
    const float overscan = MaxOverscan();

    // Full rect
    m_bufferParams.full_width = (1.f + overscan * 2.f) * m_resolutionImage[0];
    m_bufferParams.full_height = (1.f + overscan * 2.f) * m_resolutionImage[1];

    // Translate to the origin of the full rect
    m_bufferParams.full_x = (m_dataWindowNDC[0] - (-overscan)) * m_resolutionImage[0];
    m_bufferParams.full_y = (m_dataWindowNDC[1] - (-overscan)) * m_resolutionImage[1];
    m_bufferParams.width = (m_dataWindowNDC[2] - m_dataWindowNDC[0]) * m_resolutionImage[0];
    m_bufferParams.height = (m_dataWindowNDC[3] - m_dataWindowNDC[1]) * m_resolutionImage[1];

    m_cyclesScene->camera->width = m_bufferParams.full_width;
    m_cyclesScene->camera->height = m_bufferParams.full_height;
    m_cyclesScene->camera->overscan = overscan;

    m_bufferParams.width = ::std::max(m_bufferParams.width, 1);
    m_bufferParams.height = ::std::max(m_bufferParams.height, 1);

<<<<<<< HEAD
    ccl::Camera *camera = m_cyclesScene->camera;
    camera->width = m_resolutionImage[0];
    camera->height = m_resolutionImage[1];
    camera->full_width = m_resolutionImage[0];
    camera->full_height = m_resolutionImage[1];
    if (camera->type != ccl::CAMERA_ORTHOGRAPHIC) {
      camera->compute_auto_viewplane();
    }
    camera->need_update = true;
    camera->need_device_update = true;
=======
    m_cyclesScene->camera->compute_auto_viewplane();
    m_cyclesScene->camera->need_update = true;
    m_cyclesScene->camera->need_device_update = true;
>>>>>>> 9ac7be3f

    m_aovBindingsNeedValidation = true;

    DirectReset();
}

void
HdCyclesRenderParam::DirectReset()
{
    m_cyclesSession->reset(m_bufferParams, m_cyclesSession->params.samples);
}

void
HdCyclesRenderParam::UpdateShadersTag(ccl::vector<ccl::Shader*>& shaders)
{
    for (auto& shader : shaders) {
        shader->tag_update(m_cyclesScene);
    }
}

void
HdCyclesRenderParam::AddShader(ccl::Shader* shader)
{
    if (!m_cyclesScene) {
        TF_WARN("Couldn't add geometry to scene. Scene is null.");
        return;
    }

    m_shadersUpdated = true;

    m_cyclesScene->shaders.push_back(shader);
}


void
HdCyclesRenderParam::AddLight(ccl::Light* light)
{
    if (!m_cyclesScene) {
        TF_WARN("Couldn't add light to scene. Scene is null.");
        return;
    }

    m_lightsUpdated = true;

    m_cyclesScene->lights.push_back(light);

    if (light->type == ccl::LIGHT_BACKGROUND) {
        m_numDomeLights += 1;
    }
}

void
HdCyclesRenderParam::AddObject(ccl::Object* object)
{
    if (!m_cyclesScene) {
        TF_WARN("Couldn't add object to scene. Scene is null.");
        return;
    }

    m_objectsUpdated = true;

    m_cyclesScene->objects.push_back(object);

    Interrupt();
}

void
HdCyclesRenderParam::AddObjectArray(std::vector<ccl::Object>& objects)
{
    if (!m_cyclesScene) {
        TF_WARN("Couldn't add object to scene. Scene is null.");
        return;
    }

    const size_t numObjects = objects.size();
    const size_t startIndex = m_cyclesScene->objects.size();
    m_cyclesScene->objects.resize(startIndex + numObjects);
    for (size_t i = 0; i < numObjects; i++) {
        m_cyclesScene->objects[startIndex + i] = &objects[i];
    }

    m_objectsUpdated = true;
    Interrupt();
}

void
HdCyclesRenderParam::RemoveObjectArray(const std::vector<ccl::Object>& objects)
{
    if (!m_cyclesScene) {
        TF_WARN("Couldn't add object to scene. Scene is null.");
        return;
    }

    size_t numObjectsToRemove = objects.size();
    const size_t numSceneObjects = m_cyclesScene->objects.size();
    // Find the first object
    for (size_t i = 0; i < numSceneObjects; i++) {
        if (m_cyclesScene->objects[i] == &objects[0]) {
            m_cyclesScene->objects.erase(m_cyclesScene->objects.begin() + i,
                                         m_cyclesScene->objects.begin() + i + numObjectsToRemove);
            break;
        }
    }
    m_objectsUpdated = true;
    Interrupt();
}

void
HdCyclesRenderParam::AddGeometry(ccl::Geometry* geometry)
{
    if (!m_cyclesScene) {
        TF_WARN("Couldn't add geometry to scene. Scene is null.");
        return;
    }

    m_geometryUpdated = true;

    m_cyclesScene->geometry.push_back(geometry);

    Interrupt();
}

void
HdCyclesRenderParam::RemoveShader(ccl::Shader* shader)
{
    for (auto it = m_cyclesScene->shaders.begin(); it != m_cyclesScene->shaders.end();) {
        if (shader == *it) {
            it = m_cyclesScene->shaders.erase(it);

            m_shadersUpdated = true;

            break;
        } else {
            ++it;
        }
    }

    if (m_shadersUpdated)
        Interrupt();
}

void
HdCyclesRenderParam::RemoveLight(ccl::Light* light)
{
    for (auto it = m_cyclesScene->lights.begin(); it != m_cyclesScene->lights.end();) {
        if (light == *it) {
            it = m_cyclesScene->lights.erase(it);

            // TODO: This doesnt respect multiple dome lights
            if (light->type == ccl::LIGHT_BACKGROUND) {
                m_numDomeLights = std::max(0, m_numDomeLights - 1);
            }

            m_lightsUpdated = true;

            break;
        } else {
            ++it;
        }
    }


    if (m_lightsUpdated)
        Interrupt();
}


void
HdCyclesRenderParam::RemoveObject(ccl::Object* object)
{
    for (auto it = m_cyclesScene->objects.begin(); it != m_cyclesScene->objects.end();) {
        if (object == *it) {
            it = m_cyclesScene->objects.erase(it);

            m_objectsUpdated = true;
            break;
        } else {
            ++it;
        }
    }

    if (m_objectsUpdated)
        Interrupt();
}

void
HdCyclesRenderParam::RemoveGeometry(ccl::Geometry* geometry)
{
    for (auto it = m_cyclesScene->geometry.begin(); it != m_cyclesScene->geometry.end();) {
        if (geometry == *it) {
            it = m_cyclesScene->geometry.erase(it);

            m_geometryUpdated = true;

            break;
        } else {
            ++it;
        }
    }

    if (m_geometryUpdated)
        Interrupt();
}

void
HdCyclesRenderParam::AddShaderSafe(ccl::Shader* shader)
{
    ccl::thread_scoped_lock lock { m_cyclesScene->mutex };
    AddShader(shader);
}

void
HdCyclesRenderParam::AddLightSafe(ccl::Light* light)
{
    ccl::thread_scoped_lock lock { m_cyclesScene->mutex };
    AddLight(light);
}

void
HdCyclesRenderParam::AddObjectSafe(ccl::Object* object)
{
    ccl::thread_scoped_lock lock { m_cyclesScene->mutex };
    AddObject(object);
}

void
HdCyclesRenderParam::AddGeometrySafe(ccl::Geometry* geometry)
{
    ccl::thread_scoped_lock lock { m_cyclesScene->mutex };
    AddGeometry(geometry);
}

void
HdCyclesRenderParam::RemoveShaderSafe(ccl::Shader* shader)
{
    ccl::thread_scoped_lock lock { m_cyclesScene->mutex };
    RemoveShader(shader);
}

void
HdCyclesRenderParam::RemoveLightSafe(ccl::Light* light)
{
    ccl::thread_scoped_lock lock { m_cyclesScene->mutex };
    RemoveLight(light);
}

void
HdCyclesRenderParam::RemoveObjectSafe(ccl::Object* object)
{
    ccl::thread_scoped_lock lock { m_cyclesScene->mutex };
    RemoveObject(object);
}

void
HdCyclesRenderParam::RemoveGeometrySafe(ccl::Geometry* geometry)
{
    ccl::thread_scoped_lock lock { m_cyclesScene->mutex };
    RemoveGeometry(geometry);
}

VtDictionary
HdCyclesRenderParam::GetRenderStats() const
{
    // Currently, collect_statistics errors seemingly during render,
    // we probably need to only access these when the render is complete
    // however this codeflow is currently undefined...

    //ccl::RenderStats stats;
    //m_cyclesSession->collect_statistics(&stats);

    VtDictionary result = { { "hdcycles:version", VtValue(HD_CYCLES_VERSION) },

                            // - Cycles specific

                            // These error out currently, kept for future reference
                            /*{ "hdcycles:geometry:total_memory",
          VtValue(ccl::string_human_readable_size(stats.mesh.geometry.total_size)
                      .c_str()) },*/
                            /*{ "hdcycles:textures:total_memory",
          VtValue(
              ccl::string_human_readable_size(stats.image.textures.total_size)
                  .c_str()) },*/
                            { "hdcycles:scene:num_objects", VtValue(m_cyclesScene->objects.size()) },
                            { "hdcycles:scene:num_shaders", VtValue(m_cyclesScene->shaders.size()) },

                            // - Solaris, husk specific

                            // Currently these don't update properly. It is unclear if we need to tag renderstats as
                            // dynamic. Maybe our VtValues need to live longer?

                            { "rendererName", VtValue("Cycles") },
                            { "rendererVersion", VtValue(HD_CYCLES_VERSION) },
                            { "percentDone", VtValue(m_renderPercent) },
                            { "fractionDone", VtValue(m_renderProgress) },
                            { "lightCounts", VtValue(m_cyclesScene->lights.size()) },
                            { "totalClockTime", VtValue(m_totalTime) },
                            { "cameraRays", VtValue(0) },
                            { "numCompletedSamples", VtValue(0) }

    };

    // We need to store the cryptomatte metadata here, based on if there's any Cryptomatte AOVs

    bool cryptoAsset = false;
    bool cryptoObject = false;
    bool cryptoMaterial = false;
    std::string cryptoAssetName;
    std::string cryptoObjectName;
    std::string cryptoMaterialName;

    for (const HdRenderPassAovBinding& aov : m_aovs) {
        TfToken sourceName = GetSourceName(aov);
        if (!cryptoAsset && sourceName == HdCyclesAovTokens->CryptoAsset) {
            cryptoAssetName = aov.aovName.GetText();
            if (cryptoAssetName.length() > 2) {
                cryptoAsset = true;
                cryptoAssetName.erase(cryptoAssetName.end() - 2, cryptoAssetName.end());
            }
            continue;
        }
        if (!cryptoObject && sourceName == HdCyclesAovTokens->CryptoObject) {
            cryptoObjectName = aov.aovName.GetText();
            if (cryptoObjectName.length() > 2) {
                cryptoObject = true;
                cryptoObjectName.erase(cryptoObjectName.end() - 2, cryptoObjectName.end());
            }
            continue;
        }
        if (!cryptoMaterial && sourceName == HdCyclesAovTokens->CryptoMaterial) {
            cryptoMaterialName = aov.aovName.GetText();
            if (cryptoMaterialName.length() > 2) {
                cryptoMaterial = true;
                cryptoMaterialName.erase(cryptoMaterialName.end() - 2, cryptoMaterialName.end());
            }
            continue;
        }
    }

    if (cryptoAsset) {
        auto cryptoNameLength = static_cast<int>(cryptoAssetName.length());
        std::string identifier
            = ccl::string_printf("%08x", ccl::util_murmur_hash3(cryptoAssetName.c_str(), cryptoNameLength, 0));
        std::string prefix = "cryptomatte/" + identifier.substr(0, 7) + "/";
        result[prefix + "name"] = VtValue(cryptoAssetName);
        result[prefix + "hash"] = VtValue("MurmurHash3_32");
        result[prefix + "conversion"] = VtValue("uint32_to_float32");
        result[prefix + "manifest"] = VtValue(m_cyclesScene->object_manager->get_cryptomatte_assets(m_cyclesScene));
    }

    if (cryptoObject) {
        auto cryptoNameLength = static_cast<int>(cryptoObjectName.length());
        std::string identifier
            = ccl::string_printf("%08x", ccl::util_murmur_hash3(cryptoObjectName.c_str(), cryptoNameLength, 0));
        std::string prefix = "cryptomatte/" + identifier.substr(0, 7) + "/";
        result[prefix + "name"] = VtValue(cryptoObjectName);
        result[prefix + "hash"] = VtValue("MurmurHash3_32");
        result[prefix + "conversion"] = VtValue("uint32_to_float32");
        result[prefix + "manifest"] = VtValue(m_cyclesScene->object_manager->get_cryptomatte_objects(m_cyclesScene));
    }

    if (cryptoMaterial) {
        auto cryptoNameLength = static_cast<int>(cryptoMaterialName.length());
        std::string identifier
            = ccl::string_printf("%08x", ccl::util_murmur_hash3(cryptoMaterialName.c_str(), cryptoNameLength, 0));
        std::string prefix = "cryptomatte/" + identifier.substr(0, 7) + "/";
        result[prefix + "name"] = VtValue(cryptoMaterialName);
        result[prefix + "hash"] = VtValue("MurmurHash3_32");
        result[prefix + "conversion"] = VtValue("uint32_to_float32");
        result[prefix + "manifest"] = VtValue(m_cyclesScene->shader_manager->get_cryptomatte_materials(m_cyclesScene));
    }

    return result;
}

void
HdCyclesRenderParam::SetAovBindings(HdRenderPassAovBindingVector const& a_aovs)
{
    // Synchronizes with the render buffers reset and blitting (display)
    // Also mirror the locks used when in the display_copy_cb callback
    ccl::thread_scoped_lock display_lock = m_cyclesSession->acquire_display_lock();
    ccl::thread_scoped_lock buffers_lock = m_cyclesSession->acquire_buffers_lock();

    // This is necessary as the scene film is edited
    ccl::thread_scoped_lock scene_lock { m_cyclesScene->mutex };

    m_aovs = a_aovs;

    m_bufferParams.passes.clear();
    bool has_combined = false;
    bool has_sample_count = false;

    ccl::Film* film = m_cyclesScene->film;

    ccl::CryptomatteType cryptomatte_passes = ccl::CRYPT_NONE;
    if (film->cryptomatte_passes & ccl::CRYPT_ACCURATE) {
        cryptomatte_passes = static_cast<ccl::CryptomatteType>(cryptomatte_passes | ccl::CRYPT_ACCURATE);
    }
    film->cryptomatte_passes = cryptomatte_passes;

    int cryptoObject = 0;
    int cryptoMaterial = 0;
    int cryptoAsset = 0;
    std::string cryptoObjectName;
    std::string cryptoMaterialName;
    std::string cryptoAssetName;

    film->denoising_flags = 0;
    film->denoising_data_pass = false;
    film->denoising_clean_pass = false;
    bool denoiseNormal = false;
    bool denoiseAlbedo = false;

    for (const HdRenderPassAovBinding& aov : m_aovs) {
        TfToken sourceName = GetSourceName(aov);

        for (HdCyclesAov& cyclesAov : DefaultAovs) {
            if (sourceName == cyclesAov.token) {
                if (cyclesAov.type == ccl::PASS_COMBINED) {
                    has_combined = true;
                } else if (cyclesAov.type == ccl::PASS_SAMPLE_COUNT) {
                    has_sample_count = true;
                }
                ccl::Pass::add(cyclesAov.type, m_bufferParams.passes, cyclesAov.name.c_str(), cyclesAov.filter);
                continue;
            }
        }

        for (HdCyclesAov& cyclesAov : CustomAovs) {
            if (sourceName == cyclesAov.token) {
                ccl::Pass::add(cyclesAov.type, m_bufferParams.passes, aov.aovName.GetText(), cyclesAov.filter);
                continue;
            }
        }

        for (HdCyclesAov& cyclesAov : CryptomatteAovs) {
            if (sourceName == cyclesAov.token) {
                if (cyclesAov.token == HdCyclesAovTokens->CryptoObject) {
                    if (cryptoObject == 0) {
                        cryptoObjectName = aov.aovName.GetText();
                    }
                    cryptoObject += 1;
                    continue;
                }
                if (cyclesAov.token == HdCyclesAovTokens->CryptoMaterial) {
                    if (cryptoMaterial == 0) {
                        cryptoMaterialName = aov.aovName.GetText();
                    }
                    cryptoMaterial += 1;
                    continue;
                }
                if (cyclesAov.token == HdCyclesAovTokens->CryptoAsset) {
                    if (cryptoAsset == 0) {
                        cryptoAssetName = aov.aovName.GetText();
                    }
                    cryptoAsset += 1;
                    continue;
                }
            }
        }

        for (HdCyclesAov& cyclesAov : DenoiseAovs) {
            if (sourceName == cyclesAov.token) {
                if (cyclesAov.token == HdCyclesAovTokens->DenoiseNormal) {
                    denoiseNormal = true;
                    continue;
                }
                if (cyclesAov.token == HdCyclesAovTokens->DenoiseAlbedo) {
                    denoiseAlbedo = true;
                }
            }
        }
    }

    if (!denoiseNormal && !denoiseAlbedo) {
        m_cyclesSession->params.denoising.store_passes = false;
    }

    film->denoising_data_pass = m_cyclesSession->params.denoising.use || m_cyclesSession->params.denoising.store_passes;
    film->denoising_flags = ccl::DENOISING_PASS_PREFILTERED_COLOR | ccl::DENOISING_PASS_PREFILTERED_NORMAL
                            | ccl::DENOISING_PASS_PREFILTERED_ALBEDO;
    film->denoising_clean_pass = (film->denoising_flags & ccl::DENOISING_CLEAN_ALL_PASSES);
    film->denoising_prefiltered_pass = m_cyclesSession->params.denoising.store_passes
                                       && m_cyclesSession->params.denoising.type == ccl::DENOISER_NLM;

    m_bufferParams.denoising_data_pass = film->denoising_data_pass;
    m_bufferParams.denoising_clean_pass = film->denoising_clean_pass;
    m_bufferParams.denoising_prefiltered_pass = film->denoising_prefiltered_pass;

    // Check for issues

    if (cryptoObject != film->cryptomatte_depth) {
        TF_WARN("Cryptomatte Object AOV/depth mismatch");
        cryptoObject = 0;
    }
    if (cryptoMaterial != film->cryptomatte_depth) {
        TF_WARN("Cryptomatte Material AOV/depth mismatch");
        cryptoMaterial = 0;
    }
    if (cryptoAsset != film->cryptomatte_depth) {
        TF_WARN("Cryptomatte Asset AOV/depth mismatch");
        cryptoAsset = 0;
    }

    if (cryptoObjectName.length() < 3) {
        TF_WARN("Cryptomatte Object has an invalid layer name");
        cryptoObject = 0;
    } else {
        cryptoObjectName.erase(cryptoObjectName.end() - 2, cryptoObjectName.end());
    }
    if (cryptoMaterialName.length() < 3) {
        TF_WARN("Cryptomatte Material has an invalid layer name");
        cryptoMaterial = 0;
    } else {
        cryptoMaterialName.erase(cryptoMaterialName.end() - 2, cryptoMaterialName.end());
    }
    if (cryptoAssetName.length() < 3) {
        TF_WARN("Cryptomatte Asset has an invalid layer name");
        cryptoAsset = 0;
    } else {
        cryptoAssetName.erase(cryptoAssetName.end() - 2, cryptoAssetName.end());
    }

    // Ordering matters
    if (cryptoObject) {
        film->cryptomatte_passes = static_cast<ccl::CryptomatteType>(film->cryptomatte_passes | ccl::CRYPT_OBJECT);
        for (int i = 0; i < cryptoObject; ++i) {
            ccl::Pass::add(ccl::PASS_CRYPTOMATTE, m_bufferParams.passes,
                           ccl::string_printf("%s%02i", cryptoObjectName.c_str(), i).c_str());
        }
    }
    if (cryptoMaterial) {
        film->cryptomatte_passes = static_cast<ccl::CryptomatteType>(film->cryptomatte_passes | ccl::CRYPT_MATERIAL);
        for (int i = 0; i < cryptoMaterial; ++i) {
            ccl::Pass::add(ccl::PASS_CRYPTOMATTE, m_bufferParams.passes,
                           ccl::string_printf("%s%02i", cryptoMaterialName.c_str(), i).c_str());
        }
    }
    if (cryptoAsset) {
        film->cryptomatte_passes = static_cast<ccl::CryptomatteType>(film->cryptomatte_passes | ccl::CRYPT_ASSET);
        for (int i = 0; i < cryptoAsset; ++i) {
            ccl::Pass::add(ccl::PASS_CRYPTOMATTE, m_bufferParams.passes,
                           ccl::string_printf("%s%02i", cryptoAssetName.c_str(), i).c_str());
        }
    }

    /* Reading the latest version of the settings. In viewport mode the session
     * has already been started typically. */
    const bool use_adaptive_sampling = m_cyclesSession ? m_cyclesSession->params.adaptive_sampling : m_sessionParams.adaptive_sampling;
    if (use_adaptive_sampling) {
        ccl::Pass::add(ccl::PASS_ADAPTIVE_AUX_BUFFER, m_bufferParams.passes);
        if (!has_sample_count) {
            ccl::Pass::add(ccl::PASS_SAMPLE_COUNT, m_bufferParams.passes);
        }
    }

    if (!has_combined) {
        ccl::Pass::add(DefaultAovs[0].type, m_bufferParams.passes, DefaultAovs[0].name.c_str(), DefaultAovs[0].filter);
    }


    film->display_pass = m_bufferParams.passes[0].type;
    film->tag_passes_update(m_cyclesScene, m_bufferParams.passes);

    film->tag_update(m_cyclesScene);
}

// We need to remove the aov binding because the renderbuffer can be
// deallocated before new aov bindings are set in the renderpass.
//
// clang-format off
void
HdCyclesRenderParam::RemoveAovBinding(HdRenderBuffer* rb)
{
    if (!rb) {
        return;
    }

    // Aovs access is synchronized with the Cycles display lock
    ccl::thread_scoped_lock display_lock = m_cyclesSession->acquire_display_lock();
    ccl::thread_scoped_lock buffers_lock = m_cyclesSession->acquire_buffers_lock();

    m_aovs.erase(std::remove_if(m_aovs.begin(), m_aovs.end(), [rb](HdRenderPassAovBinding& aov) { 
        return aov.renderBuffer == rb; 
    }), m_aovs.end());
}
// clang-format on

void
HdCyclesRenderParam::BlitFromCyclesPass(const HdRenderPassAovBinding& aov, int w, int h, int samples)
{
    if (samples < 0) {
        return;
    }

    HdCyclesAov cyclesAov;
    if (!GetCyclesAov(aov, cyclesAov)) {
        return;
    }

    // The RenderParam logic should guarantee that aov bindings always point to valid renderbuffer
    auto* rb = static_cast<HdCyclesRenderBuffer*>(aov.renderBuffer);
    if (!rb) {
        return;
    }

    if (rb->GetFormat() == HdFormatInvalid) {
        return;
    }

    // No point in blitting since the session will be reset
    const unsigned int dstWidth = rb->GetWidth();
    const unsigned int dstHeight = rb->GetHeight();
    if (m_resolutionDisplay[0] != dstWidth || m_resolutionDisplay[1] != dstHeight) {
        return;
    }

    // This acquires the whole object, not just the pixel buffer
    // It needs to wrap any getters
    void* data = rb->Map();

    if (data) {
        const int n_comps_cycles = static_cast<int>(HdGetComponentCount(cyclesAov.format));
        const int n_comps_hd = static_cast<int>(HdGetComponentCount(rb->GetFormat()));

        if (n_comps_cycles <= n_comps_hd) {
            ccl::RenderBuffers::ComponentType pixels_type = ccl::RenderBuffers::ComponentType::None;
            switch (rb->GetFormat()) {
            case HdFormatFloat16: pixels_type = ccl::RenderBuffers::ComponentType::Float16; break;
            case HdFormatFloat16Vec3: pixels_type = ccl::RenderBuffers::ComponentType::Float16x3; break;
            case HdFormatFloat16Vec4: pixels_type = ccl::RenderBuffers::ComponentType::Float16x4; break;
            case HdFormatFloat32: pixels_type = ccl::RenderBuffers::ComponentType::Float32; break;
            case HdFormatFloat32Vec3: pixels_type = ccl::RenderBuffers::ComponentType::Float32x3; break;
            case HdFormatFloat32Vec4: pixels_type = ccl::RenderBuffers::ComponentType::Float32x4; break;
            case HdFormatInt32: pixels_type = ccl::RenderBuffers::ComponentType::Int32; break;
            default: assert(false); break;
            }

            // todo: Is there a utility to convert HdFormat to string?
            if (pixels_type == ccl::RenderBuffers::ComponentType::None) {
                TF_WARN("Unsupported component type %d for aov %s ", static_cast<int>(rb->GetFormat()),
                        aov.aovName.GetText());
                rb->Unmap();
                return;
            }

            bool custom, denoise;
            GetAovFlags(cyclesAov, custom, denoise);

            const int stride = static_cast<int>(HdDataSizeOfFormat(rb->GetFormat()));
            const float exposure = m_cyclesScene->film->exposure;
            auto buffers = m_cyclesSession->buffers;
            if (!custom && !denoise) {
                buffers->get_pass_rect_as(cyclesAov.name.c_str(), exposure, samples + 1, n_comps_cycles,
                                          static_cast<uint8_t*>(data), pixels_type, w, h, dstWidth, dstHeight, stride);
            } else if (custom) {
                buffers->get_pass_rect_as(aov.aovName.GetText(), exposure, samples + 1, n_comps_cycles,
                                          static_cast<uint8_t*>(data), pixels_type, w, h, dstWidth, dstHeight, stride);
            }


            if (cyclesAov.type == ccl::PASS_OBJECT_ID) {
                if (n_comps_hd == 1 && rb->GetFormat() == HdFormatInt32) {
                    /* We bump the PrimId() before sending it to hydra, decrementing it here */
                    int32_t* pixels = static_cast<int32_t*>(data);
                    for (size_t i = 0; i < rb->GetWidth() * rb->GetHeight(); ++i) {
                        pixels[i] -= 1;
                    }
                } else {
                    TF_WARN("Object ID pass %s has unrecognized type", aov.aovName.GetText());
                }
            }
        } else {
            TF_WARN("Don't know how to narrow aov %s from %d components (cycles) to %d components (HdRenderBuffer)",
                    aov.aovName.GetText(), n_comps_cycles, n_comps_hd);
        }
        rb->Unmap();
    } else {
        TF_WARN("Failed to map renderbuffer %s for writing on Cycles display callback", aov.aovName.GetText());
    }
}

float 
HdCyclesRenderParam::MaxOverscan() const {
    float overscan = ::std::max(-m_dataWindowNDC[0], 0.f);
    overscan = ::std::max(overscan, ::std::max(-m_dataWindowNDC[1], 0.f));
    overscan = ::std::max(overscan, ::std::max(m_dataWindowNDC[2] - 1, 0.f));
    overscan = ::std::max(overscan, ::std::max(m_dataWindowNDC[3] - 1, 0.f));
    return overscan;
}

PXR_NAMESPACE_CLOSE_SCOPE<|MERGE_RESOLUTION|>--- conflicted
+++ resolved
@@ -1897,7 +1897,6 @@
     m_bufferParams.width = ::std::max(m_bufferParams.width, 1);
     m_bufferParams.height = ::std::max(m_bufferParams.height, 1);
 
-<<<<<<< HEAD
     ccl::Camera *camera = m_cyclesScene->camera;
     camera->width = m_resolutionImage[0];
     camera->height = m_resolutionImage[1];
@@ -1908,11 +1907,6 @@
     }
     camera->need_update = true;
     camera->need_device_update = true;
-=======
-    m_cyclesScene->camera->compute_auto_viewplane();
-    m_cyclesScene->camera->need_update = true;
-    m_cyclesScene->camera->need_device_update = true;
->>>>>>> 9ac7be3f
 
     m_aovBindingsNeedValidation = true;
 
