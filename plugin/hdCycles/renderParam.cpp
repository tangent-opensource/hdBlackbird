//  Copyright 2020 Tangent Animation
//
//  Licensed under the Apache License, Version 2.0 (the "License");
//  you may not use this file except in compliance with the License.
//  You may obtain a copy of the License at
//
//      http://www.apache.org/licenses/LICENSE-2.0
//
//  Unless required by applicable law or agreed to in writing, software
//  distributed under the License is distributed on an "AS IS" BASIS,
//  WITHOUT WARRANTIES OR CONDITIONS OF ANY KIND, either express or implied,
//  including without limitation, as related to merchantability and fitness
//  for a particular purpose.
//
//  In no event shall any copyright holder be liable for any damages of any kind
//  arising from the use of this software, whether in contract, tort or otherwise.
//  See the License for the specific language governing permissions and
//  limitations under the License.

#include "renderParam.h"

#include "config.h"
#include "renderBuffer.h"
#include "renderDelegate.h"
#include "utils.h"

#include <memory>

#include <device/device.h>
#include <render/background.h>
#include <render/buffers.h>
#include <render/camera.h>
#include <render/curves.h>
#include <render/hair.h>
#include <render/integrator.h>
#include <render/light.h>
#include <render/mesh.h>
#include <render/nodes.h>
#include <render/object.h>
#include <render/scene.h>
#include <render/session.h>
#include <render/stats.h>
#include <util/util_murmurhash.h>

#ifdef WITH_CYCLES_LOGGING
#    include <util/util_logging.h>
#endif

#include <pxr/usd/usdRender/tokens.h>
#ifdef USE_USD_CYCLES_SCHEMA
#    include <usdCycles/tokens.h>
#endif

PXR_NAMESPACE_OPEN_SCOPE

namespace {
struct HdCyclesAov {
    std::string name;
    ccl::PassType type;
    TfToken token;
    HdFormat format;
    bool filter;
};

std::array<HdCyclesAov, 26> DefaultAovs = { {
    { "Combined", ccl::PASS_COMBINED, HdAovTokens->color, HdFormatFloat32Vec4, true },
    { "Depth", ccl::PASS_DEPTH, HdAovTokens->cameraDepth, HdFormatFloat32, false },
    { "Normal", ccl::PASS_NORMAL, HdAovTokens->normal, HdFormatFloat32Vec3, false },
    { "IndexOB", ccl::PASS_OBJECT_ID, HdAovTokens->primId, HdFormatFloat32, false },
    { "IndexMA", ccl::PASS_MATERIAL_ID, HdCyclesAovTokens->IndexMA, HdFormatFloat32, false },
    { "Mist", ccl::PASS_MIST, HdAovTokens->depth, HdFormatFloat32, true },
    { "Emission", ccl::PASS_EMISSION, HdCyclesAovTokens->Emit, HdFormatFloat32Vec3, true },
    { "Shadow", ccl::PASS_SHADOW, HdCyclesAovTokens->Shadow, HdFormatFloat32Vec3, true },

    { "UV", ccl::PASS_UV, HdCyclesAovTokens->UV, HdFormatFloat32Vec3, true },
    { "Vector", ccl::PASS_MOTION, HdCyclesAovTokens->Vector, HdFormatFloat32Vec4, true },

    { "DiffDir", ccl::PASS_DIFFUSE_DIRECT, HdCyclesAovTokens->DiffDir, HdFormatFloat32Vec3, true },
    { "DiffInd", ccl::PASS_DIFFUSE_INDIRECT, HdCyclesAovTokens->DiffInd, HdFormatFloat32Vec3, true },
    { "DiffCol", ccl::PASS_DIFFUSE_COLOR, HdCyclesAovTokens->DiffCol, HdFormatFloat32Vec3, true },

    { "GlossDir", ccl::PASS_GLOSSY_DIRECT, HdCyclesAovTokens->GlossDir, HdFormatFloat32Vec3, true },
    { "GlossInd", ccl::PASS_GLOSSY_INDIRECT, HdCyclesAovTokens->GlossInd, HdFormatFloat32Vec3, true },
    { "GlossCol", ccl::PASS_GLOSSY_COLOR, HdCyclesAovTokens->GlossCol, HdFormatFloat32Vec3, true },

    { "TransDir", ccl::PASS_TRANSMISSION_DIRECT, HdCyclesAovTokens->TransDir, HdFormatFloat32Vec3, true },
    { "TransInd", ccl::PASS_TRANSMISSION_INDIRECT, HdCyclesAovTokens->TransInd, HdFormatFloat32Vec3, true },
    { "TransCol", ccl::PASS_TRANSMISSION_COLOR, HdCyclesAovTokens->TransCol, HdFormatFloat32Vec3, true },

    { "VolumeDir", ccl::PASS_VOLUME_DIRECT, HdCyclesAovTokens->VolumeDir, HdFormatFloat32Vec3, true },
    { "VolumeInd", ccl::PASS_VOLUME_INDIRECT, HdCyclesAovTokens->VolumeInd, HdFormatFloat32Vec3, true },

    { "RenderTime", ccl::PASS_RENDER_TIME, HdCyclesAovTokens->RenderTime, HdFormatFloat32, false },
    { "SampleCount", ccl::PASS_SAMPLE_COUNT, HdCyclesAovTokens->SampleCount, HdFormatFloat32, false },

    { "P", ccl::PASS_AOV_COLOR, HdCyclesAovTokens->P, HdFormatFloat32Vec3, false },
    { "Pref", ccl::PASS_AOV_COLOR, HdCyclesAovTokens->Pref, HdFormatFloat32Vec3, false },
    { "Ngn", ccl::PASS_AOV_COLOR, HdCyclesAovTokens->Ngn, HdFormatFloat32Vec3, false },
} };

std::array<HdCyclesAov, 2> CustomAovs = { {
    { "AOVC", ccl::PASS_AOV_COLOR, HdCyclesAovTokens->AOVC, HdFormatFloat32Vec3, true },
    { "AOVV", ccl::PASS_AOV_VALUE, HdCyclesAovTokens->AOVV, HdFormatFloat32, true },
} };

std::array<HdCyclesAov, 3> CryptomatteAovs = { {
    { "CryptoObject", ccl::PASS_CRYPTOMATTE, HdCyclesAovTokens->CryptoObject, HdFormatFloat32Vec4, true },
    { "CryptoMaterial", ccl::PASS_CRYPTOMATTE, HdCyclesAovTokens->CryptoMaterial, HdFormatFloat32Vec4, true },
    { "CryptoAsset", ccl::PASS_CRYPTOMATTE, HdCyclesAovTokens->CryptoAsset, HdFormatFloat32Vec4, true },
} };

// Workaround for Houdini's default color buffer naming convention (not using HdAovTokens->color)
const TfToken defaultHoudiniColor = TfToken("C.*");

TfToken
GetSourceName(const HdRenderPassAovBinding& aov)
{
    const auto& it = aov.aovSettings.find(UsdRenderTokens->sourceName);
    if (it != aov.aovSettings.end()) {
        if (it->second.IsHolding<std::string>()) {
            TfToken token = TfToken(it->second.UncheckedGet<std::string>());
            if (token == defaultHoudiniColor) {
                return HdAovTokens->color;
            } else {
                return token;
            }
        }
    }

    return TfToken();
}

bool
GetCyclesAov(const HdRenderPassAovBinding& aov, HdCyclesAov& cyclesAov)
{
    TfToken sourceName = GetSourceName(aov);

    for (HdCyclesAov& _cyclesAov : DefaultAovs) {
        if (sourceName == _cyclesAov.token) {
            cyclesAov = _cyclesAov;
            return true;
        }
    }
    for (HdCyclesAov& _cyclesAov : CustomAovs) {
        if (sourceName == _cyclesAov.token) {
            cyclesAov = _cyclesAov;
            return true;
        }
    }
    for (HdCyclesAov& _cyclesAov : CryptomatteAovs) {
        if (sourceName == _cyclesAov.token) {
            cyclesAov = _cyclesAov;
            return true;
        }
    }

    return false;
}

}  // namespace

HdCyclesRenderParam::HdCyclesRenderParam()
    : m_renderPercent(0)
    , m_renderProgress(0.0f)
    , m_useTiledRendering(false)
    , m_objectsUpdated(false)
    , m_geometryUpdated(false)
    , m_curveUpdated(false)
    , m_meshUpdated(false)
    , m_lightsUpdated(false)
    , m_shadersUpdated(false)
    , m_shouldUpdate(false)
    , m_numDomeLights(0)
    , m_useSquareSamples(false)
    , m_cyclesSession(nullptr)
    , m_cyclesScene(nullptr)
    , m_displayAovToken(HdAovTokens->color)
{
    _InitializeDefaults();
}

void
HdCyclesRenderParam::_InitializeDefaults()
{
    // These aren't directly cycles settings, but inform the creation and behaviour
    // of a render. These should be will need to be set by schema too...
    static const HdCyclesConfig& config = HdCyclesConfig::GetInstance();
    m_deviceName                        = config.device_name.value;
    m_useSquareSamples                  = config.use_square_samples.value;
    m_useTiledRendering                 = config.use_tiled_rendering;

    m_upAxis = UpAxis::Z;
    if (config.up_axis == "Z") {
        m_upAxis = UpAxis::Z;
    } else if (config.up_axis == "Y") {
        m_upAxis = UpAxis::Y;
    }

#ifdef WITH_CYCLES_LOGGING
    if (config.cycles_enable_logging) {
        ccl::util_logging_start();
        ccl::util_logging_verbosity_set(config.cycles_logging_severity);
    }
#endif
}

float
HdCyclesRenderParam::GetProgress()
{
    return m_renderProgress;
}

bool
HdCyclesRenderParam::IsConverged()
{
    return GetProgress() >= 1.0f;
}

void
HdCyclesRenderParam::_SessionUpdateCallback()
{
    // - Get Session progress integer amount

    m_renderProgress = m_cyclesSession->progress.get_progress();

    int newPercent = static_cast<int>(floor(m_renderProgress * 100.0f));
    if (newPercent != m_renderPercent) {
        m_renderPercent = newPercent;


        if (HdCyclesConfig::GetInstance().enable_progress) {
            std::cout << "Progress: " << m_renderPercent << "%" << std::endl << std::flush;
        }
    }

    // - Get Render time

    m_cyclesSession->progress.get_time(m_totalTime, m_renderTime);

    // - Handle Session status logging

    if (HdCyclesConfig::GetInstance().enable_logging) {
        std::string status, substatus;
        m_cyclesSession->progress.get_status(status, substatus);
        if (substatus != "")
            status += ": " + substatus;

        std::cout << "cycles: " << m_renderProgress << " : " << status << '\n';
    }
}

/*
    This paradigm does cause unecessary loops through settingsMap for each feature. 
    This should be addressed in the future. For the moment, the flexibility of setting
    order of operations is more important.
*/
bool
HdCyclesRenderParam::Initialize(HdRenderSettingsMap const& settingsMap)
{
    // -- Delegate
    _UpdateDelegateFromConfig(true);
    _UpdateDelegateFromRenderSettings(settingsMap);
    _UpdateDelegateFromConfig();

    // -- Session
    _UpdateSessionFromConfig(true);
    _UpdateSessionFromRenderSettings(settingsMap);
    _UpdateSessionFromConfig();

    if (!_CreateSession()) {
        std::cout << "COULD NOT CREATE CYCLES SESSION\n";
        // Couldn't create session, big issue
        return false;
    }

    // -- Scene
    _UpdateSceneFromConfig(true);
    _UpdateSceneFromRenderSettings(settingsMap);
    _UpdateSceneFromConfig();

    if (!_CreateScene()) {
        std::cout << "COULD NOT CREATE CYCLES SCENE\n";
        // Couldn't create scene, big issue
        return false;
    }

    // -- Film
    _UpdateFilmFromConfig(true);
    _UpdateFilmFromRenderSettings(settingsMap);
    _UpdateFilmFromConfig();

    // -- Integrator
    _UpdateIntegratorFromConfig(true);
    _UpdateIntegratorFromRenderSettings(settingsMap);
    _UpdateIntegratorFromConfig();

    // -- Background
    _UpdateBackgroundFromConfig(true);
    _UpdateBackgroundFromRenderSettings(settingsMap);
    _UpdateBackgroundFromConfig();

    _HandlePasses();

    return true;
}


// -- HdCycles Misc Delegate Settings

void
HdCyclesRenderParam::_UpdateDelegateFromConfig(bool a_forceInit)
{
    static const HdCyclesConfig& config = HdCyclesConfig::GetInstance();
    (void)config;
}

void
HdCyclesRenderParam::_UpdateDelegateFromRenderSettings(HdRenderSettingsMap const& settingsMap)
{
    for (auto& entry : settingsMap) {
        TfToken key   = entry.first;
        VtValue value = entry.second;
        _HandleDelegateRenderSetting(key, value);
    }
}

bool
HdCyclesRenderParam::_HandleDelegateRenderSetting(const TfToken& key, const VtValue& value)
{
#ifdef USE_USD_CYCLES_SCHEMA

    bool delegate_updated = false;

    if (key == usdCyclesTokens->cyclesUse_square_samples) {
        m_useSquareSamples = _HdCyclesGetVtValue<bool>(value, m_useSquareSamples, &delegate_updated);
    }

    if (delegate_updated) {
        // Although this is called, it does not correctly reset session in IPR
        //Interrupt();
        return true;
    }

#endif

    return false;
}

// -- Session

void
HdCyclesRenderParam::_UpdateSessionFromConfig(bool a_forceInit)
{
    static const HdCyclesConfig& config = HdCyclesConfig::GetInstance();

    ccl::SessionParams* sessionParams = &m_sessionParams;

    if (m_cyclesSession)
        sessionParams = &m_cyclesSession->params;

    config.enable_experimental.eval(sessionParams->experimental, a_forceInit);

    config.display_buffer_linear.eval(sessionParams->display_buffer_linear, a_forceInit);

    sessionParams->shadingsystem = ccl::SHADINGSYSTEM_SVM;
    if (config.shading_system.value == "OSL" || config.shading_system.value == "SHADINGSYSTEM_OSL")
        sessionParams->shadingsystem = ccl::SHADINGSYSTEM_OSL;

    sessionParams->background = false;

    config.start_resolution.eval(sessionParams->start_resolution, a_forceInit);

    sessionParams->progressive                = true;
    sessionParams->progressive_refine         = false;
    sessionParams->progressive_update_timeout = 0.1;

    config.pixel_size.eval(sessionParams->pixel_size, a_forceInit);
    config.tile_size_x.eval(sessionParams->tile_size.x, a_forceInit);
    config.tile_size_y.eval(sessionParams->tile_size.y, a_forceInit);

    // Tiled rendering requires some settings to be forced on...
    // This requires some more thought and testing in regards
    // to the usdCycles schema...
    if (m_useTiledRendering) {
        sessionParams->background         = true;
        sessionParams->start_resolution   = INT_MAX;
        sessionParams->progressive        = false;
        sessionParams->progressive_refine = false;
    }

    config.max_samples.eval(sessionParams->samples, a_forceInit);
}

void
HdCyclesRenderParam::_UpdateSessionFromRenderSettings(HdRenderSettingsMap const& settingsMap)
{
    for (auto& entry : settingsMap) {
        TfToken key   = entry.first;
        VtValue value = entry.second;
        _HandleSessionRenderSetting(key, value);
    }
}

bool
HdCyclesRenderParam::_HandleSessionRenderSetting(const TfToken& key, const VtValue& value)
{
#ifdef USE_USD_CYCLES_SCHEMA

    ccl::SessionParams* sessionParams = &m_sessionParams;

    if (m_cyclesSession)
        sessionParams = &m_cyclesSession->params;

    bool session_updated = false;
    bool samples_updated = false;

    // This is now handled by HdCycles depending on tiled or not tiled rendering...
    /*if (key == usdCyclesTokens->cyclesBackground) {
        sessionParams->background
            = _HdCyclesGetVtValue<bool>(value, sessionParams->background,
                                        &session_updated);
    }*/

    if (key == usdCyclesTokens->cyclesProgressive_refine) {
        sessionParams->progressive_refine = _HdCyclesGetVtValue<bool>(value, sessionParams->progressive_refine,
                                                                      &session_updated);
    }

    if (key == usdCyclesTokens->cyclesProgressive) {
        sessionParams->progressive = _HdCyclesGetVtValue<bool>(value, sessionParams->progressive, &session_updated);
    }

    if (key == usdCyclesTokens->cyclesProgressive_update_timeout) {
        sessionParams->progressive_update_timeout
            = _HdCyclesGetVtValue<float>(value, sessionParams->progressive_update_timeout, &session_updated);
    }

    if (key == usdCyclesTokens->cyclesExperimental) {
        sessionParams->experimental = _HdCyclesGetVtValue<bool>(value, sessionParams->experimental, &session_updated);
    }

    if (key == usdCyclesTokens->cyclesSamples) {
        // If branched-path mode is set, make sure to set samples to use the
        // aa_samples instead from the integrator.
<<<<<<< HEAD
        int samples                    = sessionParams->samples;
=======
        int samples = sessionParams->samples;
        int aa_samples = 0;
>>>>>>> 22604919
        ccl::Integrator::Method method = ccl::Integrator::PATH;

        if (m_cyclesScene) {
            method = m_cyclesScene->integrator->method;
            aa_samples = m_cyclesScene->integrator->aa_samples;

            // Don't apply aaSamples if it is 0
            if (aa_samples && method == ccl::Integrator::BRANCHED_PATH) {
                samples = aa_samples;
            }
        }

        sessionParams->samples = _HdCyclesGetVtValue<int>(value, samples, &samples_updated);
        if (samples_updated) {
            session_updated = true;

            if (m_cyclesScene && aa_samples && 
                method == ccl::Integrator::BRANCHED_PATH) {
                sessionParams->samples = aa_samples;
            }
        }
    }

    // Tiles

    if (key == usdCyclesTokens->cyclesTile_size) {
        sessionParams->tile_size = vec2i_to_int2(
            _HdCyclesGetVtValue<GfVec2i>(value, int2_to_vec2i(sessionParams->tile_size), &session_updated));
    }

    TfToken tileOrder;
    if (key == usdCyclesTokens->cyclesTile_order) {
        tileOrder = _HdCyclesGetVtValue<TfToken>(value, tileOrder, &session_updated);

        if (tileOrder == usdCyclesTokens->hilbert_spiral) {
            sessionParams->tile_order = ccl::TILE_HILBERT_SPIRAL;
        } else if (tileOrder == usdCyclesTokens->center) {
            sessionParams->tile_order = ccl::TILE_CENTER;
        } else if (tileOrder == usdCyclesTokens->right_to_left) {
            sessionParams->tile_order = ccl::TILE_RIGHT_TO_LEFT;
        } else if (tileOrder == usdCyclesTokens->left_to_right) {
            sessionParams->tile_order = ccl::TILE_LEFT_TO_RIGHT;
        } else if (tileOrder == usdCyclesTokens->top_to_bottom) {
            sessionParams->tile_order = ccl::TILE_TOP_TO_BOTTOM;
        } else if (tileOrder == usdCyclesTokens->bottom_to_top) {
            sessionParams->tile_order = ccl::TILE_BOTTOM_TO_TOP;
        }
    }

    if (key == usdCyclesTokens->cyclesStart_resolution) {
        sessionParams->start_resolution = _HdCyclesGetVtValue<int>(value, sessionParams->start_resolution,
                                                                   &session_updated);
    }

    if (key == usdCyclesTokens->cyclesPixel_size) {
        sessionParams->pixel_size = _HdCyclesGetVtValue<int>(value, sessionParams->pixel_size, &session_updated);
    }

    if (key == usdCyclesTokens->cyclesThreads) {
        sessionParams->threads = _HdCyclesGetVtValue<int>(value, sessionParams->threads, &session_updated);
    }

    if (key == usdCyclesTokens->cyclesAdaptive_sampling) {
        sessionParams->adaptive_sampling = _HdCyclesGetVtValue<bool>(value, sessionParams->adaptive_sampling,
                                                                     &session_updated);
    }

    if (key == usdCyclesTokens->cyclesUse_profiling) {
        sessionParams->use_profiling = _HdCyclesGetVtValue<bool>(value, sessionParams->use_profiling, &session_updated);
    }

    if (key == usdCyclesTokens->cyclesDisplay_buffer_linear) {
        sessionParams->display_buffer_linear = _HdCyclesGetVtValue<bool>(value, sessionParams->display_buffer_linear,
                                                                         &session_updated);
    }

    //DenoiseParams denoising;

    TfToken shadingSystem;
    if (key == usdCyclesTokens->cyclesShading_system) {
        shadingSystem = _HdCyclesGetVtValue<TfToken>(value, shadingSystem, &session_updated);

        if (shadingSystem == usdCyclesTokens->osl) {
            sessionParams->shadingsystem = ccl::SHADINGSYSTEM_OSL;
        } else {
            sessionParams->shadingsystem = ccl::SHADINGSYSTEM_SVM;
        }
    }

    if (key == usdCyclesTokens->cyclesUse_profiling) {
        sessionParams->use_profiling = _HdCyclesGetVtValue<bool>(value, sessionParams->use_profiling, &session_updated);
    }

    // Session BVH


    // Denoising

    bool denoising_updated = false;
    ccl::DenoiseParams denoisingParams;

    if (key == usdCyclesTokens->cyclesRun_denoising) {
        denoisingParams.use = _HdCyclesGetVtValue<int>(value, denoisingParams.use, &denoising_updated);
    }

    if (key == usdCyclesTokens->cyclesDenoising_start_sample) {
        sessionParams->denoising_start_sample = _HdCyclesGetVtValue<int>(value, sessionParams->denoising_start_sample,
                                                                         &denoising_updated);
    }

    if (denoising_updated) {
        sessionParams->denoising = denoisingParams;
        session_updated          = true;
    }

    // Final

    if (session_updated) {
        // Although this is called, it does not correctly reset session in IPR
        //Interrupt();
        return true;
    }

#endif
    return false;
}

// -- Scene

void
HdCyclesRenderParam::_UpdateSceneFromConfig(bool a_forceInit)
{
    static const HdCyclesConfig& config = HdCyclesConfig::GetInstance();

    ccl::SceneParams* sceneParams = &m_sceneParams;

    if (m_cyclesScene)
        sceneParams = &m_cyclesScene->params;

    ccl::SessionParams* sessionParams = &m_sessionParams;

    if (m_cyclesSession)
        sessionParams = &m_cyclesSession->params;

    // -- Scene init
    sceneParams->shadingsystem = sessionParams->shadingsystem;

    sceneParams->bvh_type = ccl::SceneParams::BVH_DYNAMIC;
    if (config.bvh_type.value == "STATIC")
        sceneParams->bvh_type = ccl::SceneParams::BVH_STATIC;

    sceneParams->bvh_layout = ccl::BVH_LAYOUT_EMBREE;

    sceneParams->persistent_data = true;

    config.curve_subdivisions.eval(sceneParams->hair_subdivisions, a_forceInit);
}

void
HdCyclesRenderParam::_UpdateSceneFromRenderSettings(HdRenderSettingsMap const& settingsMap)
{
    for (auto& entry : settingsMap) {
        TfToken key   = entry.first;
        VtValue value = entry.second;
        _HandleSceneRenderSetting(key, value);
    }
}

bool
HdCyclesRenderParam::_HandleSceneRenderSetting(const TfToken& key, const VtValue& value)
{
#ifdef USE_USD_CYCLES_SCHEMA
    // -- Scene

    ccl::SceneParams* sceneParams = &m_sceneParams;

    if (m_cyclesScene)
        sceneParams = &m_cyclesScene->params;

    bool scene_updated = false;

    if (key == usdCyclesTokens->cyclesShading_system) {
        TfToken shading_system = _HdCyclesGetVtValue<TfToken>(value, usdCyclesTokens->svm, &scene_updated);
        if (shading_system == usdCyclesTokens->svm) {
            sceneParams->shadingsystem = ccl::SHADINGSYSTEM_SVM;
        } else if (shading_system == usdCyclesTokens->osl) {
            sceneParams->shadingsystem = ccl::SHADINGSYSTEM_OSL;
        }
    }

    if (key == usdCyclesTokens->cyclesBvh_type) {
        TfToken bvh_type = _HdCyclesGetVtValue<TfToken>(value, usdCyclesTokens->bvh_dynamic, &scene_updated);
        if (bvh_type == usdCyclesTokens->bvh_dynamic) {
            sceneParams->bvh_type = ccl::SceneParams::BVH_DYNAMIC;
        } else if (bvh_type == usdCyclesTokens->bvh_static) {
            sceneParams->bvh_type = ccl::SceneParams::BVH_STATIC;
        }
    }

    if (key == usdCyclesTokens->cyclesCurve_subdivisions) {
        sceneParams->hair_subdivisions = _HdCyclesGetVtValue<int>(value, sceneParams->hair_subdivisions,
                                                                  &scene_updated);
    }

    // TODO: Unsure how we will handle this if the camera hasn't been created yet/at all...
    /*if (key == usdCyclesTokens->cyclesDicing_camera) {
        scene->dicing_camera
            = _HdCyclesGetVtValue<std::string>(value, scene->dicing_camera,
                                       &scene_updated);
    }*/


    if (key == usdCyclesTokens->cyclesUse_bvh_spatial_split) {
        sceneParams->use_bvh_spatial_split = _HdCyclesGetVtValue<bool>(value, sceneParams->use_bvh_spatial_split,
                                                                       &scene_updated);
    }

    if (key == usdCyclesTokens->cyclesUse_bvh_unaligned_nodes) {
        sceneParams->use_bvh_unaligned_nodes = _HdCyclesGetVtValue<bool>(value, sceneParams->use_bvh_unaligned_nodes,
                                                                         &scene_updated);
    }

    if (key == usdCyclesTokens->cyclesNum_bvh_time_steps) {
        sceneParams->num_bvh_time_steps = _HdCyclesGetVtValue<int>(value, sceneParams->num_bvh_time_steps,
                                                                   &scene_updated);
    }

    if (scene_updated) {
        // Although this is called, it does not correctly reset session in IPR
        if (m_cyclesSession && m_cyclesScene)
            Interrupt(true);
        return true;
    }

#endif
    return false;
}

// -- Config

void
HdCyclesRenderParam::_UpdateIntegratorFromConfig(bool a_forceInit)
{
    if (!m_cyclesScene)
        return;

    static const HdCyclesConfig& config = HdCyclesConfig::GetInstance();

    ccl::Integrator* integrator = m_cyclesScene->integrator;

    if (config.integrator_method.value == "PATH") {
        integrator->method = ccl::Integrator::PATH;
    } else {
        integrator->method = ccl::Integrator::BRANCHED_PATH;
    }

    // Samples

    if (config.diffuse_samples.eval(integrator->diffuse_samples, a_forceInit) && m_useSquareSamples) {
        integrator->diffuse_samples = integrator->diffuse_samples * integrator->diffuse_samples;
    }
    if (config.glossy_samples.eval(integrator->glossy_samples, a_forceInit) && m_useSquareSamples) {
        integrator->glossy_samples = integrator->glossy_samples * integrator->glossy_samples;
    }
    if (config.transmission_samples.eval(integrator->transmission_samples, a_forceInit) && m_useSquareSamples) {
        integrator->transmission_samples = integrator->transmission_samples * integrator->transmission_samples;
    }
    if (config.ao_samples.eval(integrator->ao_samples, a_forceInit) && m_useSquareSamples) {
        integrator->ao_samples = integrator->ao_samples * integrator->ao_samples;
    }
    if (config.mesh_light_samples.eval(integrator->mesh_light_samples, a_forceInit) && m_useSquareSamples) {
        integrator->mesh_light_samples = integrator->mesh_light_samples * integrator->mesh_light_samples;
    }
    if (config.subsurface_samples.eval(integrator->subsurface_samples, a_forceInit) && m_useSquareSamples) {
        integrator->subsurface_samples = integrator->subsurface_samples * integrator->subsurface_samples;
    }
    if (config.volume_samples.eval(integrator->volume_samples, a_forceInit) && m_useSquareSamples) {
        integrator->volume_samples = integrator->volume_samples * integrator->volume_samples;
    }
    /*if (config.adaptive_min_samples.eval(integrator->adaptive_min_samples)
        && m_useSquareSamples) {
        integrator->adaptive_min_samples
            = std::min(integrator->adaptive_min_samples
                           * integrator->adaptive_min_samples,
                       INT_MAX);
    }*/

    config.enable_motion_blur.eval(integrator->motion_blur, a_forceInit);

    integrator->tag_update(m_cyclesScene);
}

void
HdCyclesRenderParam::_UpdateIntegratorFromRenderSettings(HdRenderSettingsMap const& settingsMap)
{
    for (auto& entry : settingsMap) {
        TfToken key   = entry.first;
        VtValue value = entry.second;

        _HandleIntegratorRenderSetting(key, value);
    }
}

bool
HdCyclesRenderParam::_HandleIntegratorRenderSetting(const TfToken& key, const VtValue& value)
{
#ifdef USE_USD_CYCLES_SCHEMA

    // -- Integrator Settings

    ccl::Integrator* integrator = m_cyclesScene->integrator;
    bool integrator_updated     = false;
    bool method_updated         = false;

    if (key == usdCyclesTokens->cyclesIntegratorSeed) {
        integrator->seed = _HdCyclesGetVtValue<int>(value, integrator->seed, &integrator_updated);
    }

    if (key == usdCyclesTokens->cyclesIntegratorMin_bounce) {
        integrator->min_bounce = _HdCyclesGetVtValue<int>(value, integrator->min_bounce, &integrator_updated);
    }

    if (key == usdCyclesTokens->cyclesIntegratorMax_bounce) {
        integrator->max_bounce = _HdCyclesGetVtValue<int>(value, integrator->max_bounce, &integrator_updated);
    }

    if (key == usdCyclesTokens->cyclesIntegratorMethod) {
        TfToken integratorMethod = _HdCyclesGetVtValue<TfToken>(value, usdCyclesTokens->path, &method_updated);
        if (integratorMethod == usdCyclesTokens->path) {
            integrator->method = ccl::Integrator::PATH;
        } else {
            integrator->method = ccl::Integrator::BRANCHED_PATH;
        }

        if (method_updated) {
            integrator_updated = true;
            if (integrator->aa_samples && 
                integrator->method == ccl::Integrator::BRANCHED_PATH) {
                m_cyclesSession->params.samples = integrator->aa_samples;
            }
        }
    }

    if (key == usdCyclesTokens->cyclesIntegratorSampling_method) {
        TfToken defaultPattern = usdCyclesTokens->sobol;
        if (integrator->sampling_pattern == ccl::SAMPLING_PATTERN_CMJ) {
            defaultPattern = usdCyclesTokens->cmj;
        } else if (integrator->sampling_pattern == ccl::SAMPLING_PATTERN_PMJ) {
            defaultPattern = usdCyclesTokens->pmj;
        }

        TfToken samplingMethod = _HdCyclesGetVtValue<TfToken>(value, defaultPattern, &integrator_updated);
        if (samplingMethod == usdCyclesTokens->sobol) {
            integrator->sampling_pattern = ccl::SAMPLING_PATTERN_SOBOL;
        } else if (samplingMethod == usdCyclesTokens->cmj) {
            integrator->sampling_pattern = ccl::SAMPLING_PATTERN_CMJ;
        } else {
            integrator->sampling_pattern = ccl::SAMPLING_PATTERN_PMJ;
        }

        // Adaptive sampling must use PMJ
        if (m_cyclesSession->params.adaptive_sampling && integrator->sampling_pattern != ccl::SAMPLING_PATTERN_PMJ) {
            integrator_updated           = true;
            integrator->sampling_pattern = ccl::SAMPLING_PATTERN_PMJ;
        }
    }

    if (key == usdCyclesTokens->cyclesIntegratorMax_diffuse_bounce) {
        integrator->max_diffuse_bounce = _HdCyclesGetVtValue<int>(value, integrator->max_diffuse_bounce,
                                                                  &integrator_updated);
    }

    if (key == usdCyclesTokens->cyclesIntegratorMax_glossy_bounce) {
        integrator->max_glossy_bounce = _HdCyclesGetVtValue<int>(value, integrator->max_glossy_bounce,
                                                                 &integrator_updated);
    }
    if (key == usdCyclesTokens->cyclesIntegratorMax_transmission_bounce) {
        integrator->max_transmission_bounce = _HdCyclesGetVtValue<int>(value, integrator->max_transmission_bounce,
                                                                       &integrator_updated);
    }

    if (key == usdCyclesTokens->cyclesIntegratorMax_volume_bounce) {
        integrator->max_volume_bounce = _HdCyclesGetVtValue<int>(value, integrator->max_volume_bounce,
                                                                 &integrator_updated);
    }
    if (key == usdCyclesTokens->cyclesIntegratorTransparent_min_bounce) {
        integrator->transparent_min_bounce = _HdCyclesGetVtValue<int>(value, integrator->transparent_min_bounce,
                                                                      &integrator_updated);
    }

    if (key == usdCyclesTokens->cyclesIntegratorTransparent_max_bounce) {
        integrator->transparent_max_bounce = _HdCyclesGetVtValue<int>(value, integrator->transparent_max_bounce,
                                                                      &integrator_updated);
    }

    if (key == usdCyclesTokens->cyclesIntegratorAo_bounces) {
        integrator->ao_bounces = _HdCyclesGetVtValue<int>(value, integrator->ao_bounces, &integrator_updated);
    }

    if (key == usdCyclesTokens->cyclesIntegratorVolume_max_steps) {
        integrator->volume_max_steps = _HdCyclesGetVtValue<int>(value, integrator->volume_max_steps,
                                                                &integrator_updated);
    }

    if (key == usdCyclesTokens->cyclesIntegratorVolume_step_size) {
        integrator->volume_step_rate = _HdCyclesGetVtValue<float>(value, integrator->volume_step_rate,
                                                                  &integrator_updated);
    }

    if (key == usdCyclesTokens->cyclesIntegratorAdaptive_threshold) {
        integrator->adaptive_threshold = _HdCyclesGetVtValue<float>(value, integrator->adaptive_threshold,
                                                                    &integrator_updated);
    }

    // Samples

    if (key == usdCyclesTokens->cyclesIntegratorAa_samples) {
        bool sample_updated    = false;
        integrator->aa_samples = _HdCyclesGetVtValue<int>(value, integrator->aa_samples, &sample_updated);

        if (sample_updated) {
            if (m_useSquareSamples) {
                integrator->aa_samples = integrator->aa_samples * integrator->aa_samples;
            }
            if (integrator->aa_samples &&
                integrator->method == ccl::Integrator::BRANCHED_PATH) {
                m_cyclesSession->params.samples = integrator->aa_samples;
            }
            integrator_updated = true;
        }
    }

    if (key == usdCyclesTokens->cyclesIntegratorAdaptive_min_samples) {
        bool sample_updated              = false;
        integrator->adaptive_min_samples = _HdCyclesGetVtValue<int>(value, integrator->adaptive_min_samples,
                                                                    &sample_updated);

        if (sample_updated) {
            if (m_useSquareSamples) {
                integrator->adaptive_min_samples
                    = std::min(integrator->adaptive_min_samples * integrator->adaptive_min_samples, INT_MAX);
            }
            integrator_updated = true;
        }
    }

    if (key == usdCyclesTokens->cyclesIntegratorDiffuse_samples) {
        bool sample_updated         = false;
        integrator->diffuse_samples = _HdCyclesGetVtValue<int>(value, integrator->diffuse_samples, &sample_updated);

        if (sample_updated) {
            if (m_useSquareSamples) {
                integrator->diffuse_samples = integrator->diffuse_samples * integrator->diffuse_samples;
            }
            integrator_updated = true;
        }
    }

    if (key == usdCyclesTokens->cyclesIntegratorGlossy_samples) {
        bool sample_updated        = false;
        integrator->glossy_samples = _HdCyclesGetVtValue<int>(value, integrator->glossy_samples, &sample_updated);

        if (sample_updated) {
            if (m_useSquareSamples) {
                integrator->glossy_samples = integrator->glossy_samples * integrator->glossy_samples;
            }
            integrator_updated = true;
        }
    }

    if (key == usdCyclesTokens->cyclesIntegratorTransmission_samples) {
        bool sample_updated              = false;
        integrator->transmission_samples = _HdCyclesGetVtValue<int>(value, integrator->transmission_samples,
                                                                    &sample_updated);

        if (sample_updated) {
            if (m_useSquareSamples) {
                integrator->transmission_samples = integrator->transmission_samples * integrator->transmission_samples;
            }
            integrator_updated = true;
        }
    }

    if (key == usdCyclesTokens->cyclesIntegratorAo_samples) {
        bool sample_updated    = false;
        integrator->ao_samples = _HdCyclesGetVtValue<int>(value, integrator->ao_samples, &sample_updated);

        if (sample_updated) {
            if (m_useSquareSamples) {
                integrator->ao_samples = integrator->ao_samples * integrator->ao_samples;
            }
            integrator_updated = true;
        }
    }

    if (key == usdCyclesTokens->cyclesIntegratorMesh_light_samples) {
        bool sample_updated            = false;
        integrator->mesh_light_samples = _HdCyclesGetVtValue<int>(value, integrator->mesh_light_samples,
                                                                  &sample_updated);

        if (sample_updated) {
            if (m_useSquareSamples) {
                integrator->mesh_light_samples = integrator->mesh_light_samples * integrator->mesh_light_samples;
            }
            integrator_updated = true;
        }
    }

    if (key == usdCyclesTokens->cyclesIntegratorSubsurface_samples) {
        bool sample_updated            = false;
        integrator->subsurface_samples = _HdCyclesGetVtValue<int>(value, integrator->subsurface_samples,
                                                                  &sample_updated);

        if (sample_updated) {
            if (m_useSquareSamples) {
                integrator->subsurface_samples = integrator->subsurface_samples * integrator->subsurface_samples;
            }
            integrator_updated = true;
        }
    }

    if (key == usdCyclesTokens->cyclesIntegratorVolume_samples) {
        bool sample_updated        = false;
        integrator->volume_samples = _HdCyclesGetVtValue<int>(value, integrator->volume_samples, &sample_updated);

        if (sample_updated) {
            if (m_useSquareSamples) {
                integrator->volume_samples = integrator->volume_samples * integrator->volume_samples;
            }
            integrator_updated = true;
        }
    }

    if (key == usdCyclesTokens->cyclesIntegratorStart_sample) {
        integrator->start_sample = _HdCyclesGetVtValue<int>(value, integrator->start_sample, &integrator_updated);
    }

    // Caustics

    if (key == usdCyclesTokens->cyclesIntegratorCaustics_reflective) {
        integrator->caustics_reflective = _HdCyclesGetVtValue<bool>(value, integrator->caustics_reflective,
                                                                    &integrator_updated);
    }
    if (key == usdCyclesTokens->cyclesIntegratorCaustics_refractive) {
        integrator->caustics_refractive = _HdCyclesGetVtValue<bool>(value, integrator->caustics_refractive,
                                                                    &integrator_updated);
    }

    // Filter

    if (key == usdCyclesTokens->cyclesIntegratorFilter_glossy) {
        integrator->filter_glossy = _HdCyclesGetVtValue<float>(value, integrator->filter_glossy, &integrator_updated);
    }

    if (key == usdCyclesTokens->cyclesIntegratorSample_clamp_direct) {
        integrator->sample_clamp_direct = _HdCyclesGetVtValue<float>(value, integrator->sample_clamp_direct,
                                                                     &integrator_updated);
    }
    if (key == usdCyclesTokens->cyclesIntegratorSample_clamp_indirect) {
        integrator->sample_clamp_indirect = _HdCyclesGetVtValue<float>(value, integrator->sample_clamp_indirect,
                                                                       &integrator_updated);
    }

    if (key == usdCyclesTokens->cyclesIntegratorMotion_blur) {
        integrator->motion_blur = _HdCyclesGetVtValue<bool>(value, integrator->motion_blur, &integrator_updated);
    }

    if (key == usdCyclesTokens->cyclesIntegratorSample_all_lights_direct) {
        integrator->sample_all_lights_direct = _HdCyclesGetVtValue<bool>(value, integrator->sample_all_lights_direct,
                                                                         &integrator_updated);
    }
    if (key == usdCyclesTokens->cyclesIntegratorSample_all_lights_indirect) {
        integrator->sample_all_lights_indirect
            = _HdCyclesGetVtValue<bool>(value, integrator->sample_all_lights_indirect, &integrator_updated);
    }

    if (key == usdCyclesTokens->cyclesIntegratorLight_sampling_threshold) {
        integrator->light_sampling_threshold = _HdCyclesGetVtValue<float>(value, integrator->light_sampling_threshold,
                                                                          &integrator_updated);
    }

    if (integrator_updated) {
        integrator->tag_update(m_cyclesScene);
        return true;
    }

#endif
    return false;
}

// -- Film

void
HdCyclesRenderParam::_UpdateFilmFromConfig(bool a_forceInit)
{
    if (!m_cyclesScene)
        return;

    static const HdCyclesConfig& config = HdCyclesConfig::GetInstance();

    ccl::Film* film = m_cyclesScene->film;

    config.exposure.eval(film->exposure, a_forceInit);

    film->tag_update(m_cyclesScene);
}

void
HdCyclesRenderParam::_UpdateFilmFromRenderSettings(HdRenderSettingsMap const& settingsMap)
{
    for (auto& entry : settingsMap) {
        TfToken key   = entry.first;
        VtValue value = entry.second;

        _HandleFilmRenderSetting(key, value);
    }
}

bool
HdCyclesRenderParam::_HandleFilmRenderSetting(const TfToken& key, const VtValue& value)
{
#ifdef USE_USD_CYCLES_SCHEMA
    // -- Film Settings

    ccl::Film* film   = m_cyclesScene->film;
    bool film_updated = false;

    if (key == usdCyclesTokens->cyclesFilmExposure) {
        film->exposure = _HdCyclesGetVtValue<float>(value, film->exposure, &film_updated, false);
    }

    if (key == usdCyclesTokens->cyclesFilmPass_alpha_threshold) {
        film->pass_alpha_threshold = _HdCyclesGetVtValue<float>(value, film->pass_alpha_threshold, &film_updated,
                                                                false);
    }

    // Filter

    if (key == usdCyclesTokens->cyclesFilmFilter_type) {
        TfToken filter = _HdCyclesGetVtValue<TfToken>(value, usdCyclesTokens->box, &film_updated);
        if (filter == usdCyclesTokens->box) {
            film->filter_type = ccl::FilterType::FILTER_BOX;
        } else if (filter == usdCyclesTokens->gaussian) {
            film->filter_type = ccl::FilterType::FILTER_GAUSSIAN;
        } else {
            film->filter_type = ccl::FilterType::FILTER_BLACKMAN_HARRIS;
        }
    }

    if (key == usdCyclesTokens->cyclesFilmFilter_width) {
        film->filter_width = _HdCyclesGetVtValue<float>(value, film->filter_width, &film_updated, false);
    }

    // Mist

    if (key == usdCyclesTokens->cyclesFilmMist_start) {
        film->mist_start = _HdCyclesGetVtValue<float>(value, film->mist_start, &film_updated, false);
    }

    if (key == usdCyclesTokens->cyclesFilmMist_depth) {
        film->mist_depth = _HdCyclesGetVtValue<float>(value, film->mist_depth, &film_updated, false);
    }

    if (key == usdCyclesTokens->cyclesFilmMist_falloff) {
        film->mist_falloff = _HdCyclesGetVtValue<float>(value, film->mist_falloff, &film_updated, false);
    }

    // Light

    if (key == usdCyclesTokens->cyclesFilmUse_light_visibility) {
        film->use_light_visibility = _HdCyclesGetVtValue<bool>(value, film->use_light_visibility, &film_updated, false);
    }

    // Sampling

    // TODO: Check if cycles actually uses this, doesnt appear to...
    if (key == usdCyclesTokens->cyclesFilmUse_adaptive_sampling) {
        film->use_adaptive_sampling = _HdCyclesGetVtValue<bool>(value, film->use_adaptive_sampling, &film_updated,
                                                                false);
    }

    if (key == usdCyclesTokens->cyclesFilmCryptomatte_depth) {
        int cryptomatte_depth   = _HdCyclesGetVtValue<int>(value, 4, &film_updated, false);
        film->cryptomatte_depth = ccl::divide_up(ccl::min(16, cryptomatte_depth), 2);
    }

    if (film_updated) {
        film->tag_update(m_cyclesScene);
        return true;
    }

#endif
    return false;
}

void
HdCyclesRenderParam::_UpdateBackgroundFromConfig(bool a_forceInit)
{
    if (!m_cyclesScene)
        return;

    static const HdCyclesConfig& config = HdCyclesConfig::GetInstance();

    ccl::Background* background = m_cyclesScene->background;

    if (config.enable_transparent_background.value)
        background->transparent = true;


    background->tag_update(m_cyclesScene);
}

void
HdCyclesRenderParam::_UpdateBackgroundFromRenderSettings(HdRenderSettingsMap const& settingsMap)
{
    for (auto& entry : settingsMap) {
        TfToken key   = entry.first;
        VtValue value = entry.second;
        _HandleBackgroundRenderSetting(key, value);
    }
}

bool
HdCyclesRenderParam::_HandleBackgroundRenderSetting(const TfToken& key, const VtValue& value)
{
#ifdef USE_USD_CYCLES_SCHEMA

    // -- Background Settings

    ccl::Background* background = m_cyclesScene->background;
    bool background_updated     = false;

    if (key == usdCyclesTokens->cyclesBackgroundAo_factor) {
        background->ao_factor = _HdCyclesGetVtValue<float>(value, background->ao_factor, &background_updated);
    }
    if (key == usdCyclesTokens->cyclesBackgroundAo_distance) {
        background->ao_distance = _HdCyclesGetVtValue<float>(value, background->ao_distance, &background_updated);
    }

    if (key == usdCyclesTokens->cyclesBackgroundUse_shader) {
        background->use_shader = _HdCyclesGetVtValue<bool>(value, background->use_shader, &background_updated);
    }
    if (key == usdCyclesTokens->cyclesBackgroundUse_ao) {
        background->use_ao = _HdCyclesGetVtValue<bool>(value, background->use_ao, &background_updated);
    }

    // Visibility

    bool visCamera, visDiffuse, visGlossy, visTransmission, visScatter;
    visCamera = visDiffuse = visGlossy = visTransmission = visScatter = true;

    unsigned int visFlags = 0;

    if (key == usdCyclesTokens->cyclesBackgroundVisibilityCamera) {
        visCamera = _HdCyclesGetVtValue<bool>(value, visCamera, &background_updated);
    }

    if (key == usdCyclesTokens->cyclesBackgroundVisibilityDiffuse) {
        visDiffuse = _HdCyclesGetVtValue<bool>(value, visDiffuse, &background_updated);
    }

    if (key == usdCyclesTokens->cyclesBackgroundVisibilityGlossy) {
        visGlossy = _HdCyclesGetVtValue<bool>(value, visGlossy, &background_updated);
    }

    if (key == usdCyclesTokens->cyclesBackgroundVisibilityTransmission) {
        visTransmission = _HdCyclesGetVtValue<bool>(value, visTransmission, &background_updated);
    }

    if (key == usdCyclesTokens->cyclesBackgroundVisibilityScatter) {
        visScatter = _HdCyclesGetVtValue<bool>(value, visScatter, &background_updated);
    }

    visFlags |= visCamera ? ccl::PATH_RAY_CAMERA : 0;
    visFlags |= visDiffuse ? ccl::PATH_RAY_DIFFUSE : 0;
    visFlags |= visGlossy ? ccl::PATH_RAY_GLOSSY : 0;
    visFlags |= visTransmission ? ccl::PATH_RAY_TRANSMIT : 0;
    visFlags |= visScatter ? ccl::PATH_RAY_VOLUME_SCATTER : 0;

    background->visibility = visFlags;

    // Glass

    if (key == usdCyclesTokens->cyclesBackgroundTransparent) {
        background->transparent = _HdCyclesGetVtValue<bool>(value, background->transparent, &background_updated);
    }

    if (key == usdCyclesTokens->cyclesBackgroundTransparent_glass) {
        background->transparent_glass = _HdCyclesGetVtValue<bool>(value, background->transparent_glass,
                                                                  &background_updated);
    }

    if (key == usdCyclesTokens->cyclesBackgroundTransparent_roughness_threshold) {
        background->transparent_roughness_threshold
            = _HdCyclesGetVtValue<float>(value, background->transparent_roughness_threshold, &background_updated);
    }

    // Volume

    if (key == usdCyclesTokens->cyclesBackgroundVolume_step_size) {
        background->volume_step_size = _HdCyclesGetVtValue<float>(value, background->volume_step_size,
                                                                  &background_updated);
    }

    if (background_updated) {
        background->tag_update(m_cyclesScene);
        return true;
    }

#endif
    return false;
}

void
HdCyclesRenderParam::_HandlePasses()
{
    // TODO: These might need to live elsewhere when we fully implement aovs/passes
    m_bufferParams.passes.clear();

    ccl::Pass::add(ccl::PASS_COMBINED, m_bufferParams.passes, "Combined");

    m_cyclesScene->film->tag_passes_update(m_cyclesScene, m_bufferParams.passes);
}

bool
HdCyclesRenderParam::SetRenderSetting(const TfToken& key, const VtValue& value)
{
    // This has some inherent performance overheads (runs multiple times, unecessary)
    // however for now, this works the most clearly due to Cycles restrictions
#ifdef USE_USD_CYCLES_SCHEMA
    _HandleSessionRenderSetting(key, value);
    _HandleSceneRenderSetting(key, value);
    _HandleIntegratorRenderSetting(key, value);
    _HandleFilmRenderSetting(key, value);
    _HandleBackgroundRenderSetting(key, value);
#endif
    return false;
}

bool
HdCyclesRenderParam::_CreateSession()
{
    bool foundDevice = SetDeviceType(m_deviceName, m_sessionParams);

    if (!foundDevice)
        return false;

    m_cyclesSession = new ccl::Session(m_sessionParams);

    m_cyclesSession->write_render_tile_cb  = std::bind(&HdCyclesRenderParam::_WriteRenderTile, this, ccl::_1);
    m_cyclesSession->update_render_tile_cb = std::bind(&HdCyclesRenderParam::_UpdateRenderTile, this, ccl::_1, ccl::_2);

    m_cyclesSession->progress.set_update_callback(std::bind(&HdCyclesRenderParam::_SessionUpdateCallback, this));

    return true;
}

void
HdCyclesRenderParam::_WriteRenderTile(ccl::RenderTile& rtile)
{
    // No session, exit out
    if (!m_cyclesSession)
        return;

    if (!m_useTiledRendering)
        return;

    const int w = rtile.w;
    const int h = rtile.h;

    ccl::RenderBuffers* buffers = rtile.buffers;

    // copy data from device
    if (!buffers->copy_from_device())
        return;

    // Adjust absolute sample number to the range.
    int sample                   = rtile.sample;
    const int range_start_sample = m_cyclesSession->tile_manager.range_start_sample;
    if (range_start_sample != -1) {
        sample -= range_start_sample;
    }

    const float exposure = m_cyclesScene->film->exposure;

    if (!m_aovs.empty()) {
        // Blit from the framebuffer to currently selected aovs...
        for (auto& aov : m_aovs) {
            if (!TF_VERIFY(aov.renderBuffer != nullptr)) {
                continue;
            }

            auto* rb = static_cast<HdCyclesRenderBuffer*>(aov.renderBuffer);

            if (rb == nullptr) {
                continue;
            }

            if (rb->GetFormat() == HdFormatInvalid) {
                continue;
            }

            HdCyclesAov cyclesAov;
            if (!GetCyclesAov(aov, cyclesAov)) {
                continue;
            }

            // We don't want a mismatch of formats
            if (rb->GetFormat() != cyclesAov.format) {
                continue;
            }

            bool custom = false;
            if ((cyclesAov.token == HdCyclesAovTokens->CryptoObject)
                || (cyclesAov.token == HdCyclesAovTokens->CryptoMaterial)
                || (cyclesAov.token == HdCyclesAovTokens->CryptoAsset) || (cyclesAov.token == HdCyclesAovTokens->AOVC)
                || (cyclesAov.token == HdCyclesAovTokens->AOVV)) {
                custom = true;
            }

            // Pixels we will use to get from cycles.
            int numComponents = HdGetComponentCount(cyclesAov.format);
            ccl::vector<float> tileData(w * h * numComponents);

            rb->SetConverged(IsConverged());

            bool read = false;
            if (!custom) {
                read = buffers->get_pass_rect(cyclesAov.name.c_str(), exposure, sample, numComponents, &tileData[0]);
            } else {
                read = buffers->get_pass_rect(aov.aovName.GetText(), exposure, sample, numComponents, &tileData[0]);
            }

            if (!read) {
                memset(&tileData[0], 0, tileData.size() * sizeof(float));
            }

            rb->BlitTile(cyclesAov.format, rtile.x, rtile.y, rtile.w, rtile.h, 0, rtile.w,
                         reinterpret_cast<uint8_t*>(tileData.data()));
        }
    }
}

void
HdCyclesRenderParam::_UpdateRenderTile(ccl::RenderTile& rtile, bool highlight)
{
    if (m_cyclesSession->params.progressive_refine)
        _WriteRenderTile(rtile);
}

bool
HdCyclesRenderParam::_CreateScene()
{
    static const HdCyclesConfig& config = HdCyclesConfig::GetInstance();

    m_cyclesScene = new ccl::Scene(m_sceneParams, m_cyclesSession->device);

    m_width  = config.render_width.value;
    m_height = config.render_height.value;

    m_cyclesScene->camera->width  = m_width;
    m_cyclesScene->camera->height = m_height;

    m_cyclesScene->camera->compute_auto_viewplane();

    m_cyclesSession->scene = m_cyclesScene;

    m_bufferParams.width       = m_width;
    m_bufferParams.height      = m_height;
    m_bufferParams.full_width  = m_width;
    m_bufferParams.full_height = m_height;

    default_attrib_display_color_surface = HdCyclesCreateAttribColorSurface();
    default_attrib_display_color_surface->tag_update(m_cyclesScene);
    m_cyclesScene->shaders.push_back(default_attrib_display_color_surface);

    default_object_display_color_surface = HdCyclesCreateObjectColorSurface();
    default_object_display_color_surface->tag_update(m_cyclesScene);
    m_cyclesScene->shaders.push_back(default_object_display_color_surface);

    SetBackgroundShader(nullptr);

    m_cyclesSession->reset(m_bufferParams, m_sessionParams.samples);

    return true;
}

void
HdCyclesRenderParam::StartRender()
{
    _CyclesStart();
}

void
HdCyclesRenderParam::StopRender()
{
    _CyclesExit();
}


// Deprecate? This isnt used... Also doesnt work
void
HdCyclesRenderParam::RestartRender()
{
    StopRender();
    Initialize({});
    StartRender();
}

void
HdCyclesRenderParam::PauseRender()
{
    if (m_cyclesSession)
        m_cyclesSession->set_pause(true);
}

void
HdCyclesRenderParam::ResumeRender()
{
    if (m_cyclesSession)
        m_cyclesSession->set_pause(false);
}

void
HdCyclesRenderParam::Interrupt(bool a_forceUpdate)
{
    m_shouldUpdate = true;
    PauseRender();
}

void
HdCyclesRenderParam::CommitResources()
{
    lock_guard lock { m_cyclesScene->mutex };

    if (m_shouldUpdate) {
        if (m_cyclesScene->lights.size() > 0) {
            if (m_numDomeLights <= 0)
                SetBackgroundShader(nullptr, false);
        } else {
            SetBackgroundShader(nullptr, true);
        }

        CyclesReset(false);
        m_shouldUpdate = false;
        ResumeRender();
    }
}

void
HdCyclesRenderParam::SetBackgroundShader(ccl::Shader* a_shader, bool a_emissive)
{
    if (a_shader)
        m_cyclesScene->default_background = a_shader;
    else {
        // TODO: These aren't properly destroyed from memory

        // Create empty background shader
        m_cyclesScene->default_background        = new ccl::Shader();
        m_cyclesScene->default_background->name  = "default_background";
        m_cyclesScene->default_background->graph = new ccl::ShaderGraph();
        if (a_emissive) {
            ccl::BackgroundNode* bgNode = new ccl::BackgroundNode();
            bgNode->color               = ccl::make_float3(0.6f, 0.6f, 0.6f);

            m_cyclesScene->default_background->graph->add(bgNode);

            ccl::ShaderNode* out = m_cyclesScene->default_background->graph->output();
            m_cyclesScene->default_background->graph->connect(bgNode->output("Background"), out->input("Surface"));
        }

        m_cyclesScene->default_background->tag_update(m_cyclesScene);

        m_cyclesScene->shaders.push_back(m_cyclesScene->default_background);
    }
    m_cyclesScene->background->tag_update(m_cyclesScene);
}

/* ======= Cycles Settings ======= */

// -- Cycles render device

bool
HdCyclesRenderParam::SetDeviceType(ccl::DeviceType a_deviceType, ccl::SessionParams& params)
{
    if (a_deviceType == ccl::DeviceType::DEVICE_NONE) {
        TF_WARN("Attempted to set device of type DEVICE_NONE.");
        return false;
    }

    m_deviceType = a_deviceType;
    m_deviceName = ccl::Device::string_from_type(a_deviceType);

    return _SetDevice(m_deviceType, params);
}

bool
HdCyclesRenderParam::SetDeviceType(const std::string& a_deviceType, ccl::SessionParams& params)
{
    return SetDeviceType(ccl::Device::type_from_string(a_deviceType.c_str()), params);
}

bool
HdCyclesRenderParam::SetDeviceType(const std::string& a_deviceType)
{
    ccl::SessionParams* params = &m_sessionParams;
    if (m_cyclesSession)
        params = &m_cyclesSession->params;

    return SetDeviceType(a_deviceType, *params);
}

bool
HdCyclesRenderParam::_SetDevice(const ccl::DeviceType& a_deviceType, ccl::SessionParams& params)
{
    std::vector<ccl::DeviceInfo> devices = ccl::Device::available_devices(
        static_cast<ccl::DeviceTypeMask>(1 << a_deviceType));

    bool device_available = false;

    if (!devices.empty()) {
        params.device    = devices.front();
        device_available = true;
    }

    if (params.device.type == ccl::DEVICE_NONE || !device_available) {
        TF_RUNTIME_ERROR("No device available exiting.");
    }

    return device_available;
}

/* ====== HdCycles Settings ====== */

/* ====== Cycles Lifecycle ====== */

void
HdCyclesRenderParam::_CyclesStart()
{
    m_cyclesSession->start();
}

void
HdCyclesRenderParam::_CyclesExit()
{
    m_cyclesSession->set_pause(true);

    lock_guard lock { m_cyclesScene->mutex };

    m_cyclesScene->shaders.clear();
    m_cyclesScene->geometry.clear();
    m_cyclesScene->objects.clear();
    m_cyclesScene->lights.clear();
    m_cyclesScene->particle_systems.clear();

    if (m_cyclesSession) {
        delete m_cyclesSession;
        m_cyclesSession = nullptr;
    }
}

// TODO: Refactor these two resets
void
HdCyclesRenderParam::CyclesReset(bool a_forceUpdate)
{
    m_cyclesSession->progress.reset();

    if (m_curveUpdated || m_meshUpdated || m_geometryUpdated || m_shadersUpdated) {
        m_cyclesScene->geometry_manager->tag_update(m_cyclesScene);
        m_geometryUpdated = false;
        m_meshUpdated     = false;
    }

    if (m_curveUpdated) {
        m_curveUpdated = false;
    }

    if (m_objectsUpdated || m_shadersUpdated) {
        m_cyclesScene->object_manager->tag_update(m_cyclesScene);
        m_objectsUpdated = false;
        m_shadersUpdated = false;
    }
    if (m_lightsUpdated) {
        m_cyclesScene->light_manager->tag_update(m_cyclesScene);
        m_lightsUpdated = false;
    }

    if (a_forceUpdate) {
        m_cyclesScene->integrator->tag_update(m_cyclesScene);
        m_cyclesScene->background->tag_update(m_cyclesScene);
        m_cyclesScene->film->tag_update(m_cyclesScene);
    }

    m_cyclesSession->reset(m_bufferParams, m_cyclesSession->params.samples);
}

void
HdCyclesRenderParam::SetViewport(int w, int h)
{
    m_width  = w;
    m_height = h;

    m_bufferParams.width          = m_width;
    m_bufferParams.height         = m_height;
    m_bufferParams.full_width     = m_width;
    m_bufferParams.full_height    = m_height;
    m_cyclesScene->camera->width  = m_width;
    m_cyclesScene->camera->height = m_height;
    m_cyclesScene->camera->compute_auto_viewplane();
    m_cyclesScene->camera->need_update        = true;
    m_cyclesScene->camera->need_device_update = true;

    m_aovBindingsNeedValidation = true;

    m_cyclesSession->reset(m_bufferParams, m_cyclesSession->params.samples);
}

void
HdCyclesRenderParam::DirectReset()
{
    m_cyclesSession->reset(m_bufferParams, m_cyclesSession->params.samples);
}

void
HdCyclesRenderParam::AddLight(ccl::Light* a_light)
{
    lock_guard lock { m_cyclesScene->mutex };

    if (!m_cyclesScene) {
        TF_WARN("Couldn't add light to scene. Scene is null.");
        return;
    }

    m_lightsUpdated = true;

    m_cyclesScene->lights.push_back(a_light);

    if (a_light->type == ccl::LIGHT_BACKGROUND) {
        m_numDomeLights += 1;
    }
}

void
HdCyclesRenderParam::AddObject(ccl::Object* a_object)
{
    lock_guard lock { m_cyclesScene->mutex };

    if (!m_cyclesScene) {
        TF_WARN("Couldn't add object to scene. Scene is null.");
        return;
    }

    m_objectsUpdated = true;

    m_cyclesScene->objects.push_back(a_object);

    Interrupt();
}

void
HdCyclesRenderParam::AddGeometry(ccl::Geometry* a_geometry)
{
    lock_guard lock { m_cyclesScene->mutex };

    if (!m_cyclesScene) {
        TF_WARN("Couldn't add geometry to scene. Scene is null.");
        return;
    }

    m_geometryUpdated = true;

    m_cyclesScene->geometry.push_back(a_geometry);

    Interrupt();
}

void
HdCyclesRenderParam::AddMesh(ccl::Mesh* a_mesh)
{
    lock_guard lock { m_cyclesScene->mutex };

    if (!m_cyclesScene) {
        TF_WARN("Couldn't add geometry to scene. Scene is null.");
        return;
    }

    m_meshUpdated = true;

    m_cyclesScene->geometry.push_back(a_mesh);

    Interrupt();
}

void
HdCyclesRenderParam::AddCurve(ccl::Geometry* a_curve)
{
    lock_guard lock { m_cyclesScene->mutex };

    if (!m_cyclesScene) {
        TF_WARN("Couldn't add geometry to scene. Scene is null.");
        return;
    }

    m_curveUpdated = true;

    m_cyclesScene->geometry.push_back(a_curve);

    Interrupt();
}

void
HdCyclesRenderParam::AddShader(ccl::Shader* a_shader)
{
    lock_guard lock { m_cyclesScene->mutex };

    if (!m_cyclesScene) {
        TF_WARN("Couldn't add geometry to scene. Scene is null.");
        return;
    }

    m_shadersUpdated = true;

    m_cyclesScene->shaders.push_back(a_shader);
}

void
HdCyclesRenderParam::RemoveObject(ccl::Object* a_object)
{
    lock_guard lock { m_cyclesScene->mutex };

    for (ccl::vector<ccl::Object*>::iterator it = m_cyclesScene->objects.begin(); it != m_cyclesScene->objects.end();) {
        if (a_object == *it) {
            it = m_cyclesScene->objects.erase(it);

            m_objectsUpdated = true;
            break;
        } else {
            ++it;
        }
    }

    if (m_objectsUpdated)
        Interrupt();
}

void
HdCyclesRenderParam::RemoveLight(ccl::Light* a_light)
{
    lock_guard lock { m_cyclesScene->mutex };

    for (ccl::vector<ccl::Light*>::iterator it = m_cyclesScene->lights.begin(); it != m_cyclesScene->lights.end();) {
        if (a_light == *it) {
            it = m_cyclesScene->lights.erase(it);

            // TODO: This doesnt respect multiple dome lights
            if (a_light->type == ccl::LIGHT_BACKGROUND) {
                m_numDomeLights = std::max(0, m_numDomeLights - 1);
            }

            m_lightsUpdated = true;

            break;
        } else {
            ++it;
        }
    }


    if (m_lightsUpdated)
        Interrupt();
}

void
HdCyclesRenderParam::RemoveMesh(ccl::Mesh* a_mesh)
{
    lock_guard lock { m_cyclesScene->mutex };

    for (ccl::vector<ccl::Geometry*>::iterator it = m_cyclesScene->geometry.begin();
         it != m_cyclesScene->geometry.end();) {
        if (a_mesh == *it) {
            it = m_cyclesScene->geometry.erase(it);

            m_meshUpdated = true;

            break;
        } else {
            ++it;
        }
    }

    if (m_geometryUpdated)
        Interrupt();
}

void
HdCyclesRenderParam::UpdateShadersTag(ccl::vector<ccl::Shader*>& shaders)
{
    lock_guard lock { m_cyclesScene->mutex };
    for (auto& shader : shaders) {
        shader->tag_update(m_cyclesScene);
    }
}

void
HdCyclesRenderParam::RemoveCurve(ccl::Hair* a_hair)
{
    lock_guard lock { m_cyclesScene->mutex };

    for (ccl::vector<ccl::Geometry*>::iterator it = m_cyclesScene->geometry.begin();
         it != m_cyclesScene->geometry.end();) {
        if (a_hair == *it) {
            it = m_cyclesScene->geometry.erase(it);

            m_curveUpdated = true;

            break;
        } else {
            ++it;
        }
    }

    if (m_geometryUpdated)
        Interrupt();
}

void
HdCyclesRenderParam::RemoveShader(ccl::Shader* a_shader)
{
    lock_guard lock { m_cyclesScene->mutex };

    for (ccl::vector<ccl::Shader*>::iterator it = m_cyclesScene->shaders.begin(); it != m_cyclesScene->shaders.end();) {
        if (a_shader == *it) {
            it = m_cyclesScene->shaders.erase(it);

            m_shadersUpdated = true;

            break;
        } else {
            ++it;
        }
    }

    if (m_shadersUpdated)
        Interrupt();
}

VtDictionary
HdCyclesRenderParam::GetRenderStats() const
{
    // Currently, collect_statistics errors seemingly during render,
    // we probably need to only access these when the render is complete
    // however this codeflow is currently undefined...

    //ccl::RenderStats stats;
    //m_cyclesSession->collect_statistics(&stats);

    VtDictionary result = { { "hdcycles:version", VtValue(HD_CYCLES_VERSION) },

                            // - Cycles specific

                            // These error out currently, kept for future reference
                            /*{ "hdcycles:geometry:total_memory",
          VtValue(ccl::string_human_readable_size(stats.mesh.geometry.total_size)
                      .c_str()) },*/
                            /*{ "hdcycles:textures:total_memory",
          VtValue(
              ccl::string_human_readable_size(stats.image.textures.total_size)
                  .c_str()) },*/
                            { "hdcycles:scene:num_objects", VtValue(m_cyclesScene->objects.size()) },
                            { "hdcycles:scene:num_shaders", VtValue(m_cyclesScene->shaders.size()) },

                            // - Solaris, husk specific

                            // Currently these don't update properly. It is unclear if we need to tag renderstats as
                            // dynamic. Maybe our VtValues need to live longer?

                            { "rendererName", VtValue("Cycles") },
                            { "rendererVersion", VtValue(HD_CYCLES_VERSION) },
                            { "percentDone", VtValue(m_renderPercent) },
                            { "fractionDone", VtValue(m_renderProgress) },
                            { "lightCounts", VtValue(m_cyclesScene->lights.size()) },
                            { "totalClockTime", VtValue(m_totalTime) },
                            { "cameraRays", VtValue(0) },
                            { "numCompletedSamples", VtValue(0) }

    };

    // We need to store the cryptomatte metadata here, based on if there's any Cryptomatte AOVs

    bool cryptoAsset    = false;
    bool cryptoObject   = false;
    bool cryptoMaterial = false;

    for (const HdRenderPassAovBinding& aov : m_aovs) {
        TfToken sourceName = GetSourceName(aov);
        if (sourceName == HdCyclesAovTokens->CryptoAsset) {
            cryptoAsset = true;
            continue;
        }
        if (sourceName == HdCyclesAovTokens->CryptoObject) {
            cryptoObject = true;
            continue;
        }
        if (sourceName == HdCyclesAovTokens->CryptoMaterial) {
            cryptoMaterial = true;
            continue;
        }
    }

    if (cryptoAsset) {
        std::string cryptoName        = HdCyclesAovTokens->CryptoAsset.GetText();
        std::string identifier        = ccl::string_printf("%08x",
                                                    ccl::util_murmur_hash3(cryptoName.c_str(), cryptoName.length(), 0));
        std::string prefix            = "cryptomatte/" + identifier.substr(0, 7) + "/";
        result[prefix + "name"]       = VtValue(cryptoName);
        result[prefix + "hash"]       = VtValue("MurmurHash3_32");
        result[prefix + "conversion"] = VtValue("uint32_to_float32");
        result[prefix + "manifest"]   = VtValue(m_cyclesScene->object_manager->get_cryptomatte_assets(m_cyclesScene));
    }

    if (cryptoObject) {
        std::string cryptoName        = HdCyclesAovTokens->CryptoObject.GetText();
        std::string identifier        = ccl::string_printf("%08x",
                                                    ccl::util_murmur_hash3(cryptoName.c_str(), cryptoName.length(), 0));
        std::string prefix            = "cryptomatte/" + identifier.substr(0, 7) + "/";
        result[prefix + "name"]       = VtValue(cryptoName);
        result[prefix + "hash"]       = VtValue("MurmurHash3_32");
        result[prefix + "conversion"] = VtValue("uint32_to_float32");
        result[prefix + "manifest"]   = VtValue(m_cyclesScene->object_manager->get_cryptomatte_objects(m_cyclesScene));
    }

    if (cryptoMaterial) {
        std::string cryptoName        = HdCyclesAovTokens->CryptoMaterial.GetText();
        std::string identifier        = ccl::string_printf("%08x",
                                                    ccl::util_murmur_hash3(cryptoName.c_str(), cryptoName.length(), 0));
        std::string prefix            = "cryptomatte/" + identifier.substr(0, 7) + "/";
        result[prefix + "name"]       = VtValue(cryptoName);
        result[prefix + "hash"]       = VtValue("MurmurHash3_32");
        result[prefix + "conversion"] = VtValue("uint32_to_float32");
        result[prefix + "manifest"] = VtValue(m_cyclesScene->shader_manager->get_cryptomatte_materials(m_cyclesScene));
    }

    return result;
}

void
HdCyclesRenderParam::SetAovBindings(HdRenderPassAovBindingVector const& a_aovs)
{
    m_aovs = a_aovs;
    m_bufferParams.passes.clear();
    bool has_combined     = false;
    bool has_sample_count = false;
    ccl::Film* film       = m_cyclesScene->film;

    ccl::CryptomatteType cryptomatte_passes = ccl::CRYPT_NONE;
    if (film->cryptomatte_passes & ccl::CRYPT_ACCURATE) {
        cryptomatte_passes = static_cast<ccl::CryptomatteType>(cryptomatte_passes | ccl::CRYPT_ACCURATE);
    }
    film->cryptomatte_passes = cryptomatte_passes;

    int cryptoObject   = 0;
    int cryptoMaterial = 0;
    int cryptoAsset    = 0;

    for (const HdRenderPassAovBinding& aov : m_aovs) {
        TfToken sourceName = GetSourceName(aov);

        for (HdCyclesAov& cyclesAov : DefaultAovs) {
            if (sourceName == cyclesAov.token) {
                if (cyclesAov.type == ccl::PASS_COMBINED) {
                    has_combined = true;
                } else if (cyclesAov.type == ccl::PASS_SAMPLE_COUNT) {
                    has_sample_count = true;
                }
                ccl::Pass::add(cyclesAov.type, m_bufferParams.passes, cyclesAov.name.c_str(), cyclesAov.filter);
                continue;
            }
        }

        for (HdCyclesAov& cyclesAov : CustomAovs) {
            if (sourceName == cyclesAov.token) {
                ccl::Pass::add(cyclesAov.type, m_bufferParams.passes, aov.aovName.GetText(), cyclesAov.filter);
                continue;
            }
        }

        for (HdCyclesAov& cyclesAov : CryptomatteAovs) {
            if (sourceName == cyclesAov.token) {
                if (cyclesAov.token == HdCyclesAovTokens->CryptoObject) {
                    cryptoObject += 1;
                    continue;
                }
                if (cyclesAov.token == HdCyclesAovTokens->CryptoMaterial) {
                    cryptoMaterial += 1;
                    continue;
                }
                if (cyclesAov.token == HdCyclesAovTokens->CryptoAsset) {
                    cryptoAsset += 1;
                    continue;
                }
            }
        }
    }

    if (cryptoObject != film->cryptomatte_depth) {
        TF_WARN("Cryptomatte Object AOV/depth mismatch");
    }
    if (cryptoMaterial != film->cryptomatte_depth) {
        TF_WARN("Cryptomatte Material AOV/depth mismatch");
    }
    if (cryptoAsset != film->cryptomatte_depth) {
        TF_WARN("Cryptomatte Asset AOV/depth mismatch");
    }

    // Ordering matters
    if (cryptoObject) {
        film->cryptomatte_passes = static_cast<ccl::CryptomatteType>(film->cryptomatte_passes | ccl::CRYPT_OBJECT);
        for (int i = 0; i < cryptoObject; ++i) {
            ccl::Pass::add(ccl::PASS_CRYPTOMATTE, m_bufferParams.passes,
                           ccl::string_printf("%s%02i", HdCyclesAovTokens->CryptoObject.GetText(), i).c_str());
        }
    }
    if (cryptoMaterial) {
        film->cryptomatte_passes = static_cast<ccl::CryptomatteType>(film->cryptomatte_passes | ccl::CRYPT_MATERIAL);
        for (int i = 0; i < cryptoMaterial; ++i) {
            ccl::Pass::add(ccl::PASS_CRYPTOMATTE, m_bufferParams.passes,
                           ccl::string_printf("%s%02i", HdCyclesAovTokens->CryptoMaterial.GetText(), i).c_str());
        }
    }
    if (cryptoAsset) {
        film->cryptomatte_passes = static_cast<ccl::CryptomatteType>(film->cryptomatte_passes | ccl::CRYPT_ASSET);
        for (int i = 0; i < cryptoAsset; ++i) {
            ccl::Pass::add(ccl::PASS_CRYPTOMATTE, m_bufferParams.passes,
                           ccl::string_printf("%s%02i", HdCyclesAovTokens->CryptoAsset.GetText(), i).c_str());
        }
    }

    if (m_sessionParams.adaptive_sampling) {
        ccl::Pass::add(ccl::PASS_ADAPTIVE_AUX_BUFFER, m_bufferParams.passes);
        if (!has_sample_count) {
            ccl::Pass::add(ccl::PASS_SAMPLE_COUNT, m_bufferParams.passes);
        }
    }

    if (!has_combined) {
        ccl::Pass::add(DefaultAovs[0].type, m_bufferParams.passes, DefaultAovs[0].name.c_str(), DefaultAovs[0].filter);
    }
    film->display_pass = m_bufferParams.passes[0].type;
    film->tag_passes_update(m_cyclesScene, m_bufferParams.passes);

    film->tag_update(m_cyclesScene);
    Interrupt();
}

void
HdCyclesRenderParam::SetDisplayAov(HdRenderPassAovBinding const& a_aov)
{
    m_cyclesScene->film->display_pass = DefaultAovs[0].type;
    m_displayAovToken                 = DefaultAovs[0].token;
    if (!m_aovs.empty()) {
        TfToken sourceName = GetSourceName(a_aov);
        for (HdCyclesAov& cyclesAov : DefaultAovs) {
            if (sourceName == cyclesAov.token) {
                m_cyclesScene->film->display_pass = cyclesAov.type;
                m_displayAovToken                 = a_aov.aovName;
                break;
            }
        }
        m_cyclesScene->film->tag_update(m_cyclesScene);
        Interrupt();
    }
}

PXR_NAMESPACE_CLOSE_SCOPE<|MERGE_RESOLUTION|>--- conflicted
+++ resolved
@@ -442,19 +442,15 @@
     if (key == usdCyclesTokens->cyclesSamples) {
         // If branched-path mode is set, make sure to set samples to use the
         // aa_samples instead from the integrator.
-<<<<<<< HEAD
-        int samples                    = sessionParams->samples;
-=======
         int samples = sessionParams->samples;
         int aa_samples = 0;
->>>>>>> 22604919
         ccl::Integrator::Method method = ccl::Integrator::PATH;
 
         if (m_cyclesScene) {
             method = m_cyclesScene->integrator->method;
             aa_samples = m_cyclesScene->integrator->aa_samples;
 
-            // Don't apply aaSamples if it is 0
+            // Don't apply aa_samples if it is 0
             if (aa_samples && method == ccl::Integrator::BRANCHED_PATH) {
                 samples = aa_samples;
             }
