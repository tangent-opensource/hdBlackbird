//  Copyright 2020 Tangent Animation
//
//  Licensed under the Apache License, Version 2.0 (the "License");
//  you may not use this file except in compliance with the License.
//  You may obtain a copy of the License at
//
//      http://www.apache.org/licenses/LICENSE-2.0
//
//  Unless required by applicable law or agreed to in writing, software
//  distributed under the License is distributed on an "AS IS" BASIS,
//  WITHOUT WARRANTIES OR CONDITIONS OF ANY KIND, either express or implied,
//  including without limitation, as related to merchantability and fitness
//  for a particular purpose.
//
//  In no event shall any copyright holder be liable for any damages of any kind
//  arising from the use of this software, whether in contract, tort or otherwise.
//  See the License for the specific language governing permissions and
//  limitations under the License.

#include "renderParam.h"

#include "config.h"
#include "renderBuffer.h"
#include "renderDelegate.h"
#include "utils.h"

#include <algorithm>
#include <memory>
#include <unordered_set>

#include <device/device.h>
#include <render/background.h>
#include <render/buffers.h>
#include <render/camera.h>
#include <render/curves.h>
#include <render/hair.h>
#include <render/integrator.h>
#include <render/light.h>
#include <render/mesh.h>
#include <render/nodes.h>
#include <render/object.h>
#include <render/pointcloud.h>
#include <render/scene.h>
#include <render/session.h>
#include <render/stats.h>
#include <util/util_murmurhash.h>
#include <util/util_task.h>

#include <tbb/parallel_for.h>

#ifdef WITH_CYCLES_LOGGING
#    include <util/util_logging.h>
#endif

#include <pxr/usd/usdRender/tokens.h>
#include <usdCycles/tokens.h>

PXR_NAMESPACE_OPEN_SCOPE

namespace {
struct HdCyclesAov {
    std::string name;
    ccl::PassType type;
    TfToken token;
    HdFormat format;
    bool filter;
};

std::array<HdCyclesAov, 27> DefaultAovs = { {
    { "Combined", ccl::PASS_COMBINED, HdAovTokens->color, HdFormatFloat32Vec4, true },
    { "Depth", ccl::PASS_DEPTH, HdAovTokens->depth, HdFormatFloat32, false },
    { "Normal", ccl::PASS_NORMAL, HdAovTokens->normal, HdFormatFloat32Vec3, true },
    { "IndexOB", ccl::PASS_OBJECT_ID, HdAovTokens->primId, HdFormatFloat32, false },
    { "IndexMA", ccl::PASS_MATERIAL_ID, HdCyclesAovTokens->IndexMA, HdFormatFloat32, false },
    { "Mist", ccl::PASS_MIST, HdCyclesAovTokens->Mist, HdFormatFloat32, true },
    { "Emission", ccl::PASS_EMISSION, HdCyclesAovTokens->Emit, HdFormatFloat32Vec3, true },
    { "Shadow", ccl::PASS_SHADOW, HdCyclesAovTokens->Shadow, HdFormatFloat32Vec3, true },
    { "AO", ccl::PASS_AO, HdCyclesAovTokens->AO, HdFormatFloat32Vec3, true },

    { "UV", ccl::PASS_UV, HdCyclesAovTokens->UV, HdFormatFloat32Vec3, true },
    { "Vector", ccl::PASS_MOTION, HdCyclesAovTokens->Vector, HdFormatFloat32Vec4, true },

    { "DiffDir", ccl::PASS_DIFFUSE_DIRECT, HdCyclesAovTokens->DiffDir, HdFormatFloat32Vec3, true },
    { "DiffInd", ccl::PASS_DIFFUSE_INDIRECT, HdCyclesAovTokens->DiffInd, HdFormatFloat32Vec3, true },
    { "DiffCol", ccl::PASS_DIFFUSE_COLOR, HdCyclesAovTokens->DiffCol, HdFormatFloat32Vec3, true },

    { "GlossDir", ccl::PASS_GLOSSY_DIRECT, HdCyclesAovTokens->GlossDir, HdFormatFloat32Vec3, true },
    { "GlossInd", ccl::PASS_GLOSSY_INDIRECT, HdCyclesAovTokens->GlossInd, HdFormatFloat32Vec3, true },
    { "GlossCol", ccl::PASS_GLOSSY_COLOR, HdCyclesAovTokens->GlossCol, HdFormatFloat32Vec3, true },

    { "TransDir", ccl::PASS_TRANSMISSION_DIRECT, HdCyclesAovTokens->TransDir, HdFormatFloat32Vec3, true },
    { "TransInd", ccl::PASS_TRANSMISSION_INDIRECT, HdCyclesAovTokens->TransInd, HdFormatFloat32Vec3, true },
    { "TransCol", ccl::PASS_TRANSMISSION_COLOR, HdCyclesAovTokens->TransCol, HdFormatFloat32Vec3, true },

    { "VolumeDir", ccl::PASS_VOLUME_DIRECT, HdCyclesAovTokens->VolumeDir, HdFormatFloat32Vec3, true },
    { "VolumeInd", ccl::PASS_VOLUME_INDIRECT, HdCyclesAovTokens->VolumeInd, HdFormatFloat32Vec3, true },

    { "RenderTime", ccl::PASS_RENDER_TIME, HdCyclesAovTokens->RenderTime, HdFormatFloat32, false },
    { "SampleCount", ccl::PASS_SAMPLE_COUNT, HdCyclesAovTokens->SampleCount, HdFormatFloat32, false },

    { "P", ccl::PASS_AOV_COLOR, HdCyclesAovTokens->P, HdFormatFloat32Vec3, false },
    { "Pref", ccl::PASS_AOV_COLOR, HdCyclesAovTokens->Pref, HdFormatFloat32Vec3, false },
    { "Ngn", ccl::PASS_AOV_COLOR, HdCyclesAovTokens->Ngn, HdFormatFloat32Vec3, false },
} };

std::array<HdCyclesAov, 3> CustomAovs = { {
    { "AOVC", ccl::PASS_AOV_COLOR, HdCyclesAovTokens->AOVC, HdFormatFloat32Vec3, true },
    { "AOVV", ccl::PASS_AOV_VALUE, HdCyclesAovTokens->AOVV, HdFormatFloat32, true },
    { "LightGroup", ccl::PASS_LIGHTGROUP, HdCyclesAovTokens->LightGroup, HdFormatFloat32Vec3, true },
} };

std::array<HdCyclesAov, 3> CryptomatteAovs = { {
    { "CryptoObject", ccl::PASS_CRYPTOMATTE, HdCyclesAovTokens->CryptoObject, HdFormatFloat32Vec4, true },
    { "CryptoMaterial", ccl::PASS_CRYPTOMATTE, HdCyclesAovTokens->CryptoMaterial, HdFormatFloat32Vec4, true },
    { "CryptoAsset", ccl::PASS_CRYPTOMATTE, HdCyclesAovTokens->CryptoAsset, HdFormatFloat32Vec4, true },
} };

std::array<HdCyclesAov, 2> DenoiseAovs = { {
    { "DenoiseNormal", ccl::PASS_NONE, HdCyclesAovTokens->DenoiseNormal, HdFormatFloat32Vec3, true },
    { "DenoiseAlbedo", ccl::PASS_NONE, HdCyclesAovTokens->DenoiseAlbedo, HdFormatFloat32Vec3, true },
} };

// Workaround for Houdini's default color buffer naming convention (not using HdAovTokens->color)
const TfToken defaultHoudiniColor = TfToken("C.*");

TfToken
GetSourceName(const HdRenderPassAovBinding& aov)
{
    const auto& it = aov.aovSettings.find(UsdRenderTokens->sourceName);
    if (it != aov.aovSettings.end()) {
        if (it->second.IsHolding<std::string>()) {
            TfToken token = TfToken(it->second.UncheckedGet<std::string>());
            if (token == defaultHoudiniColor) {
                return HdAovTokens->color;
            } else if (token == HdAovTokens->cameraDepth) {
                // To be backwards-compatible with older scenes
                return HdAovTokens->depth;
            } else {
                return token;
            }
        }
    }

    // If a source name is not present, we attempt to use the name of the
    // AOV for the same purpose. This picks up the default aovs in
    // usdview and the Houdini Render Outputs pane
    return aov.aovName;
}

bool
GetCyclesAov(const HdRenderPassAovBinding& aov, HdCyclesAov& cyclesAov)
{
    TfToken sourceName = GetSourceName(aov);

    for (HdCyclesAov& _cyclesAov : DefaultAovs) {
        if (sourceName == _cyclesAov.token) {
            cyclesAov = _cyclesAov;
            return true;
        }
    }
    for (HdCyclesAov& _cyclesAov : CustomAovs) {
        if (sourceName == _cyclesAov.token) {
            cyclesAov = _cyclesAov;
            return true;
        }
    }
    for (HdCyclesAov& _cyclesAov : CryptomatteAovs) {
        if (sourceName == _cyclesAov.token) {
            cyclesAov = _cyclesAov;
            return true;
        }
    }
    for (HdCyclesAov& _cyclesAov : DenoiseAovs) {
        if (sourceName == _cyclesAov.token) {
            cyclesAov = _cyclesAov;
            return true;
        }
    }

    return false;
}

int
GetDenoisePass(const TfToken token)
{
    if (token == HdCyclesAovTokens->DenoiseNormal) {
        return ccl::DENOISING_PASS_PREFILTERED_NORMAL;
    } else if (token == HdCyclesAovTokens->DenoiseAlbedo) {
        return ccl::DENOISING_PASS_PREFILTERED_ALBEDO;
    } else {
        return -1;
    }
}

void
GetAovFlags(const HdCyclesAov& cyclesAov, bool& custom, bool& denoise)
{
    custom = false;
    denoise = false;
    if ((cyclesAov.token == HdCyclesAovTokens->CryptoObject) || (cyclesAov.token == HdCyclesAovTokens->CryptoMaterial)
        || (cyclesAov.token == HdCyclesAovTokens->CryptoAsset) || (cyclesAov.token == HdCyclesAovTokens->AOVC)
        || (cyclesAov.token == HdCyclesAovTokens->AOVV) || (cyclesAov.token == HdCyclesAovTokens->LightGroup)) {
        custom = true;
    } else if ((cyclesAov.token == HdCyclesAovTokens->DenoiseNormal)
               || (cyclesAov.token == HdCyclesAovTokens->DenoiseAlbedo)) {
        denoise = true;
    }
}

}  // namespace

HdCyclesRenderParam::HdCyclesRenderParam()
    : m_renderPercent(0)
    , m_renderProgress(0.0f)
    , m_useTiledRendering(false)
    , m_objectsUpdated(false)
    , m_geometryUpdated(false)
    , m_lightsUpdated(false)
    , m_shadersUpdated(false)
    , m_shouldUpdate(false)
    , m_numDomeLights(0)
    , m_useSquareSamples(false)
    , m_cyclesSession(nullptr)
    , m_cyclesScene(nullptr)
{
    _InitializeDefaults();
}

void
HdCyclesRenderParam::_InitializeDefaults()
{
    // These aren't directly cycles settings, but inform the creation and behaviour
    // of a render. These should be will need to be set by schema too...
    static const HdCyclesConfig& config = HdCyclesConfig::GetInstance();
    m_deviceName                        = config.device_name.value;
    m_useSquareSamples                  = config.use_square_samples.value;
    m_useTiledRendering                 = config.use_tiled_rendering;

    m_dataWindowNDC = GfVec4f(0.f, 0.f, 1.f, 1.f);
    m_resolutionAuthored = false;

    m_upAxis = UpAxis::Z;
    if (config.up_axis == "Z") {
        m_upAxis = UpAxis::Z;
    } else if (config.up_axis == "Y") {
        m_upAxis = UpAxis::Y;
    }

#ifdef WITH_CYCLES_LOGGING
    if (config.cycles_enable_logging) {
        ccl::util_logging_start();
        ccl::util_logging_verbosity_set(config.cycles_logging_severity);
    }
#endif
}

float
HdCyclesRenderParam::GetProgress()
{
    return m_renderProgress;
}

bool
HdCyclesRenderParam::IsConverged()
{
    return GetProgress() >= 1.0f;
}

void
HdCyclesRenderParam::_SessionUpdateCallback()
{
    // - Get Session progress integer amount

    m_renderProgress = m_cyclesSession->progress.get_progress();

    int newPercent = static_cast<int>(floor(m_renderProgress * 100.0f));
    if (newPercent != m_renderPercent) {
        m_renderPercent = newPercent;


        if (HdCyclesConfig::GetInstance().enable_progress) {
            std::cout << "Progress: " << m_renderPercent << "%" << std::endl << std::flush;
        }
    }

    // - Get Render time

    m_cyclesSession->progress.get_time(m_totalTime, m_renderTime);

    // - Handle Session status logging

    if (HdCyclesConfig::GetInstance().enable_logging) {
        std::string status, substatus;
        m_cyclesSession->progress.get_status(status, substatus);
        if (substatus != "")
            status += ": " + substatus;

        std::cout << "cycles: " << m_renderProgress << " : " << status << '\n';
    }
}

/*
    This paradigm does cause unecessary loops through settingsMap for each feature. 
    This should be addressed in the future. For the moment, the flexibility of setting
    order of operations is more important.
*/
bool
HdCyclesRenderParam::Initialize(HdRenderSettingsMap const& settingsMap)
{
    // -- Delegate
    _UpdateDelegateFromConfig(true);
    _UpdateDelegateFromRenderSettings(settingsMap);
    _UpdateDelegateFromConfig();

    // -- Session
    _UpdateSessionFromConfig(true);
    _UpdateSessionFromRenderSettings(settingsMap);
    _UpdateSessionFromConfig();

    // Setting up number of threads, this is useful for applications(husk) that control task arena
    m_sessionParams.threads = tbb::this_task_arena::max_concurrency();

    if (!_CreateSession()) {
        std::cout << "COULD NOT CREATE CYCLES SESSION\n";
        // Couldn't create session, big issue
        return false;
    }

    // -- Scene
    _UpdateSceneFromConfig(true);
    _UpdateSceneFromRenderSettings(settingsMap);
    _UpdateSceneFromConfig();

    if (!_CreateScene()) {
        std::cout << "COULD NOT CREATE CYCLES SCENE\n";
        // Couldn't create scene, big issue
        return false;
    }

    // -- Film
    _UpdateFilmFromConfig(true);
    _UpdateFilmFromRenderSettings(settingsMap);
    _UpdateFilmFromConfig();

    // -- Integrator
    _UpdateIntegratorFromConfig(true);
    _UpdateIntegratorFromRenderSettings(settingsMap);
    _UpdateIntegratorFromConfig();

    // -- Background
    _UpdateBackgroundFromConfig(true);
    _UpdateBackgroundFromRenderSettings(settingsMap);
    _UpdateBackgroundFromConfig();

    _HandlePasses();

    return true;
}


// -- HdCycles Misc Delegate Settings

void
HdCyclesRenderParam::_UpdateDelegateFromConfig(bool a_forceInit)
{
    static const HdCyclesConfig& config = HdCyclesConfig::GetInstance();
    (void)config;
}

void
HdCyclesRenderParam::_UpdateDelegateFromRenderSettings(HdRenderSettingsMap const& settingsMap)
{
    for (auto& entry : settingsMap) {
        TfToken key   = entry.first;
        VtValue value = entry.second;
        _HandleDelegateRenderSetting(key, value);
    }
}

bool
HdCyclesRenderParam::_HandleDelegateRenderSetting(const TfToken& key, const VtValue& value)
{
    bool delegate_updated = false;

    if (key == usdCyclesTokens->cyclesUse_square_samples) {
        m_useSquareSamples = _HdCyclesGetVtValue<bool>(value, m_useSquareSamples, &delegate_updated);
    }

    if (delegate_updated) {
        // Although this is called, it does not correctly reset session in IPR
        //Interrupt();
        return true;
    }
    return false;
}

// -- Session

void
HdCyclesRenderParam::_UpdateSessionFromConfig(bool a_forceInit)
{
    static const HdCyclesConfig& config = HdCyclesConfig::GetInstance();

    ccl::SessionParams* sessionParams = &m_sessionParams;

    if (m_cyclesSession)
        sessionParams = &m_cyclesSession->params;

    config.enable_experimental.eval(sessionParams->experimental, a_forceInit);

    config.display_buffer_linear.eval(sessionParams->display_buffer_linear, a_forceInit);

    sessionParams->shadingsystem = ccl::SHADINGSYSTEM_SVM;
    if (config.shading_system.value == "OSL" || config.shading_system.value == "SHADINGSYSTEM_OSL")
        sessionParams->shadingsystem = ccl::SHADINGSYSTEM_OSL;

    sessionParams->background = false;

    config.start_resolution.eval(sessionParams->start_resolution, a_forceInit);

    sessionParams->progressive                = true;
    sessionParams->progressive_refine         = false;
    sessionParams->progressive_update_timeout = 0.1;

    config.pixel_size.eval(sessionParams->pixel_size, a_forceInit);
    config.tile_size_x.eval(sessionParams->tile_size.x, a_forceInit);
    config.tile_size_y.eval(sessionParams->tile_size.y, a_forceInit);

    // Tiled rendering requires some settings to be forced on...
    // This requires some more thought and testing in regards
    // to the usdCycles schema...
    if (m_useTiledRendering) {
        sessionParams->background         = true;
        sessionParams->start_resolution   = INT_MAX;
        sessionParams->progressive        = false;
        sessionParams->progressive_refine = false;
    }

    config.max_samples.eval(sessionParams->samples, a_forceInit);
}

void
HdCyclesRenderParam::_UpdateSessionFromRenderSettings(HdRenderSettingsMap const& settingsMap)
{
    for (auto& entry : settingsMap) {
        TfToken key   = entry.first;
        VtValue value = entry.second;
        _HandleSessionRenderSetting(key, value);
    }
}

bool
HdCyclesRenderParam::_HandleSessionRenderSetting(const TfToken& key, const VtValue& value)
{
    ccl::SessionParams* sessionParams = &m_sessionParams;

    if (m_cyclesSession)
        sessionParams = &m_cyclesSession->params;

    bool session_updated = false;
    bool samples_updated = false;

    // This is now handled by HdCycles depending on tiled or not tiled rendering...
    /*if (key == usdCyclesTokens->cyclesBackground) {
        sessionParams->background
            = _HdCyclesGetVtValue<bool>(value, sessionParams->background,
                                        &session_updated);
    }*/

    if (key == usdCyclesTokens->cyclesProgressive_refine) {
        sessionParams->progressive_refine = _HdCyclesGetVtValue<bool>(value, sessionParams->progressive_refine,
                                                                      &session_updated);
    }

    if (key == usdCyclesTokens->cyclesProgressive) {
        sessionParams->progressive = _HdCyclesGetVtValue<bool>(value, sessionParams->progressive, &session_updated);
    }

    if (key == usdCyclesTokens->cyclesProgressive_update_timeout) {
        sessionParams->progressive_update_timeout = static_cast<double>(
            _HdCyclesGetVtValue<float>(value, static_cast<float>(sessionParams->progressive_update_timeout),
                                       &session_updated));
    }

    if (key == usdCyclesTokens->cyclesExperimental) {
        sessionParams->experimental = _HdCyclesGetVtValue<bool>(value, sessionParams->experimental, &session_updated);
    }

    if (key == usdCyclesTokens->cyclesSamples) {
        // If branched-path mode is set, make sure to set samples to use the
        // aa_samples instead from the integrator.
        int samples                    = sessionParams->samples;
        int aa_samples                 = 0;
        ccl::Integrator::Method method = ccl::Integrator::PATH;

        if (m_cyclesScene) {
            method     = m_cyclesScene->integrator->get_method();
            aa_samples = m_cyclesScene->integrator->get_aa_samples();

            // Don't apply aa_samples if it is 0
            if (aa_samples && method == ccl::Integrator::BRANCHED_PATH) {
                samples = aa_samples;
            }
        }

        sessionParams->samples = _HdCyclesGetVtValue<int>(value, samples, &samples_updated);
        if (samples_updated) {
            session_updated = true;

            if (m_cyclesScene && aa_samples && method == ccl::Integrator::BRANCHED_PATH) {
                sessionParams->samples = aa_samples;
            }
        }
    }

    // Tiles

    if (key == usdCyclesTokens->cyclesTile_size) {
        if (value.IsHolding<GfVec2i>()) {
        sessionParams->tile_size = vec2i_to_int2(
            _HdCyclesGetVtValue<GfVec2i>(value, int2_to_vec2i(sessionParams->tile_size), &session_updated));
        } else if (value.IsHolding<GfVec2f>()) {
            // Adding this check for safety since the original implementation was using GfVec2i which
            // might have been valid at some point but does not match the current schema.
            sessionParams->tile_size = vec2f_to_int2(
                _HdCyclesGetVtValue<GfVec2f>(value, int2_to_vec2f(sessionParams->tile_size), &session_updated));
            TF_WARN(
                "Tile size was specified as float, but the schema uses int. The value will be converted but you should update the schema version.");
        } else {
            TF_WARN("Tile size has unsupported type %s, expected GfVec2f", value.GetTypeName().c_str());
        }
    }

    TfToken tileOrder;
    if (key == usdCyclesTokens->cyclesTile_order) {
        tileOrder = _HdCyclesGetVtValue<TfToken>(value, tileOrder, &session_updated);

        if (tileOrder == usdCyclesTokens->hilbert_spiral) {
            sessionParams->tile_order = ccl::TILE_HILBERT_SPIRAL;
        } else if (tileOrder == usdCyclesTokens->center) {
            sessionParams->tile_order = ccl::TILE_CENTER;
        } else if (tileOrder == usdCyclesTokens->right_to_left) {
            sessionParams->tile_order = ccl::TILE_RIGHT_TO_LEFT;
        } else if (tileOrder == usdCyclesTokens->left_to_right) {
            sessionParams->tile_order = ccl::TILE_LEFT_TO_RIGHT;
        } else if (tileOrder == usdCyclesTokens->top_to_bottom) {
            sessionParams->tile_order = ccl::TILE_TOP_TO_BOTTOM;
        } else if (tileOrder == usdCyclesTokens->bottom_to_top) {
            sessionParams->tile_order = ccl::TILE_BOTTOM_TO_TOP;
        }
    }

    if (key == usdCyclesTokens->cyclesStart_resolution) {
        sessionParams->start_resolution = _HdCyclesGetVtValue<int>(value, sessionParams->start_resolution,
                                                                   &session_updated);
    }

    if (key == usdCyclesTokens->cyclesPixel_size) {
        sessionParams->pixel_size = _HdCyclesGetVtValue<int>(value, sessionParams->pixel_size, &session_updated);
    }

    if (key == usdCyclesTokens->cyclesAdaptive_sampling) {
        sessionParams->adaptive_sampling = _HdCyclesGetVtValue<bool>(value, sessionParams->adaptive_sampling,
                                                                     &session_updated);

        if (sessionParams->adaptive_sampling) {
            /* Integrator settings are applied after the scene is created  */
            if (m_cyclesScene) {
                m_cyclesScene->integrator->set_sampling_pattern(ccl::SAMPLING_PATTERN_PMJ);
                m_cyclesScene->integrator->tag_update(m_cyclesScene, ccl::Integrator::UPDATE_ALL);
                session_updated = true;
            }
        }
    }

    if (key == usdCyclesTokens->cyclesUse_profiling) {
        sessionParams->use_profiling = _HdCyclesGetVtValue<bool>(value, sessionParams->use_profiling, &session_updated);
    }

    if (key == usdCyclesTokens->cyclesDisplay_buffer_linear) {
        sessionParams->display_buffer_linear = _HdCyclesGetVtValue<bool>(value, sessionParams->display_buffer_linear,
                                                                         &session_updated);
    }

    TfToken shadingSystem;
    if (key == usdCyclesTokens->cyclesShading_system) {
        shadingSystem = _HdCyclesGetVtValue<TfToken>(value, shadingSystem, &session_updated);

        if (shadingSystem == usdCyclesTokens->osl) {
            sessionParams->shadingsystem = ccl::SHADINGSYSTEM_OSL;
        } else {
            sessionParams->shadingsystem = ccl::SHADINGSYSTEM_SVM;
        }
    }

    if (key == usdCyclesTokens->cyclesUse_profiling) {
        sessionParams->use_profiling = _HdCyclesGetVtValue<bool>(value, sessionParams->use_profiling, &session_updated);
    }

    // Denoising

    bool denoising_updated = false;
    bool denoising_start_sample_updated = false;
    ccl::DenoiseParams denoisingParams = sessionParams->denoising;

    if (key == usdCyclesTokens->cyclesDenoiseUse) {
        denoisingParams.use = _HdCyclesGetVtValue<bool>(value, denoisingParams.use, &denoising_updated);
    }

    if (key == usdCyclesTokens->cyclesDenoiseStore_passes) {
        denoisingParams.store_passes = _HdCyclesGetVtValue<bool>(value, denoisingParams.store_passes,
                                                                         &denoising_updated);
    }

    if (key == usdCyclesTokens->cyclesDenoiseStart_sample) {
        sessionParams->denoising_start_sample = _HdCyclesGetVtValue<int>(value, sessionParams->denoising_start_sample,
                                                                         &denoising_start_sample_updated);
    }

    if (key == usdCyclesTokens->cyclesDenoiseType) {
        TfToken type = usdCyclesTokens->none;
        type = _HdCyclesGetVtValue<TfToken>(value, type, &denoising_updated);
        if (type == usdCyclesTokens->none) {
            denoisingParams.type = ccl::DENOISER_NONE;
        } else if (type == usdCyclesTokens->openimagedenoise) {
            denoisingParams.type = ccl::DENOISER_OPENIMAGEDENOISE;
        } else if (type == usdCyclesTokens->optix) {
            denoisingParams.type = ccl::DENOISER_OPTIX;
        } else {
            denoisingParams.type = ccl::DENOISER_NONE;
        }
    }

    if (key == usdCyclesTokens->cyclesDenoiseInput_passes) {
        TfToken inputPasses = usdCyclesTokens->rgb_albedo_normal;
        inputPasses = _HdCyclesGetVtValue<TfToken>(value, inputPasses, &denoising_updated);

        if (inputPasses == usdCyclesTokens->rgb) {
            denoisingParams.input_passes = ccl::DENOISER_INPUT_RGB;
        } else if (inputPasses == usdCyclesTokens->rgb_albedo) {
            denoisingParams.input_passes = ccl::DENOISER_INPUT_RGB_ALBEDO;
        } else if (inputPasses == usdCyclesTokens->rgb_albedo_normal) {
            denoisingParams.input_passes = ccl::DENOISER_INPUT_RGB_ALBEDO_NORMAL;
        }
    }

    if (denoising_updated || denoising_start_sample_updated) {
        if (m_cyclesSession) {
            m_cyclesSession->set_denoising(denoisingParams);
            if (denoising_start_sample_updated) {
                m_cyclesSession->set_denoising_start_sample(sessionParams->denoising_start_sample);
            }
        } else {
        sessionParams->denoising = denoisingParams;
        }
        session_updated          = true;
    }

    // Final

    if (session_updated) {
        // Although this is called, it does not correctly reset session in IPR
        //Interrupt();
        return true;
    }

    return false;
}

// -- Scene

void
HdCyclesRenderParam::_UpdateSceneFromConfig(bool a_forceInit)
{
    static const HdCyclesConfig& config = HdCyclesConfig::GetInstance();

    ccl::SceneParams* sceneParams = &m_sceneParams;

    if (m_cyclesScene)
        sceneParams = &m_cyclesScene->params;

    ccl::SessionParams* sessionParams = &m_sessionParams;

    if (m_cyclesSession)
        sessionParams = &m_cyclesSession->params;

    // -- Scene init
    sceneParams->shadingsystem = sessionParams->shadingsystem;

    sceneParams->bvh_type = ccl::SceneParams::BVH_DYNAMIC;
    if (config.bvh_type.value == "STATIC")
        sceneParams->bvh_type = ccl::SceneParams::BVH_STATIC;

    sceneParams->bvh_layout = ccl::BVH_LAYOUT_EMBREE;

    config.curve_subdivisions.eval(sceneParams->hair_subdivisions, a_forceInit);

    // Texture
    config.texture_use_cache.eval(sceneParams->texture.use_cache, a_forceInit);
    config.texture_cache_size.eval(sceneParams->texture.cache_size, a_forceInit);
    config.texture_tile_size.eval(sceneParams->texture.tile_size, a_forceInit);
    config.texture_diffuse_blur.eval(sceneParams->texture.diffuse_blur, a_forceInit);
    config.texture_glossy_blur.eval(sceneParams->texture.glossy_blur, a_forceInit);
    config.texture_auto_convert.eval(sceneParams->texture.auto_convert, a_forceInit);
    config.texture_accept_unmipped.eval(sceneParams->texture.accept_unmipped, a_forceInit);
    config.texture_accept_untiled.eval(sceneParams->texture.accept_untiled, a_forceInit);
    config.texture_auto_tile.eval(sceneParams->texture.auto_tile, a_forceInit);
    config.texture_auto_mip.eval(sceneParams->texture.auto_mip, a_forceInit);
    config.texture_use_custom_path.eval(sceneParams->texture.use_custom_cache_path, a_forceInit);
    config.texture_custom_path.eval(sceneParams->texture.custom_cache_path, a_forceInit);
    config.texture_max_size.eval(sceneParams->texture_limit, a_forceInit);
}

void
HdCyclesRenderParam::_UpdateSceneFromRenderSettings(HdRenderSettingsMap const& settingsMap)
{
    for (auto& entry : settingsMap) {
        TfToken key   = entry.first;
        VtValue value = entry.second;
        _HandleSceneRenderSetting(key, value);
    }
}

bool
HdCyclesRenderParam::_HandleSceneRenderSetting(const TfToken& key, const VtValue& value)
{
    // -- Scene

    ccl::SceneParams* sceneParams = &m_sceneParams;

    if (m_cyclesScene)
        sceneParams = &m_cyclesScene->params;

    bool scene_updated = false;
    bool texture_updated = false;

    if (key == usdCyclesTokens->cyclesShading_system) {
        TfToken shading_system = _HdCyclesGetVtValue<TfToken>(value, usdCyclesTokens->svm, &scene_updated);
        if (shading_system == usdCyclesTokens->svm) {
            sceneParams->shadingsystem = ccl::SHADINGSYSTEM_SVM;
        } else if (shading_system == usdCyclesTokens->osl) {
            sceneParams->shadingsystem = ccl::SHADINGSYSTEM_OSL;
        }
    }

    if (key == usdCyclesTokens->cyclesBvh_type) {
        TfToken bvh_type = _HdCyclesGetVtValue<TfToken>(value, usdCyclesTokens->bvh_dynamic, &scene_updated);
        if (bvh_type == usdCyclesTokens->bvh_dynamic) {
            sceneParams->bvh_type = ccl::SceneParams::BVH_DYNAMIC;
        } else if (bvh_type == usdCyclesTokens->bvh_static) {
            sceneParams->bvh_type = ccl::SceneParams::BVH_STATIC;
        }
    }

    if (key == usdCyclesTokens->cyclesCurve_subdivisions) {
        sceneParams->hair_subdivisions = _HdCyclesGetVtValue<int>(value, sceneParams->hair_subdivisions,
                                                                  &scene_updated);
    }

    // TODO: Unsure how we will handle this if the camera hasn't been created yet/at all...
    /*if (key == usdCyclesTokens->cyclesDicing_camera) {
        scene->dicing_camera
            = _HdCyclesGetVtValue<std::string>(value, scene->dicing_camera,
                                       &scene_updated);
    }*/


    if (key == usdCyclesTokens->cyclesUse_bvh_spatial_split) {
        sceneParams->use_bvh_spatial_split = _HdCyclesGetVtValue<bool>(value, sceneParams->use_bvh_spatial_split,
                                                                       &scene_updated);
    }

    if (key == usdCyclesTokens->cyclesUse_bvh_unaligned_nodes) {
        sceneParams->use_bvh_unaligned_nodes = _HdCyclesGetVtValue<bool>(value, sceneParams->use_bvh_unaligned_nodes,
                                                                         &scene_updated);
    }

    if (key == usdCyclesTokens->cyclesNum_bvh_time_steps) {
        sceneParams->num_bvh_time_steps = _HdCyclesGetVtValue<int>(value, sceneParams->num_bvh_time_steps,
                                                                   &scene_updated);
    }

    if (key == usdCyclesTokens->cyclesTexture_use_cache) {
        sceneParams->texture.use_cache = _HdCyclesGetVtValue<bool>(value, sceneParams->texture.use_cache,
                                                                   &texture_updated);
    }

    if (key == usdCyclesTokens->cyclesTexture_cache_size) {
        sceneParams->texture.cache_size = _HdCyclesGetVtValue<int>(value, sceneParams->texture.cache_size,
                                                                   &texture_updated);
    }

    if (key == usdCyclesTokens->cyclesTexture_tile_size) {
        sceneParams->texture.tile_size = _HdCyclesGetVtValue<int>(value, sceneParams->texture.tile_size,
                                                                  &texture_updated);
    }

    if (key == usdCyclesTokens->cyclesTexture_diffuse_blur) {
        sceneParams->texture.diffuse_blur = _HdCyclesGetVtValue<float>(value, sceneParams->texture.diffuse_blur,
                                                                       &texture_updated);
    }

    if (key == usdCyclesTokens->cyclesTexture_glossy_blur) {
        sceneParams->texture.glossy_blur = _HdCyclesGetVtValue<float>(value, sceneParams->texture.glossy_blur,
                                                                      &texture_updated);
    }

    if (key == usdCyclesTokens->cyclesTexture_auto_convert) {
        sceneParams->texture.auto_convert = _HdCyclesGetVtValue<bool>(value, sceneParams->texture.auto_convert,
                                                                      &texture_updated);
    }

    if (key == usdCyclesTokens->cyclesTexture_accept_unmipped) {
        sceneParams->texture.accept_unmipped = _HdCyclesGetVtValue<bool>(value, sceneParams->texture.accept_unmipped,
                                                                         &texture_updated);
    }

    if (key == usdCyclesTokens->cyclesTexture_accept_untiled) {
        sceneParams->texture.accept_untiled = _HdCyclesGetVtValue<bool>(value, sceneParams->texture.accept_untiled,
                                                                        &texture_updated);
    }
    if (key == usdCyclesTokens->cyclesTexture_auto_tile) {
        sceneParams->texture.auto_tile = _HdCyclesGetVtValue<bool>(value, sceneParams->texture.auto_tile,
                                                                   &texture_updated);
    }
    if (key == usdCyclesTokens->cyclesTexture_auto_mip) {
        sceneParams->texture.auto_mip = _HdCyclesGetVtValue<bool>(value, sceneParams->texture.auto_mip,
                                                                  &texture_updated);
    }
    if (key == usdCyclesTokens->cyclesTexture_use_custom_path) {
        sceneParams->texture.use_custom_cache_path
            = _HdCyclesGetVtValue<bool>(value, sceneParams->texture.use_custom_cache_path, &texture_updated);
    }
    if (key == usdCyclesTokens->cyclesTexture_max_size) {
        sceneParams->texture_limit = _HdCyclesGetVtValue<int>(value, sceneParams->texture_limit, &texture_updated);
    }

    if (scene_updated || texture_updated) {
        // Although this is called, it does not correctly reset session in IPR
        if (m_cyclesSession && m_cyclesScene) {
            Interrupt(true);
            if (texture_updated) {
                m_cyclesScene->image_manager->tag_update();
                m_cyclesScene->shader_manager->tag_update(m_cyclesScene, ccl::ShaderManager::UPDATE_ALL);
            }
        }
        return true;
    }

    return false;
}

// -- Config

void
HdCyclesRenderParam::_UpdateIntegratorFromConfig(bool a_forceInit)
{
    if (!m_cyclesScene)
        return;

    static const HdCyclesConfig& config = HdCyclesConfig::GetInstance();

    ccl::Integrator* integrator = m_cyclesScene->integrator;

    if (a_forceInit) {
    if (config.integrator_method.value == "PATH") {
        integrator->set_method(ccl::Integrator::PATH);
    } else {
        integrator->set_method(ccl::Integrator::BRANCHED_PATH);
    }
    }

    // Samples

    if (config.diffuse_samples.eval(integrator, integrator->get_diffuse_samples_socket(), a_forceInit)
        && m_useSquareSamples) {
        integrator->set_diffuse_samples(integrator->get_diffuse_samples() * integrator->get_diffuse_samples());
    }
    if (config.glossy_samples.eval(integrator, integrator->get_glossy_samples_socket(), a_forceInit)
        && m_useSquareSamples) {
        integrator->set_glossy_samples(integrator->get_glossy_samples() * integrator->get_glossy_samples());
    }
    if (config.transmission_samples.eval(integrator, integrator->get_transmission_samples_socket(), a_forceInit)
        && m_useSquareSamples) {
        integrator->set_transmission_samples(integrator->get_transmission_samples()
                                             * integrator->get_transmission_samples());
    }
    if (config.ao_samples.eval(integrator, integrator->get_ao_samples_socket(), a_forceInit) && m_useSquareSamples) {
        integrator->set_ao_samples(integrator->get_ao_samples() * integrator->get_ao_samples());
    }
    if (config.mesh_light_samples.eval(integrator, integrator->get_mesh_light_samples_socket(), a_forceInit)
        && m_useSquareSamples) {
        integrator->set_mesh_light_samples(integrator->get_mesh_light_samples() * integrator->get_mesh_light_samples());
    }
    if (config.subsurface_samples.eval(integrator, integrator->get_subsurface_samples_socket(), a_forceInit)
        && m_useSquareSamples) {
        integrator->set_subsurface_samples(integrator->get_subsurface_samples() * integrator->get_subsurface_samples());
    }
    if (config.volume_samples.eval(integrator, integrator->get_volume_samples_socket(), a_forceInit)
        && m_useSquareSamples) {
        integrator->set_volume_samples(integrator->get_volume_samples() * integrator->get_volume_samples());
    }
    /*if (config.adaptive_min_samples.eval(integrator->adaptive_min_samples)
        && m_useSquareSamples) {
        integrator->adaptive_min_samples
            = std::min(integrator->adaptive_min_samples
                           * integrator->adaptive_min_samples,
                       INT_MAX);
    }*/

    integrator->set_motion_blur(config.motion_blur.value);

    integrator->tag_update(m_cyclesScene, ccl::Integrator::UPDATE_ALL);
}

void
HdCyclesRenderParam::_UpdateIntegratorFromRenderSettings(HdRenderSettingsMap const& settingsMap)
{
    for (auto& entry : settingsMap) {
        TfToken key   = entry.first;
        VtValue value = entry.second;

        _HandleIntegratorRenderSetting(key, value);
    }
}

bool
HdCyclesRenderParam::_HandleIntegratorRenderSetting(const TfToken& key, const VtValue& value)
{
    // -- Integrator Settings

    ccl::Integrator* integrator = m_cyclesScene->integrator;
    bool integrator_updated     = false;
    bool method_updated         = false;

    if (key == usdCyclesTokens->cyclesIntegratorSeed) {
        integrator->set_seed(_HdCyclesGetVtValue<int>(value, integrator->get_seed(), &integrator_updated));
    }

    if (key == usdCyclesTokens->cyclesIntegratorMin_bounce) {
        integrator->set_min_bounce(_HdCyclesGetVtValue<int>(value, integrator->get_min_bounce(), &integrator_updated));
    }

    if (key == usdCyclesTokens->cyclesIntegratorMax_bounce) {
        integrator->set_max_bounce(_HdCyclesGetVtValue<int>(value, integrator->get_max_bounce(), &integrator_updated));
    }

    if (key == usdCyclesTokens->cyclesIntegratorMethod) {
        TfToken integratorMethod = _HdCyclesGetVtValue<TfToken>(value, usdCyclesTokens->path, &method_updated);
        if (integratorMethod == usdCyclesTokens->path) {
            integrator->set_method(ccl::Integrator::PATH);
        } else {
            integrator->set_method(ccl::Integrator::BRANCHED_PATH);
        }

        if (method_updated) {
            integrator_updated = true;
            if (integrator->get_aa_samples() && integrator->get_method() == ccl::Integrator::BRANCHED_PATH) {
                m_cyclesSession->params.samples = integrator->get_aa_samples();
            }
        }
    }

    if (key == usdCyclesTokens->cyclesIntegratorSampling_method) {
        TfToken defaultPattern = usdCyclesTokens->sobol;
        if (integrator->get_sampling_pattern() == ccl::SAMPLING_PATTERN_CMJ) {
            defaultPattern = usdCyclesTokens->cmj;
        } else if (integrator->get_sampling_pattern() == ccl::SAMPLING_PATTERN_PMJ) {
            defaultPattern = usdCyclesTokens->pmj;
        }

        TfToken samplingMethod = _HdCyclesGetVtValue<TfToken>(value, defaultPattern, &integrator_updated);
        if (samplingMethod == usdCyclesTokens->sobol) {
            integrator->set_sampling_pattern(ccl::SAMPLING_PATTERN_SOBOL);
        } else if (samplingMethod == usdCyclesTokens->cmj) {
            integrator->set_sampling_pattern(ccl::SAMPLING_PATTERN_CMJ);
        } else {
            integrator->set_sampling_pattern(ccl::SAMPLING_PATTERN_PMJ);
        }

        // Adaptive sampling must use PMJ
        if (m_cyclesSession->params.adaptive_sampling
            && integrator->get_sampling_pattern() != ccl::SAMPLING_PATTERN_PMJ) {
            integrator_updated = true;
            integrator->set_sampling_pattern(ccl::SAMPLING_PATTERN_PMJ);
        }
    }

    if (key == usdCyclesTokens->cyclesIntegratorMax_diffuse_bounce) {
        integrator->set_max_diffuse_bounce(
            _HdCyclesGetVtValue<int>(value, integrator->get_max_diffuse_bounce(), &integrator_updated));
    }

    if (key == usdCyclesTokens->cyclesIntegratorMax_glossy_bounce) {
        integrator->set_max_glossy_bounce(
            _HdCyclesGetVtValue<int>(value, integrator->get_max_glossy_bounce(), &integrator_updated));
    }
    if (key == usdCyclesTokens->cyclesIntegratorMax_transmission_bounce) {
        integrator->set_max_transmission_bounce(
            _HdCyclesGetVtValue<int>(value, integrator->get_max_transmission_bounce(), &integrator_updated));
    }

    if (key == usdCyclesTokens->cyclesIntegratorMax_volume_bounce) {
        integrator->set_max_volume_bounce(
            _HdCyclesGetVtValue<int>(value, integrator->get_max_volume_bounce(), &integrator_updated));
    }
    if (key == usdCyclesTokens->cyclesIntegratorTransparent_min_bounce) {
        integrator->set_transparent_min_bounce(
            _HdCyclesGetVtValue<int>(value, integrator->get_transparent_min_bounce(), &integrator_updated));
    }

    if (key == usdCyclesTokens->cyclesIntegratorTransparent_max_bounce) {
        integrator->set_transparent_max_bounce(
            _HdCyclesGetVtValue<int>(value, integrator->get_transparent_max_bounce(), &integrator_updated));
    }

    if (key == usdCyclesTokens->cyclesIntegratorAo_bounces) {
        integrator->set_ao_bounces(_HdCyclesGetVtValue<int>(value, integrator->get_ao_bounces(), &integrator_updated));
    }

    if (key == usdCyclesTokens->cyclesIntegratorVolume_max_steps) {
        integrator->set_volume_max_steps(
            _HdCyclesGetVtValue<int>(value, integrator->get_volume_max_steps(), &integrator_updated));
    }

    if (key == usdCyclesTokens->cyclesIntegratorVolume_step_size) {
        integrator->set_volume_step_rate(
            _HdCyclesGetVtValue<float>(value, integrator->get_volume_step_rate(), &integrator_updated));
    }

    if (key == usdCyclesTokens->cyclesIntegratorAdaptive_threshold) {
        integrator->set_adaptive_threshold(
            _HdCyclesGetVtValue<float>(value, integrator->get_adaptive_threshold(), &integrator_updated));
    }

    // Samples

    if (key == usdCyclesTokens->cyclesIntegratorAa_samples) {
        bool sample_updated = false;
        integrator->set_aa_samples(_HdCyclesGetVtValue<int>(value, integrator->get_aa_samples(), &sample_updated));

        if (sample_updated) {
            if (m_useSquareSamples) {
                integrator->set_aa_samples(integrator->get_aa_samples() * integrator->get_aa_samples());
            }

            if (integrator->get_aa_samples() && integrator->get_method() == ccl::Integrator::BRANCHED_PATH) {
                m_cyclesSession->params.samples = integrator->get_aa_samples();
            }
            integrator_updated = true;
        }
    }

    if (key == usdCyclesTokens->cyclesIntegratorAdaptive_min_samples) {
        bool sample_updated = false;
        integrator->set_adaptive_min_samples(
            _HdCyclesGetVtValue<int>(value, integrator->get_adaptive_min_samples(), &sample_updated));

        if (sample_updated) {
            if (m_useSquareSamples) {
                integrator->set_adaptive_min_samples(
                    std::min(integrator->get_adaptive_min_samples() * integrator->get_adaptive_min_samples(), INT_MAX));
            }
            integrator_updated = true;
        }
    }

    if (key == usdCyclesTokens->cyclesIntegratorDiffuse_samples) {
        bool sample_updated = false;
        integrator->set_diffuse_samples(
            _HdCyclesGetVtValue<int>(value, integrator->get_diffuse_samples(), &sample_updated));

        if (sample_updated) {
            if (m_useSquareSamples) {
                integrator->set_diffuse_samples(integrator->get_diffuse_samples() * integrator->get_diffuse_samples());
            }
            integrator_updated = true;
        }
    }

    if (key == usdCyclesTokens->cyclesIntegratorGlossy_samples) {
        bool sample_updated = false;
        integrator->set_glossy_samples(
            _HdCyclesGetVtValue<int>(value, integrator->get_glossy_samples(), &sample_updated));

        if (sample_updated) {
            if (m_useSquareSamples) {
                integrator->set_glossy_samples(integrator->get_glossy_samples() * integrator->get_glossy_samples());
            }
            integrator_updated = true;
        }
    }

    if (key == usdCyclesTokens->cyclesIntegratorTransmission_samples) {
        bool sample_updated = false;
        integrator->set_transmission_samples(
            _HdCyclesGetVtValue<int>(value, integrator->get_transmission_samples(), &sample_updated));

        if (sample_updated) {
            if (m_useSquareSamples) {
                integrator->set_transmission_samples(integrator->get_transmission_samples()
                                                     * integrator->get_transmission_samples());
            }
            integrator_updated = true;
        }
    }

    if (key == usdCyclesTokens->cyclesIntegratorAo_samples) {
        bool sample_updated = false;
        integrator->set_ao_samples(_HdCyclesGetVtValue<int>(value, integrator->get_ao_samples(), &sample_updated));

        if (sample_updated) {
            if (m_useSquareSamples) {
                integrator->set_ao_samples(integrator->get_ao_samples() * integrator->get_ao_samples());
            }
            integrator_updated = true;
        }
    }

    if (key == usdCyclesTokens->cyclesIntegratorMesh_light_samples) {
        bool sample_updated = false;
        integrator->set_mesh_light_samples(
            _HdCyclesGetVtValue<int>(value, integrator->get_mesh_light_samples(), &sample_updated));

        if (sample_updated) {
            if (m_useSquareSamples) {
                integrator->set_mesh_light_samples(integrator->get_mesh_light_samples()
                                                   * integrator->get_mesh_light_samples());
            }
            integrator_updated = true;
        }
    }

    if (key == usdCyclesTokens->cyclesIntegratorSubsurface_samples) {
        bool sample_updated = false;
        integrator->set_subsurface_samples(
            _HdCyclesGetVtValue<int>(value, integrator->get_subsurface_samples(), &sample_updated));

        if (sample_updated) {
            if (m_useSquareSamples) {
                integrator->set_subsurface_samples(integrator->get_subsurface_samples()
                                                   * integrator->get_subsurface_samples());
            }
            integrator_updated = true;
        }
    }

    if (key == usdCyclesTokens->cyclesIntegratorVolume_samples) {
        bool sample_updated = false;
        integrator->set_volume_samples(
            _HdCyclesGetVtValue<int>(value, integrator->get_volume_samples(), &sample_updated));

        if (sample_updated) {
            if (m_useSquareSamples) {
                integrator->set_volume_samples(integrator->get_volume_samples() * integrator->get_volume_samples());
            }
            integrator_updated = true;
        }
    }

    if (key == usdCyclesTokens->cyclesIntegratorStart_sample) {
        integrator->set_start_sample(
            _HdCyclesGetVtValue<int>(value, integrator->get_start_sample(), &integrator_updated));
    }

    // Caustics

    if (key == usdCyclesTokens->cyclesIntegratorCaustics_reflective) {
        integrator->set_caustics_reflective(
            _HdCyclesGetVtValue<bool>(value, integrator->get_caustics_reflective(), &integrator_updated));
    }
    if (key == usdCyclesTokens->cyclesIntegratorCaustics_refractive) {
        integrator->set_caustics_refractive(
            _HdCyclesGetVtValue<bool>(value, integrator->get_caustics_refractive(), &integrator_updated));
    }

    // Filter

    if (key == usdCyclesTokens->cyclesIntegratorFilter_glossy) {
        integrator->set_filter_glossy(
            _HdCyclesGetVtValue<float>(value, integrator->get_filter_glossy(), &integrator_updated));
    }

    if (key == usdCyclesTokens->cyclesIntegratorSample_clamp_direct) {
        integrator->set_sample_clamp_direct(
            _HdCyclesGetVtValue<float>(value, integrator->get_sample_clamp_direct(), &integrator_updated));
    }
    if (key == usdCyclesTokens->cyclesIntegratorSample_clamp_indirect) {
        integrator->set_sample_clamp_indirect(
            _HdCyclesGetVtValue<float>(value, integrator->get_sample_clamp_indirect(), &integrator_updated));
    }

    if (key == usdCyclesTokens->cyclesIntegratorMotion_blur) {
        integrator->set_motion_blur(
            _HdCyclesGetVtValue<bool>(value, integrator->get_motion_blur(), &integrator_updated));
    }

    if (key == usdCyclesTokens->cyclesIntegratorSample_all_lights_direct) {
        integrator->set_sample_all_lights_direct(
            _HdCyclesGetVtValue<bool>(value, integrator->get_sample_all_lights_direct(), &integrator_updated));
    }
    if (key == usdCyclesTokens->cyclesIntegratorSample_all_lights_indirect) {
        integrator->set_sample_all_lights_indirect(
            _HdCyclesGetVtValue<bool>(value, integrator->get_sample_all_lights_indirect(), &integrator_updated));
    }

    if (key == usdCyclesTokens->cyclesIntegratorLight_sampling_threshold) {
        integrator->set_light_sampling_threshold(
            _HdCyclesGetVtValue<float>(value, integrator->get_light_sampling_threshold(), &integrator_updated));
    }

    if (integrator_updated) {
        integrator->tag_update(m_cyclesScene, ccl::Integrator::UPDATE_ALL);
        if (method_updated) {
            DirectReset();
        }
        return true;
    }

    return false;
}

// -- Film

void
HdCyclesRenderParam::_UpdateFilmFromConfig(bool a_forceInit)
{
    if (!m_cyclesScene)
        return;

    static const HdCyclesConfig& config = HdCyclesConfig::GetInstance();

    ccl::Film* film = m_cyclesScene->film;

    float exposure = film->get_exposure();
    config.exposure.eval(exposure, a_forceInit);

    film->tag_modified();
}

void
HdCyclesRenderParam::_UpdateFilmFromRenderSettings(HdRenderSettingsMap const& settingsMap)
{
    for (auto& entry : settingsMap) {
        TfToken key   = entry.first;
        VtValue value = entry.second;

        _HandleFilmRenderSetting(key, value);
    }
}

bool
HdCyclesRenderParam::_HandleFilmRenderSetting(const TfToken& key, const VtValue& value)
{
    // -- Film Settings

    ccl::Film* film   = m_cyclesScene->film;
    bool film_updated = false;
    bool doResetBuffers = false;

    if (key == usdCyclesTokens->cyclesFilmExposure) {
        film->set_exposure(_HdCyclesGetVtValue<float>(value, film->get_exposure(), &film_updated, false));
    }

    if (key == usdCyclesTokens->cyclesFilmPass_alpha_threshold) {
        film->set_pass_alpha_threshold(
            _HdCyclesGetVtValue<float>(value, film->get_pass_alpha_threshold(), &film_updated, false));
    }

    // https://www.sidefx.com/docs/hdk/_h_d_k__u_s_d_hydra.html

    if (key == UsdRenderTokens->resolution) {
        GfVec2i resolutionDefault = m_resolutionImage;
        if (value.IsHolding<GfVec2i>()) {
            m_resolutionImage = _HdCyclesGetVtValue<GfVec2i>(value, resolutionDefault, &film_updated, false);
            m_resolutionAuthored = true;
            doResetBuffers = true;
        } else {
            TF_WARN("Unexpected type for resolution %s", value.GetTypeName().c_str());
        }
    }

    if (key == UsdRenderTokens->dataWindowNDC) {
        GfVec4f dataWindowNDCDefault = { 0.f, 0.f, 1.f, 1.f };
        if (value.IsHolding<GfVec4f>()) {
            m_dataWindowNDC = _HdCyclesGetVtValue<GfVec4f>(value, dataWindowNDCDefault, &film_updated, false);

            // Rect has to be valid, otherwise reset to default
            if (m_dataWindowNDC[0] > m_dataWindowNDC[2] || m_dataWindowNDC[1] > m_dataWindowNDC[3]) {
                TF_WARN("Invalid dataWindowNDC rectangle %f %f %f %f", m_dataWindowNDC[0], m_dataWindowNDC[1],
                        m_dataWindowNDC[2], m_dataWindowNDC[3]);
                m_dataWindowNDC = dataWindowNDCDefault;
            }

            doResetBuffers = true;
        } else {
            TF_WARN("Unexpected type for ndcDataWindow %s", value.GetTypeName().c_str());
        }
    }

    // Filter

    if (key == usdCyclesTokens->cyclesFilmFilter_type) {
        TfToken filter = _HdCyclesGetVtValue<TfToken>(value, usdCyclesTokens->box, &film_updated);
        if (filter == usdCyclesTokens->box) {
            film->set_filter_type(ccl::FilterType::FILTER_BOX);
        } else if (filter == usdCyclesTokens->gaussian) {
            film->set_filter_type(ccl::FilterType::FILTER_GAUSSIAN);
        } else {
            film->set_filter_type(ccl::FilterType::FILTER_BLACKMAN_HARRIS);
        }
    }

    if (key == usdCyclesTokens->cyclesFilmFilter_width) {
        film->set_filter_width(_HdCyclesGetVtValue<float>(value, film->get_filter_width(), &film_updated, false));
    }

    // Mist

    if (key == usdCyclesTokens->cyclesFilmMist_start) {
        film->set_mist_start(_HdCyclesGetVtValue<float>(value, film->get_mist_start(), &film_updated, false));
    }

    if (key == usdCyclesTokens->cyclesFilmMist_depth) {
        film->set_mist_depth(_HdCyclesGetVtValue<float>(value, film->get_mist_depth(), &film_updated, false));
    }

    if (key == usdCyclesTokens->cyclesFilmMist_falloff) {
        film->set_mist_falloff(_HdCyclesGetVtValue<float>(value, film->get_mist_falloff(), &film_updated, false));
    }

    // Light

    if (key == usdCyclesTokens->cyclesFilmUse_light_visibility) {
        film->set_use_light_visibility(
            _HdCyclesGetVtValue<bool>(value, film->get_use_light_visibility(), &film_updated, false));
    }

    // Sampling

    // TODO: Check if cycles actually uses this, doesnt appear to...
    if (key == usdCyclesTokens->cyclesFilmUse_adaptive_sampling) {
        film->set_use_adaptive_sampling(
            _HdCyclesGetVtValue<bool>(value, film->get_use_adaptive_sampling(), &film_updated, false));
    }

    if (key == usdCyclesTokens->cyclesFilmCryptomatte_depth) {
        auto cryptomatte_depth = _HdCyclesGetVtValue<int>(value, 4, &film_updated, false);
        film->set_cryptomatte_depth(static_cast<int>(
            ccl::divide_up(static_cast<size_t>(ccl::min(16, cryptomatte_depth)), 2)));
    }

    if (film_updated) {
        film->tag_modified();

        // todo: Should this live in another location?
        if (doResetBuffers) {
            film->tag_passes_update(m_cyclesScene, m_bufferParams.passes);
            SetViewport(m_resolutionDisplay[0], m_resolutionDisplay[1]);

            for (HdRenderPassAovBinding& aov : m_aovs) {
                if (aov.renderBuffer) {
                    dynamic_cast<HdCyclesRenderBuffer*>(aov.renderBuffer)->Clear();
                }
            }
        }

        return true;
    }

    return false;
}

void
HdCyclesRenderParam::_UpdateBackgroundFromConfig(bool a_forceInit)
{
    if (!m_cyclesScene)
        return;

    static const HdCyclesConfig& config = HdCyclesConfig::GetInstance();

    ccl::Background* background = m_cyclesScene->background;

    if (config.enable_transparent_background.value)
        background->set_transparent(true);


    background->tag_update(m_cyclesScene);
}

void
HdCyclesRenderParam::_UpdateBackgroundFromRenderSettings(HdRenderSettingsMap const& settingsMap)
{
    for (auto& entry : settingsMap) {
        TfToken key   = entry.first;
        VtValue value = entry.second;
        _HandleBackgroundRenderSetting(key, value);
    }
}

bool
HdCyclesRenderParam::_HandleBackgroundRenderSetting(const TfToken& key, const VtValue& value)
{
    // -- Background Settings

    ccl::Background* background = m_cyclesScene->background;
    bool background_updated     = false;

    if (key == usdCyclesTokens->cyclesBackgroundAo_factor) {
        background->set_ao_factor(_HdCyclesGetVtValue<float>(value, background->get_ao_factor(), &background_updated));
    }
    if (key == usdCyclesTokens->cyclesBackgroundAo_distance) {
        background->set_ao_distance(
            _HdCyclesGetVtValue<float>(value, background->get_ao_distance(), &background_updated));
    }

    if (key == usdCyclesTokens->cyclesBackgroundUse_shader) {
        background->set_use_shader(_HdCyclesGetVtValue<bool>(value, background->get_use_shader(), &background_updated));
    }
    if (key == usdCyclesTokens->cyclesBackgroundUse_ao) {
        background->set_use_ao(_HdCyclesGetVtValue<bool>(value, background->get_use_ao(), &background_updated));
    }

    // Visibility

    bool visCamera, visDiffuse, visGlossy, visTransmission, visScatter;
    visCamera = visDiffuse = visGlossy = visTransmission = visScatter = true;

    unsigned int visFlags = 0;

    if (key == usdCyclesTokens->cyclesBackgroundVisibilityCamera) {
        visCamera = _HdCyclesGetVtValue<bool>(value, visCamera, &background_updated);
    }

    if (key == usdCyclesTokens->cyclesBackgroundVisibilityDiffuse) {
        visDiffuse = _HdCyclesGetVtValue<bool>(value, visDiffuse, &background_updated);
    }

    if (key == usdCyclesTokens->cyclesBackgroundVisibilityGlossy) {
        visGlossy = _HdCyclesGetVtValue<bool>(value, visGlossy, &background_updated);
    }

    if (key == usdCyclesTokens->cyclesBackgroundVisibilityTransmission) {
        visTransmission = _HdCyclesGetVtValue<bool>(value, visTransmission, &background_updated);
    }

    if (key == usdCyclesTokens->cyclesBackgroundVisibilityScatter) {
        visScatter = _HdCyclesGetVtValue<bool>(value, visScatter, &background_updated);
    }

    visFlags |= visCamera ? ccl::PATH_RAY_CAMERA : 0;
    visFlags |= visDiffuse ? ccl::PATH_RAY_DIFFUSE : 0;
    visFlags |= visGlossy ? ccl::PATH_RAY_GLOSSY : 0;
    visFlags |= visTransmission ? ccl::PATH_RAY_TRANSMIT : 0;
    visFlags |= visScatter ? ccl::PATH_RAY_VOLUME_SCATTER : 0;

    background->set_visibility(visFlags);

    // Glass

    if (key == usdCyclesTokens->cyclesBackgroundTransparent) {
        background->set_transparent(
            _HdCyclesGetVtValue<bool>(value, background->get_transparent(), &background_updated));
    }

    if (key == usdCyclesTokens->cyclesBackgroundTransparent_glass) {
        background->set_transparent_glass(
            _HdCyclesGetVtValue<bool>(value, background->get_transparent_glass(), &background_updated));
    }

    if (key == usdCyclesTokens->cyclesBackgroundTransparent_roughness_threshold) {
        background->set_transparent_roughness_threshold(
            _HdCyclesGetVtValue<float>(value, background->get_transparent_roughness_threshold(), &background_updated));
    }

    // Volume

    if (key == usdCyclesTokens->cyclesBackgroundVolume_step_size) {
        background->set_volume_step_size(
            _HdCyclesGetVtValue<float>(value, background->get_volume_step_size(), &background_updated));
    }

    if (background_updated) {
        background->tag_update(m_cyclesScene);
        return true;
    }

    return false;
}

void
HdCyclesRenderParam::_HandlePasses()
{
    // TODO: These might need to live elsewhere when we fully implement aovs/passes
    m_bufferParams.passes.clear();

    ccl::Pass::add(ccl::PASS_COMBINED, m_bufferParams.passes, "Combined");

    m_cyclesScene->film->tag_passes_update(m_cyclesScene, m_bufferParams.passes);
}

bool
HdCyclesRenderParam::SetRenderSetting(const TfToken& key, const VtValue& value)
{
    // This has some inherent performance overheads (runs multiple times, unecessary)
    // however for now, this works the most clearly due to Cycles restrictions
    _HandleSessionRenderSetting(key, value);
    _HandleSceneRenderSetting(key, value);
    _HandleIntegratorRenderSetting(key, value);
    _HandleFilmRenderSetting(key, value);
    _HandleBackgroundRenderSetting(key, value);
    return false;
}

bool
HdCyclesRenderParam::_CreateSession()
{
    bool foundDevice = SetDeviceType(m_deviceName, m_sessionParams);

    if (!foundDevice)
        return false;

    m_cyclesSession = new ccl::Session(m_sessionParams);

    m_cyclesSession->display_copy_cb = [this](int samples) {
        const int width = m_cyclesSession->tile_manager.state.buffer.width;
        const int height = m_cyclesSession->tile_manager.state.buffer.height;
        tbb::parallel_for(tbb::blocked_range<size_t>(0, m_aovs.size(), 1),
                          [this, width, height, samples](const tbb::blocked_range<size_t>& r) {
                              for (size_t i = r.begin(); i < r.end(); ++i) {
                                  BlitFromCyclesPass(m_aovs[i], width, height, samples);
                              }
                          });
    };

    m_cyclesSession->write_render_tile_cb  = std::bind(&HdCyclesRenderParam::_WriteRenderTile, this, ccl::_1);
    m_cyclesSession->update_render_tile_cb = std::bind(&HdCyclesRenderParam::_UpdateRenderTile, this, ccl::_1, ccl::_2);

    m_cyclesSession->progress.set_update_callback(std::bind(&HdCyclesRenderParam::_SessionUpdateCallback, this));

    return true;
}

void
HdCyclesRenderParam::_WriteRenderTile(ccl::RenderTile& rtile)
{
    // No session, exit out
    if (!m_cyclesSession)
        return;

    if (!m_useTiledRendering)
        return;

    const int w = rtile.w;
    const int h = rtile.h;

    ccl::RenderBuffers* buffers = rtile.buffers;

    // copy data from device
    if (!buffers->copy_from_device())
        return;

    // Adjust absolute sample number to the range.
    int sample                   = rtile.sample;
    const int range_start_sample = m_cyclesSession->tile_manager.range_start_sample;
    if (range_start_sample != -1) {
        sample -= range_start_sample;
    }

    const float exposure = m_cyclesScene->film->get_exposure();

    if (!m_aovs.empty()) {
        // Blit from the framebuffer to currently selected aovs...
        for (auto& aov : m_aovs) {
            if (!TF_VERIFY(aov.renderBuffer != nullptr)) {
                continue;
            }

            auto* rb = static_cast<HdCyclesRenderBuffer*>(aov.renderBuffer);

            if (rb == nullptr) {
                continue;
            }

            if (rb->GetFormat() == HdFormatInvalid) {
                continue;
            }

            HdCyclesAov cyclesAov;
            if (!GetCyclesAov(aov, cyclesAov)) {
                continue;
            }

            // We don't want a mismatch of formats
            if (rb->GetFormat() != cyclesAov.format) {
                continue;
            }

            bool custom, denoise;
            GetAovFlags(cyclesAov, custom, denoise);

            // Pixels we will use to get from cycles.
            size_t numComponents = HdGetComponentCount(cyclesAov.format);
            ccl::vector<float> tileData(w * h * numComponents);

            rb->SetConverged(IsConverged());

            bool read = false;
            if (!custom && !denoise) {
                read = buffers->get_pass_rect(cyclesAov.name.c_str(), exposure, sample, static_cast<int>(numComponents),
                                              &tileData[0]);
            } else if (denoise) {
                read = buffers->get_denoising_pass_rect(GetDenoisePass(cyclesAov.token), exposure, sample,
                                                        static_cast<int>(numComponents), &tileData[0]);
            } else if (custom) {
                read = buffers->get_pass_rect(aov.aovName.GetText(), exposure, sample, static_cast<int>(numComponents),
                                              &tileData[0]);
            }

            if (!read) {
                memset(&tileData[0], 0, tileData.size() * sizeof(float));
            }

            // Translate source subrect to the origin
            const unsigned int x_src = rtile.x - m_cyclesSession->tile_manager.params.full_x;
            const unsigned int y_src = rtile.y - m_cyclesSession->tile_manager.params.full_y;

            // Passing the dimension as float to not lose the decimal points in the conversion to int
            // We need to do this only for tiles becase we are scaling the source rect to calculate
            // the region to write to in the destination rect
            const float width_data_src = m_bufferParams.width;
            const float height_data_src = m_bufferParams.height;

            rb->BlitTile(cyclesAov.format, x_src, y_src, rtile.w, rtile.h, width_data_src, height_data_src, 0, rtile.w,
                         reinterpret_cast<uint8_t*>(tileData.data()));
        }
    }
}

void
HdCyclesRenderParam::_UpdateRenderTile(ccl::RenderTile& rtile, bool highlight)
{
    if (m_cyclesSession->params.progressive_refine)
        _WriteRenderTile(rtile);
}

bool
HdCyclesRenderParam::_CreateScene()
{
    static const HdCyclesConfig& config = HdCyclesConfig::GetInstance();

    m_cyclesScene = new ccl::Scene(m_sceneParams, m_cyclesSession->device);

    m_resolutionImage = GfVec2i(0, 0);
    m_resolutionDisplay = GfVec2i(config.render_width.value, config.render_height.value);

    m_cyclesScene->camera->set_full_width(m_resolutionDisplay[0]);
    m_cyclesScene->camera->set_full_height(m_resolutionDisplay[1]);

    m_cyclesScene->camera->compute_auto_viewplane();

    m_cyclesSession->scene = m_cyclesScene;

    m_bufferParams.width = m_resolutionDisplay[0];
    m_bufferParams.height = m_resolutionDisplay[1];
    m_bufferParams.full_width = m_resolutionDisplay[0];
    m_bufferParams.full_height = m_resolutionDisplay[1];

    default_attrib_display_color_surface = HdCyclesCreateAttribColorSurface();
    default_attrib_display_color_surface->tag_update(m_cyclesScene);
    m_cyclesScene->shaders.push_back(default_attrib_display_color_surface);

    default_object_display_color_surface = HdCyclesCreateObjectColorSurface();
    default_object_display_color_surface->tag_update(m_cyclesScene);
    m_cyclesScene->shaders.push_back(default_object_display_color_surface);

    default_vcol_display_color_surface = HdCyclesCreateDefaultShader();
    default_vcol_display_color_surface->tag_update(m_cyclesScene);
    m_cyclesScene->shaders.push_back(default_vcol_display_color_surface);

    SetBackgroundShader(nullptr);

    m_cyclesSession->reset(m_bufferParams, m_sessionParams.samples);

    return true;
}

void
HdCyclesRenderParam::StartRender()
{
    _CyclesStart();
}

void
HdCyclesRenderParam::StopRender()
{
    _CyclesExit();
}


// Deprecate? This isnt used... Also doesnt work
void
HdCyclesRenderParam::RestartRender()
{
    StopRender();
    Initialize({});
    StartRender();
}

void
HdCyclesRenderParam::PauseRender()
{
    if (m_cyclesSession)
        m_cyclesSession->set_pause(true);
}

void
HdCyclesRenderParam::ResumeRender()
{
    if (m_cyclesSession)
        m_cyclesSession->set_pause(false);
}

void
HdCyclesRenderParam::Interrupt(bool a_forceUpdate)
{
    m_shouldUpdate = true;
    PauseRender();
}

void
HdCyclesRenderParam::CommitResources()
{
    ccl::thread_scoped_lock lock { m_cyclesScene->mutex };

    if (m_shouldUpdate) {
        if (m_cyclesScene->lights.size() > 0) {
            if (m_numDomeLights <= 0)
                SetBackgroundShader(nullptr, false);
        } else {
            SetBackgroundShader(nullptr, true);
        }

        CyclesReset(false);
        m_shouldUpdate = false;
        ResumeRender();
    }
}

void
HdCyclesRenderParam::SetBackgroundShader(ccl::Shader* a_shader, bool a_emissive)
{
    if (a_shader)
        m_cyclesScene->default_background = a_shader;
    else {
        // TODO: These aren't properly destroyed from memory

        // Create empty background shader
        m_cyclesScene->default_background        = new ccl::Shader();
        m_cyclesScene->default_background->name  = "default_background";
        m_cyclesScene->default_background->graph = new ccl::ShaderGraph();
        if (a_emissive) {
            ccl::BackgroundNode* bgNode = new ccl::BackgroundNode();
            bgNode->set_color(ccl::make_float3(0.6f, 0.6f, 0.6f));

            m_cyclesScene->default_background->graph->add(bgNode);

            ccl::ShaderNode* out = m_cyclesScene->default_background->graph->output();
            m_cyclesScene->default_background->graph->connect(bgNode->output("Background"), out->input("Surface"));
        }

        m_cyclesScene->default_background->tag_update(m_cyclesScene);

        m_cyclesScene->shaders.push_back(m_cyclesScene->default_background);
    }
    m_cyclesScene->background->tag_update(m_cyclesScene);
}

/* ======= Cycles Settings ======= */

// -- Cycles render device

bool
HdCyclesRenderParam::SetDeviceType(ccl::DeviceType a_deviceType, ccl::SessionParams& params)
{
    if (a_deviceType == ccl::DeviceType::DEVICE_NONE) {
        TF_WARN("Attempted to set device of type DEVICE_NONE.");
        return false;
    }

    m_deviceType = a_deviceType;
    m_deviceName = ccl::Device::string_from_type(a_deviceType);

    return _SetDevice(m_deviceType, params);
}

bool
HdCyclesRenderParam::SetDeviceType(const std::string& a_deviceType, ccl::SessionParams& params)
{
    return SetDeviceType(ccl::Device::type_from_string(a_deviceType.c_str()), params);
}

bool
HdCyclesRenderParam::SetDeviceType(const std::string& a_deviceType)
{
    ccl::SessionParams* params = &m_sessionParams;
    if (m_cyclesSession)
        params = &m_cyclesSession->params;

    return SetDeviceType(a_deviceType, *params);
}

bool
HdCyclesRenderParam::_SetDevice(const ccl::DeviceType& a_deviceType, ccl::SessionParams& params)
{
    std::vector<ccl::DeviceInfo> devices = ccl::Device::available_devices(
        static_cast<ccl::DeviceTypeMask>(1 << a_deviceType));

    bool device_available = false;

    if (!devices.empty()) {
        params.device    = devices.front();
        device_available = true;
    }

    if (params.device.type == ccl::DEVICE_NONE || !device_available) {
        TF_RUNTIME_ERROR("No device available exiting.");
    }

    return device_available;
}

/* ====== HdCycles Settings ====== */

/* ====== Cycles Lifecycle ====== */

void
HdCyclesRenderParam::_CyclesStart()
{
    m_cyclesSession->start();
}

void
HdCyclesRenderParam::_CyclesExit()
{
    m_cyclesSession->set_pause(true);

    ccl::thread_scoped_lock lock { m_cyclesScene->mutex };

    m_cyclesScene->shaders.clear();
    m_cyclesScene->geometry.clear();
    m_cyclesScene->objects.clear();
    m_cyclesScene->lights.clear();
    m_cyclesScene->particle_systems.clear();

    if (m_cyclesSession) {
        delete m_cyclesSession;
        m_cyclesSession = nullptr;
    }
}

// TODO: Refactor these two resets
void
HdCyclesRenderParam::CyclesReset(bool a_forceUpdate)
{
    m_cyclesSession->progress.reset();

    if (m_geometryUpdated || m_shadersUpdated) {
        m_cyclesScene->geometry_manager->tag_update(m_cyclesScene, ccl::GeometryManager::UPDATE_ALL);
        m_geometryUpdated = false;
    }

    if (m_objectsUpdated || m_shadersUpdated) {
        m_cyclesScene->object_manager->tag_update(m_cyclesScene, ccl::ObjectManager::UPDATE_ALL);
        if (m_shadersUpdated) {
            m_cyclesScene->background->tag_update(m_cyclesScene);
        }
        m_objectsUpdated = false;
        m_shadersUpdated = false;
    }
    if (m_lightsUpdated) {
        m_cyclesScene->light_manager->tag_update(m_cyclesScene, ccl::LightManager::UPDATE_ALL);
        m_lightsUpdated = false;
    }

    if (a_forceUpdate) {
        m_cyclesScene->integrator->tag_update(m_cyclesScene, ccl::Integrator::UPDATE_ALL);
        m_cyclesScene->background->tag_update(m_cyclesScene);
        m_cyclesScene->film->tag_modified();
        m_cyclesScene->film->tag_passes_update(m_cyclesScene, m_bufferParams.passes);
    }

    m_cyclesSession->reset(m_bufferParams, m_cyclesSession->params.samples);
}

void
HdCyclesRenderParam::SetViewport(int w, int h)
{
    m_resolutionDisplay = GfVec2i(w, h);

    // If no image resolution was specified, we use the display's
    if (!m_resolutionAuthored) {
        m_resolutionImage = m_resolutionDisplay;
    }
    
    // Since the sensor is scaled uniformly, we also scale all the corners
    // of the image rect by the maximum amount of overscan
    // But only allocate and render a subrect
    const float overscan = MaxOverscan();

    // Full rect
    m_bufferParams.full_width = (1.f + overscan * 2.f) * m_resolutionImage[0];
    m_bufferParams.full_height = (1.f + overscan * 2.f) * m_resolutionImage[1];

    // Translate to the origin of the full rect
    m_bufferParams.full_x = (m_dataWindowNDC[0] - (-overscan)) * m_resolutionImage[0];
    m_bufferParams.full_y = (m_dataWindowNDC[1] - (-overscan)) * m_resolutionImage[1];
    m_bufferParams.width = (m_dataWindowNDC[2] - m_dataWindowNDC[0]) * m_resolutionImage[0];
    m_bufferParams.height = (m_dataWindowNDC[3] - m_dataWindowNDC[1]) * m_resolutionImage[1];

    m_cyclesScene->camera->set_full_width(m_bufferParams.full_width);
    m_cyclesScene->camera->set_full_height(m_bufferParams.full_height);
    m_cyclesScene->camera->set_overscan(overscan);

    m_bufferParams.width = ::std::max(m_bufferParams.width, 1);
    m_bufferParams.height = ::std::max(m_bufferParams.height, 1);

<<<<<<< HEAD
    m_cyclesScene->camera->compute_auto_viewplane();
    m_cyclesScene->camera->need_device_update = true;
=======
    ccl::Camera *camera = m_cyclesScene->camera;
    camera->width = m_resolutionImage[0];
    camera->height = m_resolutionImage[1];
    camera->full_width = m_resolutionImage[0];
    camera->full_height = m_resolutionImage[1];
    if (camera->type != ccl::CAMERA_ORTHOGRAPHIC) {
      camera->compute_auto_viewplane();
    }
    camera->need_update = true;
    camera->need_device_update = true;
>>>>>>> 6d64e65c

    m_aovBindingsNeedValidation = true;

    DirectReset();
}

void
HdCyclesRenderParam::DirectReset()
{
    m_cyclesSession->reset(m_bufferParams, m_cyclesSession->params.samples);
}

void
HdCyclesRenderParam::UpdateShadersTag(ccl::array<ccl::Node*>& shaders)
{
    for (auto& shader : shaders) {
        shader->tag_modified();
    }
}

void
HdCyclesRenderParam::AddShader(ccl::Shader* shader)
{
    if (!m_cyclesScene) {
        TF_WARN("Couldn't add geometry to scene. Scene is null.");
        return;
    }

    m_shadersUpdated = true;

    m_cyclesScene->shaders.push_back(shader);
}


void
HdCyclesRenderParam::AddLight(ccl::Light* light)
{
    if (!m_cyclesScene) {
        TF_WARN("Couldn't add light to scene. Scene is null.");
        return;
    }

    m_lightsUpdated = true;

    m_cyclesScene->lights.push_back(light);

    if (light->get_light_type() == ccl::LIGHT_BACKGROUND) {
        m_numDomeLights += 1;
    }
}

void
HdCyclesRenderParam::AddObject(ccl::Object* object)
{
    if (!m_cyclesScene) {
        TF_WARN("Couldn't add object to scene. Scene is null.");
        return;
    }

    m_objectsUpdated = true;

    m_cyclesScene->objects.push_back(object);

    Interrupt();
}

void
HdCyclesRenderParam::AddObjectArray(std::vector<ccl::Object>& objects)
{
    if (!m_cyclesScene) {
        TF_WARN("Couldn't add object to scene. Scene is null.");
        return;
    }

    const size_t numObjects = objects.size();
    const size_t startIndex = m_cyclesScene->objects.size();
    m_cyclesScene->objects.resize(startIndex + numObjects);
    for (size_t i = 0; i < numObjects; i++) {
        m_cyclesScene->objects[startIndex + i] = &objects[i];
    }

    m_objectsUpdated = true;
    Interrupt();
}

void
HdCyclesRenderParam::RemoveObjectArray(const std::vector<ccl::Object>& objects)
{
    if (!m_cyclesScene) {
        TF_WARN("Couldn't add object to scene. Scene is null.");
        return;
    }

    size_t numObjectsToRemove = objects.size();
    const size_t numSceneObjects = m_cyclesScene->objects.size();
    // Find the first object
    for (size_t i = 0; i < numSceneObjects; i++) {
        if (m_cyclesScene->objects[i] == &objects[0]) {
            m_cyclesScene->objects.erase(m_cyclesScene->objects.begin() + i,
                                         m_cyclesScene->objects.begin() + i + numObjectsToRemove);
            break;
        }
    }
    m_objectsUpdated = true;
    Interrupt();
}

void
HdCyclesRenderParam::AddGeometry(ccl::Geometry* geometry)
{
    if (!m_cyclesScene) {
        TF_WARN("Couldn't add geometry to scene. Scene is null.");
        return;
    }

    m_geometryUpdated = true;

    m_cyclesScene->geometry.push_back(geometry);

    Interrupt();
}

void
HdCyclesRenderParam::RemoveShader(ccl::Shader* shader)
{
    for (auto it = m_cyclesScene->shaders.begin(); it != m_cyclesScene->shaders.end();) {
        if (shader == *it) {
            it = m_cyclesScene->shaders.erase(it);

    m_shadersUpdated = true;

            break;
        } else {
            ++it;
        }
    }

    if (m_shadersUpdated)
        Interrupt();
}

void
HdCyclesRenderParam::RemoveLight(ccl::Light* light)
{
    for (auto it = m_cyclesScene->lights.begin(); it != m_cyclesScene->lights.end();) {
        if (light == *it) {
            it = m_cyclesScene->lights.erase(it);

            // TODO: This doesnt respect multiple dome lights
            if (light->get_light_type() == ccl::LIGHT_BACKGROUND) {
                m_numDomeLights = std::max(0, m_numDomeLights - 1);
            }

            m_lightsUpdated = true;

            break;
        } else {
            ++it;
        }
    }


    if (m_lightsUpdated)
        Interrupt();
}


void
HdCyclesRenderParam::RemoveObject(ccl::Object* object)
{
    for (auto it = m_cyclesScene->objects.begin(); it != m_cyclesScene->objects.end();) {
        if (object == *it) {
            it = m_cyclesScene->objects.erase(it);

            m_objectsUpdated = true;
            break;
        } else {
            ++it;
        }
    }

    if (m_objectsUpdated)
        Interrupt();
}

void
HdCyclesRenderParam::RemoveGeometry(ccl::Geometry* geometry)
{
    for (auto it = m_cyclesScene->geometry.begin(); it != m_cyclesScene->geometry.end();) {
        if (geometry == *it) {
            it = m_cyclesScene->geometry.erase(it);

            m_geometryUpdated = true;

            break;
        } else {
            ++it;
        }
    }

    if (m_geometryUpdated)
        Interrupt();
}

void
HdCyclesRenderParam::AddShaderSafe(ccl::Shader* shader)
{
    ccl::thread_scoped_lock lock { m_cyclesScene->mutex };
    AddShader(shader);
}

void
HdCyclesRenderParam::AddLightSafe(ccl::Light* light)
{
    ccl::thread_scoped_lock lock { m_cyclesScene->mutex };
    AddLight(light);
}

void
HdCyclesRenderParam::AddObjectSafe(ccl::Object* object)
{
    ccl::thread_scoped_lock lock { m_cyclesScene->mutex };
    AddObject(object);
}

void
HdCyclesRenderParam::AddGeometrySafe(ccl::Geometry* geometry)
{
    ccl::thread_scoped_lock lock { m_cyclesScene->mutex };
    AddGeometry(geometry);
}

void
HdCyclesRenderParam::RemoveShaderSafe(ccl::Shader* shader)
{
    ccl::thread_scoped_lock lock { m_cyclesScene->mutex };
    RemoveShader(shader);
}

void
HdCyclesRenderParam::RemoveLightSafe(ccl::Light* light)
{
    ccl::thread_scoped_lock lock { m_cyclesScene->mutex };
    RemoveLight(light);
}

void
HdCyclesRenderParam::RemoveObjectSafe(ccl::Object* object)
{
    ccl::thread_scoped_lock lock { m_cyclesScene->mutex };
    RemoveObject(object);
}

void
HdCyclesRenderParam::RemoveGeometrySafe(ccl::Geometry* geometry)
{
    ccl::thread_scoped_lock lock { m_cyclesScene->mutex };
    RemoveGeometry(geometry);
}

VtDictionary
HdCyclesRenderParam::GetRenderStats() const
{
    // Currently, collect_statistics errors seemingly during render,
    // we probably need to only access these when the render is complete
    // however this codeflow is currently undefined...

    //ccl::RenderStats stats;
    //m_cyclesSession->collect_statistics(&stats);

    VtDictionary result = { { "hdcycles:version", VtValue(HD_CYCLES_VERSION) },

                            // - Cycles specific

                            // These error out currently, kept for future reference
                            /*{ "hdcycles:geometry:total_memory",
          VtValue(ccl::string_human_readable_size(stats.mesh.geometry.total_size)
                      .c_str()) },*/
                            /*{ "hdcycles:textures:total_memory",
          VtValue(
              ccl::string_human_readable_size(stats.image.textures.total_size)
                  .c_str()) },*/
                            { "hdcycles:scene:num_objects", VtValue(m_cyclesScene->objects.size()) },
                            { "hdcycles:scene:num_shaders", VtValue(m_cyclesScene->shaders.size()) },

                            // - Solaris, husk specific

                            // Currently these don't update properly. It is unclear if we need to tag renderstats as
                            // dynamic. Maybe our VtValues need to live longer?

                            { "rendererName", VtValue("Cycles") },
                            { "rendererVersion", VtValue(HD_CYCLES_VERSION) },
                            { "percentDone", VtValue(m_renderPercent) },
                            { "fractionDone", VtValue(m_renderProgress) },
                            { "lightCounts", VtValue(m_cyclesScene->lights.size()) },
                            { "totalClockTime", VtValue(m_totalTime) },
                            { "cameraRays", VtValue(0) },
                            { "numCompletedSamples", VtValue(0) }

    };

    // We need to store the cryptomatte metadata here, based on if there's any Cryptomatte AOVs

    bool cryptoAsset    = false;
    bool cryptoObject   = false;
    bool cryptoMaterial = false;
    std::string cryptoAssetName;
    std::string cryptoObjectName;
    std::string cryptoMaterialName;

    for (const HdRenderPassAovBinding& aov : m_aovs) {
        TfToken sourceName = GetSourceName(aov);
        if (!cryptoAsset && sourceName == HdCyclesAovTokens->CryptoAsset) {
            cryptoAssetName = aov.aovName.GetText();
            if (cryptoAssetName.length() > 2) {
            cryptoAsset = true;
                cryptoAssetName.erase(cryptoAssetName.end() - 2, cryptoAssetName.end());
            }
            continue;
        }
        if (!cryptoObject && sourceName == HdCyclesAovTokens->CryptoObject) {
            cryptoObjectName = aov.aovName.GetText();
            if (cryptoObjectName.length() > 2) {
            cryptoObject = true;
                cryptoObjectName.erase(cryptoObjectName.end() - 2, cryptoObjectName.end());
            }
            continue;
        }
        if (!cryptoMaterial && sourceName == HdCyclesAovTokens->CryptoMaterial) {
            cryptoMaterialName = aov.aovName.GetText();
            if (cryptoMaterialName.length() > 2) {
            cryptoMaterial = true;
                cryptoMaterialName.erase(cryptoMaterialName.end() - 2, cryptoMaterialName.end());
            }
            continue;
        }
    }

    if (cryptoAsset) {
        auto cryptoNameLength = static_cast<int>(cryptoAssetName.length());
        std::string identifier
            = ccl::string_printf("%08x", ccl::util_murmur_hash3(cryptoAssetName.c_str(), cryptoNameLength, 0));
        std::string prefix            = "cryptomatte/" + identifier.substr(0, 7) + "/";
        result[prefix + "name"] = VtValue(cryptoAssetName);
        result[prefix + "hash"]       = VtValue("MurmurHash3_32");
        result[prefix + "conversion"] = VtValue("uint32_to_float32");
        result[prefix + "manifest"]   = VtValue(m_cyclesScene->object_manager->get_cryptomatte_assets(m_cyclesScene));
    }

    if (cryptoObject) {
        auto cryptoNameLength = static_cast<int>(cryptoObjectName.length());
        std::string identifier
            = ccl::string_printf("%08x", ccl::util_murmur_hash3(cryptoObjectName.c_str(), cryptoNameLength, 0));
        std::string prefix            = "cryptomatte/" + identifier.substr(0, 7) + "/";
        result[prefix + "name"] = VtValue(cryptoObjectName);
        result[prefix + "hash"]       = VtValue("MurmurHash3_32");
        result[prefix + "conversion"] = VtValue("uint32_to_float32");
        result[prefix + "manifest"]   = VtValue(m_cyclesScene->object_manager->get_cryptomatte_objects(m_cyclesScene));
    }

    if (cryptoMaterial) {
        auto cryptoNameLength = static_cast<int>(cryptoMaterialName.length());
        std::string identifier
            = ccl::string_printf("%08x", ccl::util_murmur_hash3(cryptoMaterialName.c_str(), cryptoNameLength, 0));
        std::string prefix            = "cryptomatte/" + identifier.substr(0, 7) + "/";
        result[prefix + "name"] = VtValue(cryptoMaterialName);
        result[prefix + "hash"]       = VtValue("MurmurHash3_32");
        result[prefix + "conversion"] = VtValue("uint32_to_float32");
        result[prefix + "manifest"] = VtValue(m_cyclesScene->shader_manager->get_cryptomatte_materials(m_cyclesScene));
    }

    return result;
}

void
HdCyclesRenderParam::SetAovBindings(HdRenderPassAovBindingVector const& a_aovs)
{
    // Synchronizes with the render buffers reset and blitting (display)
    // Also mirror the locks used when in the display_copy_cb callback
    ccl::thread_scoped_lock display_lock = m_cyclesSession->acquire_display_lock();
    ccl::thread_scoped_lock buffers_lock = m_cyclesSession->acquire_buffers_lock();

    // This is necessary as the scene film is edited
    ccl::thread_scoped_lock scene_lock { m_cyclesScene->mutex };

    m_aovs = a_aovs;

    m_bufferParams.passes.clear();
    bool has_combined     = false;
    bool has_sample_count = false;

    ccl::Film* film       = m_cyclesScene->film;

    ccl::CryptomatteType cryptomatte_passes = ccl::CRYPT_NONE;
    if (film->get_cryptomatte_passes() & ccl::CRYPT_ACCURATE) {
        cryptomatte_passes = static_cast<ccl::CryptomatteType>(cryptomatte_passes | ccl::CRYPT_ACCURATE);
    }
    film->set_cryptomatte_passes(cryptomatte_passes);

    int cryptoObject   = 0;
    int cryptoMaterial = 0;
    int cryptoAsset    = 0;
    std::string cryptoObjectName;
    std::string cryptoMaterialName;
    std::string cryptoAssetName;

    film->set_denoising_flags(0);
    film->set_denoising_data_pass(false);
    film->set_denoising_clean_pass(false);
    bool denoiseNormal = false;
    bool denoiseAlbedo = false;

    for (const HdRenderPassAovBinding& aov : m_aovs) {
        TfToken sourceName = GetSourceName(aov);

        for (HdCyclesAov& cyclesAov : DefaultAovs) {
            if (sourceName == cyclesAov.token) {
                if (cyclesAov.type == ccl::PASS_COMBINED) {
                    has_combined = true;
                } else if (cyclesAov.type == ccl::PASS_SAMPLE_COUNT) {
                    has_sample_count = true;
                }
                ccl::Pass::add(cyclesAov.type, m_bufferParams.passes, cyclesAov.name.c_str(), cyclesAov.filter);
                continue;
            }
        }

        for (HdCyclesAov& cyclesAov : CustomAovs) {
            if (sourceName == cyclesAov.token) {
                ccl::Pass::add(cyclesAov.type, m_bufferParams.passes, aov.aovName.GetText(), cyclesAov.filter);
                continue;
            }
        }

        for (HdCyclesAov& cyclesAov : CryptomatteAovs) {
            if (sourceName == cyclesAov.token) {
                if (cyclesAov.token == HdCyclesAovTokens->CryptoObject) {
                    if (cryptoObject == 0) {
                        cryptoObjectName = aov.aovName.GetText();
                    }
                    cryptoObject += 1;
                    continue;
                }
                if (cyclesAov.token == HdCyclesAovTokens->CryptoMaterial) {
                    if (cryptoMaterial == 0) {
                        cryptoMaterialName = aov.aovName.GetText();
                    }
                    cryptoMaterial += 1;
                    continue;
                }
                if (cyclesAov.token == HdCyclesAovTokens->CryptoAsset) {
                    if (cryptoAsset == 0) {
                        cryptoAssetName = aov.aovName.GetText();
                    }
                    cryptoAsset += 1;
                    continue;
                }
            }
        }

        for (HdCyclesAov& cyclesAov : DenoiseAovs) {
            if (sourceName == cyclesAov.token) {
                if (cyclesAov.token == HdCyclesAovTokens->DenoiseNormal) {
                    denoiseNormal = true;
                    continue;
                }
                if (cyclesAov.token == HdCyclesAovTokens->DenoiseAlbedo) {
                    denoiseAlbedo = true;
                }
            }
        }
    }

    if (!denoiseNormal && !denoiseAlbedo) {
        m_cyclesSession->params.denoising.store_passes = false;
    }

    film->set_denoising_data_pass(m_cyclesSession->params.denoising.use || m_cyclesSession->params.denoising.store_passes);
    film->set_denoising_flags(ccl::DENOISING_PASS_PREFILTERED_COLOR | ccl::DENOISING_PASS_PREFILTERED_NORMAL
                            | ccl::DENOISING_PASS_PREFILTERED_ALBEDO);
    film->set_denoising_clean_pass(film->get_denoising_flags() & ccl::DENOISING_CLEAN_ALL_PASSES);
    film->set_denoising_prefiltered_pass(m_cyclesSession->params.denoising.store_passes
                                       && m_cyclesSession->params.denoising.type == ccl::DENOISER_NLM);

    m_bufferParams.denoising_data_pass = film->get_denoising_data_pass();
    m_bufferParams.denoising_clean_pass = film->get_denoising_clean_pass();
    m_bufferParams.denoising_prefiltered_pass = film->get_denoising_prefiltered_pass();

    // Check for issues

    if (cryptoObject != film->get_cryptomatte_depth()) {
        TF_WARN("Cryptomatte Object AOV/depth mismatch");
        cryptoObject = 0;
    }
    if (cryptoMaterial != film->get_cryptomatte_depth()) {
        TF_WARN("Cryptomatte Material AOV/depth mismatch");
        cryptoMaterial = 0;
    }
    if (cryptoAsset != film->get_cryptomatte_depth()) {
        TF_WARN("Cryptomatte Asset AOV/depth mismatch");
        cryptoAsset = 0;
    }

    if (cryptoObjectName.length() < 3) {
        TF_WARN("Cryptomatte Object has an invalid layer name");
        cryptoObject = 0;
    } else {
        cryptoObjectName.erase(cryptoObjectName.end() - 2, cryptoObjectName.end());
    }
    if (cryptoMaterialName.length() < 3) {
        TF_WARN("Cryptomatte Material has an invalid layer name");
        cryptoMaterial = 0;
    } else {
        cryptoMaterialName.erase(cryptoMaterialName.end() - 2, cryptoMaterialName.end());
    }
    if (cryptoAssetName.length() < 3) {
        TF_WARN("Cryptomatte Asset has an invalid layer name");
        cryptoAsset = 0;
    } else {
        cryptoAssetName.erase(cryptoAssetName.end() - 2, cryptoAssetName.end());
    }

    // Ordering matters
    if (cryptoObject) {
        film->set_cryptomatte_passes(
            static_cast<ccl::CryptomatteType>(film->get_cryptomatte_passes() | ccl::CRYPT_OBJECT));
        for (int i = 0; i < cryptoObject; ++i) {
            ccl::Pass::add(ccl::PASS_CRYPTOMATTE, m_bufferParams.passes,
                           ccl::string_printf("%s%02i", cryptoObjectName.c_str(), i).c_str());
        }
    }
    if (cryptoMaterial) {
        film->set_cryptomatte_passes(
            static_cast<ccl::CryptomatteType>(film->get_cryptomatte_passes() | ccl::CRYPT_MATERIAL));
        for (int i = 0; i < cryptoMaterial; ++i) {
            ccl::Pass::add(ccl::PASS_CRYPTOMATTE, m_bufferParams.passes,
                           ccl::string_printf("%s%02i", cryptoMaterialName.c_str(), i).c_str());
        }
    }
    if (cryptoAsset) {
        film->set_cryptomatte_passes(
            static_cast<ccl::CryptomatteType>(film->get_cryptomatte_passes() | ccl::CRYPT_ASSET));
        for (int i = 0; i < cryptoAsset; ++i) {
            ccl::Pass::add(ccl::PASS_CRYPTOMATTE, m_bufferParams.passes,
                           ccl::string_printf("%s%02i", cryptoAssetName.c_str(), i).c_str());
        }
    }

    /* Reading the latest version of the settings. In viewport mode the session
     * has already been started typically. */
    const bool use_adaptive_sampling = m_cyclesSession ? m_cyclesSession->params.adaptive_sampling : m_sessionParams.adaptive_sampling;
    if (use_adaptive_sampling) {
        ccl::Pass::add(ccl::PASS_ADAPTIVE_AUX_BUFFER, m_bufferParams.passes);
        if (!has_sample_count) {
            ccl::Pass::add(ccl::PASS_SAMPLE_COUNT, m_bufferParams.passes);
        }
    }

    if (!has_combined) {
        ccl::Pass::add(DefaultAovs[0].type, m_bufferParams.passes, DefaultAovs[0].name.c_str(), DefaultAovs[0].filter);
    }
    film->set_display_pass(m_bufferParams.passes[0].type);
    film->tag_passes_update(m_cyclesScene, m_bufferParams.passes);
    film->tag_modified();
}

// We need to remove the aov binding because the renderbuffer can be
// deallocated before new aov bindings are set in the renderpass.
//
// clang-format off
void
HdCyclesRenderParam::RemoveAovBinding(HdRenderBuffer* rb)
{
    if (!rb) {
        return;
            }

    // Aovs access is synchronized with the Cycles display lock
    ccl::thread_scoped_lock display_lock = m_cyclesSession->acquire_display_lock();
    ccl::thread_scoped_lock buffers_lock = m_cyclesSession->acquire_buffers_lock();

    m_aovs.erase(std::remove_if(m_aovs.begin(), m_aovs.end(), [rb](HdRenderPassAovBinding& aov) { 
        return aov.renderBuffer == rb; 
    }), m_aovs.end());
}
// clang-format on

void
HdCyclesRenderParam::BlitFromCyclesPass(const HdRenderPassAovBinding& aov, int w, int h, int samples)
{
    if (samples < 0) {
        return;
        }

    HdCyclesAov cyclesAov;
    if (!GetCyclesAov(aov, cyclesAov)) {
        return;
    }

    // The RenderParam logic should guarantee that aov bindings always point to valid renderbuffer
    auto* rb = static_cast<HdCyclesRenderBuffer*>(aov.renderBuffer);
    if (!rb) {
        return;
    }

    if (rb->GetFormat() == HdFormatInvalid) {
        return;
    }

    // No point in blitting since the session will be reset
    const unsigned int dstWidth = rb->GetWidth();
    const unsigned int dstHeight = rb->GetHeight();
    if (m_resolutionDisplay[0] != dstWidth || m_resolutionDisplay[1] != dstHeight) {
        return;
    }

    // This acquires the whole object, not just the pixel buffer
    // It needs to wrap any getters
    void* data = rb->Map();

    if (data) {
        const int n_comps_cycles = static_cast<int>(HdGetComponentCount(cyclesAov.format));
        const int n_comps_hd = static_cast<int>(HdGetComponentCount(rb->GetFormat()));

        if (n_comps_cycles <= n_comps_hd) {
            ccl::RenderBuffers::ComponentType pixels_type = ccl::RenderBuffers::ComponentType::None;
            switch (rb->GetFormat()) {
            case HdFormatFloat16: pixels_type = ccl::RenderBuffers::ComponentType::Float16; break;
            case HdFormatFloat16Vec3: pixels_type = ccl::RenderBuffers::ComponentType::Float16x3; break;
            case HdFormatFloat16Vec4: pixels_type = ccl::RenderBuffers::ComponentType::Float16x4; break;
            case HdFormatFloat32: pixels_type = ccl::RenderBuffers::ComponentType::Float32; break;
            case HdFormatFloat32Vec3: pixels_type = ccl::RenderBuffers::ComponentType::Float32x3; break;
            case HdFormatFloat32Vec4: pixels_type = ccl::RenderBuffers::ComponentType::Float32x4; break;
            case HdFormatInt32: pixels_type = ccl::RenderBuffers::ComponentType::Int32; break;
            default: assert(false); break;
            }

            // todo: Is there a utility to convert HdFormat to string?
            if (pixels_type == ccl::RenderBuffers::ComponentType::None) {
                TF_WARN("Unsupported component type %d for aov %s ", static_cast<int>(rb->GetFormat()),
                        aov.aovName.GetText());
                rb->Unmap();
                return;
            }

            bool custom, denoise;
            GetAovFlags(cyclesAov, custom, denoise);

            const int stride = static_cast<int>(HdDataSizeOfFormat(rb->GetFormat()));
            const float exposure = m_cyclesScene->film->get_exposure();
            auto buffers = m_cyclesSession->buffers;
            if (!custom && !denoise) {
                buffers->get_pass_rect_as(cyclesAov.name.c_str(), exposure, samples + 1, n_comps_cycles,
                                          static_cast<uint8_t*>(data), pixels_type, w, h, dstWidth, dstHeight, stride);
            } else if (custom) {
                buffers->get_pass_rect_as(aov.aovName.GetText(), exposure, samples + 1, n_comps_cycles,
                                          static_cast<uint8_t*>(data), pixels_type, w, h, dstWidth, dstHeight, stride);
            }


            if (cyclesAov.type == ccl::PASS_OBJECT_ID) {
                if (n_comps_hd == 1 && rb->GetFormat() == HdFormatInt32) {
                    /* We bump the PrimId() before sending it to hydra, decrementing it here */
                    int32_t* pixels = static_cast<int32_t*>(data);
                    for (size_t i = 0; i < rb->GetWidth() * rb->GetHeight(); ++i) {
                        pixels[i] -= 1;
                    }
                } else {
                    TF_WARN("Object ID pass %s has unrecognized type", aov.aovName.GetText());
                }
            }
        } else {
            TF_WARN("Don't know how to narrow aov %s from %d components (cycles) to %d components (HdRenderBuffer)",
                    aov.aovName.GetText(), n_comps_cycles, n_comps_hd);
        }
        rb->Unmap();
    } else {
        TF_WARN("Failed to map renderbuffer %s for writing on Cycles display callback", aov.aovName.GetText());
    }
}

float 
HdCyclesRenderParam::MaxOverscan() const {
    float overscan = ::std::max(-m_dataWindowNDC[0], 0.f);
    overscan = ::std::max(overscan, ::std::max(-m_dataWindowNDC[1], 0.f));
    overscan = ::std::max(overscan, ::std::max(m_dataWindowNDC[2] - 1, 0.f));
    overscan = ::std::max(overscan, ::std::max(m_dataWindowNDC[3] - 1, 0.f));
    return overscan;
}

PXR_NAMESPACE_CLOSE_SCOPE<|MERGE_RESOLUTION|>--- conflicted
+++ resolved
@@ -1918,28 +1918,19 @@
     m_bufferParams.width = (m_dataWindowNDC[2] - m_dataWindowNDC[0]) * m_resolutionImage[0];
     m_bufferParams.height = (m_dataWindowNDC[3] - m_dataWindowNDC[1]) * m_resolutionImage[1];
 
-    m_cyclesScene->camera->set_full_width(m_bufferParams.full_width);
-    m_cyclesScene->camera->set_full_height(m_bufferParams.full_height);
-    m_cyclesScene->camera->set_overscan(overscan);
-
     m_bufferParams.width = ::std::max(m_bufferParams.width, 1);
     m_bufferParams.height = ::std::max(m_bufferParams.height, 1);
 
-<<<<<<< HEAD
-    m_cyclesScene->camera->compute_auto_viewplane();
-    m_cyclesScene->camera->need_device_update = true;
-=======
     ccl::Camera *camera = m_cyclesScene->camera;
-    camera->width = m_resolutionImage[0];
-    camera->height = m_resolutionImage[1];
-    camera->full_width = m_resolutionImage[0];
-    camera->full_height = m_resolutionImage[1];
-    if (camera->type != ccl::CAMERA_ORTHOGRAPHIC) {
+    camera->set_full_width(m_bufferParams.full_width);
+    camera->set_full_height(m_bufferParams.full_height);
+    camera->set_overscan(overscan);
+
+    if (camera->get_camera_type() != ccl::CAMERA_ORTHOGRAPHIC) {
       camera->compute_auto_viewplane();
     }
-    camera->need_update = true;
+    camera->need_flags_update = true;
     camera->need_device_update = true;
->>>>>>> 6d64e65c
 
     m_aovBindingsNeedValidation = true;
 
