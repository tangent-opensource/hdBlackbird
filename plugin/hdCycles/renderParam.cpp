//  Copyright 2020 Tangent Animation
//
//  Licensed under the Apache License, Version 2.0 (the "License");
//  you may not use this file except in compliance with the License.
//  You may obtain a copy of the License at
//
//      http://www.apache.org/licenses/LICENSE-2.0
//
//  Unless required by applicable law or agreed to in writing, software
//  distributed under the License is distributed on an "AS IS" BASIS,
//  WITHOUT WARRANTIES OR CONDITIONS OF ANY KIND, either express or implied,
//  including without limitation, as related to merchantability and fitness
//  for a particular purpose.
//
//  In no event shall any copyright holder be liable for any damages of any kind
//  arising from the use of this software, whether in contract, tort or otherwise.
//  See the License for the specific language governing permissions and
//  limitations under the License.

#include "renderParam.h"

#include "config.h"
#include "renderBuffer.h"
#include "renderDelegate.h"
#include "utils.h"

#include <algorithm>
#include <memory>
#include <unordered_set>

#include <device/device.h>
#include <render/background.h>
#include <render/buffers.h>
#include <render/camera.h>
#include <render/curves.h>
#include <render/hair.h>
#include <render/integrator.h>
#include <render/light.h>
#include <render/mesh.h>
#include <render/nodes.h>
#include <render/object.h>
#include <render/pointcloud.h>
#include <render/scene.h>
#include <render/session.h>
#include <render/stats.h>
#include <util/util_murmurhash.h>
#include <util/util_task.h>

#include <tbb/parallel_for.h>

#ifdef WITH_CYCLES_LOGGING
#    include <util/util_logging.h>
#endif

#include <pxr/usd/usdRender/tokens.h>
#include <usdCycles/tokens.h>

PXR_NAMESPACE_OPEN_SCOPE

namespace {
struct HdCyclesAov {
    std::string name;
    ccl::PassType type;
    TfToken token;
    HdFormat format;
    bool filter;
};

std::array<HdCyclesAov, 27> DefaultAovs = { {
    { "Combined", ccl::PASS_COMBINED, HdAovTokens->color, HdFormatFloat32Vec4, true },
    { "Depth", ccl::PASS_DEPTH, HdAovTokens->depth, HdFormatFloat32, false },
    { "Normal", ccl::PASS_NORMAL, HdAovTokens->normal, HdFormatFloat32Vec3, true },
    { "IndexOB", ccl::PASS_OBJECT_ID, HdAovTokens->primId, HdFormatFloat32, false },
    { "IndexMA", ccl::PASS_MATERIAL_ID, HdCyclesAovTokens->IndexMA, HdFormatFloat32, false },
    { "Mist", ccl::PASS_MIST, HdCyclesAovTokens->Mist, HdFormatFloat32, true },
    { "Emission", ccl::PASS_EMISSION, HdCyclesAovTokens->Emit, HdFormatFloat32Vec3, true },
    { "Shadow", ccl::PASS_SHADOW, HdCyclesAovTokens->Shadow, HdFormatFloat32Vec3, true },
    { "AO", ccl::PASS_AO, HdCyclesAovTokens->AO, HdFormatFloat32Vec3, true },

    { "UV", ccl::PASS_UV, HdCyclesAovTokens->UV, HdFormatFloat32Vec3, true },
    { "Vector", ccl::PASS_MOTION, HdCyclesAovTokens->Vector, HdFormatFloat32Vec4, true },

    { "DiffDir", ccl::PASS_DIFFUSE_DIRECT, HdCyclesAovTokens->DiffDir, HdFormatFloat32Vec3, true },
    { "DiffInd", ccl::PASS_DIFFUSE_INDIRECT, HdCyclesAovTokens->DiffInd, HdFormatFloat32Vec3, true },
    { "DiffCol", ccl::PASS_DIFFUSE_COLOR, HdCyclesAovTokens->DiffCol, HdFormatFloat32Vec3, true },

    { "GlossDir", ccl::PASS_GLOSSY_DIRECT, HdCyclesAovTokens->GlossDir, HdFormatFloat32Vec3, true },
    { "GlossInd", ccl::PASS_GLOSSY_INDIRECT, HdCyclesAovTokens->GlossInd, HdFormatFloat32Vec3, true },
    { "GlossCol", ccl::PASS_GLOSSY_COLOR, HdCyclesAovTokens->GlossCol, HdFormatFloat32Vec3, true },

    { "TransDir", ccl::PASS_TRANSMISSION_DIRECT, HdCyclesAovTokens->TransDir, HdFormatFloat32Vec3, true },
    { "TransInd", ccl::PASS_TRANSMISSION_INDIRECT, HdCyclesAovTokens->TransInd, HdFormatFloat32Vec3, true },
    { "TransCol", ccl::PASS_TRANSMISSION_COLOR, HdCyclesAovTokens->TransCol, HdFormatFloat32Vec3, true },

    { "VolumeDir", ccl::PASS_VOLUME_DIRECT, HdCyclesAovTokens->VolumeDir, HdFormatFloat32Vec3, true },
    { "VolumeInd", ccl::PASS_VOLUME_INDIRECT, HdCyclesAovTokens->VolumeInd, HdFormatFloat32Vec3, true },

    { "RenderTime", ccl::PASS_RENDER_TIME, HdCyclesAovTokens->RenderTime, HdFormatFloat32, false },
    { "SampleCount", ccl::PASS_SAMPLE_COUNT, HdCyclesAovTokens->SampleCount, HdFormatFloat32, false },

    { "P", ccl::PASS_AOV_COLOR, HdCyclesAovTokens->P, HdFormatFloat32Vec3, false },
    { "Pref", ccl::PASS_AOV_COLOR, HdCyclesAovTokens->Pref, HdFormatFloat32Vec3, false },
    { "Ngn", ccl::PASS_AOV_COLOR, HdCyclesAovTokens->Ngn, HdFormatFloat32Vec3, false },
} };

std::array<HdCyclesAov, 3> CustomAovs = { {
    { "AOVC", ccl::PASS_AOV_COLOR, HdCyclesAovTokens->AOVC, HdFormatFloat32Vec3, true },
    { "AOVV", ccl::PASS_AOV_VALUE, HdCyclesAovTokens->AOVV, HdFormatFloat32, true },
    { "LightGroup", ccl::PASS_LIGHTGROUP, HdCyclesAovTokens->LightGroup, HdFormatFloat32Vec3, true },
} };

std::array<HdCyclesAov, 3> CryptomatteAovs = { {
    { "CryptoObject", ccl::PASS_CRYPTOMATTE, HdCyclesAovTokens->CryptoObject, HdFormatFloat32Vec4, true },
    { "CryptoMaterial", ccl::PASS_CRYPTOMATTE, HdCyclesAovTokens->CryptoMaterial, HdFormatFloat32Vec4, true },
    { "CryptoAsset", ccl::PASS_CRYPTOMATTE, HdCyclesAovTokens->CryptoAsset, HdFormatFloat32Vec4, true },
} };

std::array<HdCyclesAov, 2> DenoiseAovs = { {
    { "DenoiseNormal", ccl::PASS_NONE, HdCyclesAovTokens->DenoiseNormal, HdFormatFloat32Vec3, true },
    { "DenoiseAlbedo", ccl::PASS_NONE, HdCyclesAovTokens->DenoiseAlbedo, HdFormatFloat32Vec3, true },
} };

// Workaround for Houdini's default color buffer naming convention (not using HdAovTokens->color)
const TfToken defaultHoudiniColor = TfToken("C.*");

TfToken
GetSourceName(const HdRenderPassAovBinding& aov)
{
    const auto& it = aov.aovSettings.find(UsdRenderTokens->sourceName);
    if (it != aov.aovSettings.end()) {
        if (it->second.IsHolding<std::string>()) {
            TfToken token = TfToken(it->second.UncheckedGet<std::string>());
            if (token == defaultHoudiniColor) {
                return HdAovTokens->color;
            } else if (token == HdAovTokens->cameraDepth) {
                // To be backwards-compatible with older scenes
                return HdAovTokens->depth;
            } else {
                return token;
            }
        }
    }

    // If a source name is not present, we attempt to use the name of the
    // AOV for the same purpose. This picks up the default aovs in
    // usdview and the Houdini Render Outputs pane
    return aov.aovName;
}

bool
GetCyclesAov(const HdRenderPassAovBinding& aov, HdCyclesAov& cyclesAov)
{
    TfToken sourceName = GetSourceName(aov);

    for (HdCyclesAov& _cyclesAov : DefaultAovs) {
        if (sourceName == _cyclesAov.token) {
            cyclesAov = _cyclesAov;
            return true;
        }
    }
    for (HdCyclesAov& _cyclesAov : CustomAovs) {
        if (sourceName == _cyclesAov.token) {
            cyclesAov = _cyclesAov;
            return true;
        }
    }
    for (HdCyclesAov& _cyclesAov : CryptomatteAovs) {
        if (sourceName == _cyclesAov.token) {
            cyclesAov = _cyclesAov;
            return true;
        }
    }
    for (HdCyclesAov& _cyclesAov : DenoiseAovs) {
        if (sourceName == _cyclesAov.token) {
            cyclesAov = _cyclesAov;
            return true;
        }
    }

    return false;
}

int
GetDenoisePass(const TfToken token)
{
    if (token == HdCyclesAovTokens->DenoiseNormal) {
        return ccl::DENOISING_PASS_PREFILTERED_NORMAL;
    } else if (token == HdCyclesAovTokens->DenoiseAlbedo) {
        return ccl::DENOISING_PASS_PREFILTERED_ALBEDO;
    } else {
        return -1;
    }
}

void
GetAovFlags(const HdCyclesAov& cyclesAov, bool& custom, bool& denoise)
{
    custom = false;
    denoise = false;
    if ((cyclesAov.token == HdCyclesAovTokens->CryptoObject) || (cyclesAov.token == HdCyclesAovTokens->CryptoMaterial)
        || (cyclesAov.token == HdCyclesAovTokens->CryptoAsset) || (cyclesAov.token == HdCyclesAovTokens->AOVC)
        || (cyclesAov.token == HdCyclesAovTokens->AOVV) || (cyclesAov.token == HdCyclesAovTokens->LightGroup)) {
        custom = true;
    } else if ((cyclesAov.token == HdCyclesAovTokens->DenoiseNormal)
               || (cyclesAov.token == HdCyclesAovTokens->DenoiseAlbedo)) {
        denoise = true;
    }
}

}  // namespace

HdCyclesRenderParam::HdCyclesRenderParam()
    : m_renderPercent(0)
    , m_renderProgress(0.0f)
    , m_useTiledRendering(false)
    , m_objectsUpdated(false)
    , m_geometryUpdated(false)
    , m_lightsUpdated(false)
    , m_shadersUpdated(false)
    , m_shouldUpdate(false)
    , m_numDomeLights(0)
    , m_useSquareSamples(false)
    , m_cyclesSession(nullptr)
    , m_cyclesScene(nullptr)
{
    _InitializeDefaults();
}

void
HdCyclesRenderParam::_InitializeDefaults()
{
    // These aren't directly cycles settings, but inform the creation and behaviour
    // of a render. These should be will need to be set by schema too...
    static const HdCyclesConfig& config = HdCyclesConfig::GetInstance();
    m_deviceName                        = config.device_name.value;
    m_useSquareSamples                  = config.use_square_samples.value;
    m_useTiledRendering                 = config.use_tiled_rendering;

    m_dataWindowNDC = GfVec4f(0.f, 0.f, 1.f, 1.f);
    m_resolutionAuthored = false;

    m_upAxis = UpAxis::Z;
    if (config.up_axis == "Z") {
        m_upAxis = UpAxis::Z;
    } else if (config.up_axis == "Y") {
        m_upAxis = UpAxis::Y;
    }

#ifdef WITH_CYCLES_LOGGING
    if (config.cycles_enable_logging) {
        ccl::util_logging_start();
        ccl::util_logging_verbosity_set(config.cycles_logging_severity);
    }
#endif
}

float
HdCyclesRenderParam::GetProgress()
{
    return m_renderProgress;
}

bool
HdCyclesRenderParam::IsConverged()
{
    return GetProgress() >= 1.0f;
}

void
HdCyclesRenderParam::_SessionUpdateCallback()
{
    // - Get Session progress integer amount

    m_renderProgress = m_cyclesSession->progress.get_progress();

    int newPercent = static_cast<int>(floor(m_renderProgress * 100.0f));
    if (newPercent != m_renderPercent) {
        m_renderPercent = newPercent;


        if (HdCyclesConfig::GetInstance().enable_progress) {
            std::cout << "Progress: " << m_renderPercent << "%" << std::endl << std::flush;
        }
    }

    // - Get Render time

    m_cyclesSession->progress.get_time(m_totalTime, m_renderTime);

    // - Handle Session status logging

    if (HdCyclesConfig::GetInstance().enable_logging) {
        std::string status, substatus;
        m_cyclesSession->progress.get_status(status, substatus);
        if (substatus != "")
            status += ": " + substatus;

        std::cout << "cycles: " << m_renderProgress << " : " << status << '\n';
    }
}

/*
    This paradigm does cause unecessary loops through settingsMap for each feature. 
    This should be addressed in the future. For the moment, the flexibility of setting
    order of operations is more important.
*/
bool
HdCyclesRenderParam::Initialize(HdRenderSettingsMap const& settingsMap)
{
    // -- Delegate
    _UpdateDelegateFromConfig(true);
    _UpdateDelegateFromRenderSettings(settingsMap);
    _UpdateDelegateFromConfig();

    // -- Session
    _UpdateSessionFromConfig(true);
    _UpdateSessionFromRenderSettings(settingsMap);
    _UpdateSessionFromConfig();

    // Setting up number of threads, this is useful for applications(husk) that control task arena
    m_sessionParams.threads = tbb::this_task_arena::max_concurrency();

    if (!_CreateSession()) {
        std::cout << "COULD NOT CREATE CYCLES SESSION\n";
        // Couldn't create session, big issue
        return false;
    }

    // -- Scene
    _UpdateSceneFromConfig(true);
    _UpdateSceneFromRenderSettings(settingsMap);
    _UpdateSceneFromConfig();

    if (!_CreateScene()) {
        std::cout << "COULD NOT CREATE CYCLES SCENE\n";
        // Couldn't create scene, big issue
        return false;
    }

    // -- Film
    _UpdateFilmFromConfig(true);
    _UpdateFilmFromRenderSettings(settingsMap);
    _UpdateFilmFromConfig();

    // -- Integrator
    _UpdateIntegratorFromConfig(true);
    _UpdateIntegratorFromRenderSettings(settingsMap);
    _UpdateIntegratorFromConfig();

    // -- Background
    _UpdateBackgroundFromConfig(true);
    _UpdateBackgroundFromRenderSettings(settingsMap);
    _UpdateBackgroundFromConfig();

    _HandlePasses();

    return true;
}


// -- HdCycles Misc Delegate Settings

void
HdCyclesRenderParam::_UpdateDelegateFromConfig(bool a_forceInit)
{
    static const HdCyclesConfig& config = HdCyclesConfig::GetInstance();
    (void)config;
}

void
HdCyclesRenderParam::_UpdateDelegateFromRenderSettings(HdRenderSettingsMap const& settingsMap)
{
    for (auto& entry : settingsMap) {
        TfToken key   = entry.first;
        VtValue value = entry.second;
        _HandleDelegateRenderSetting(key, value);
    }
}

bool
HdCyclesRenderParam::_HandleDelegateRenderSetting(const TfToken& key, const VtValue& value)
{
    bool delegate_updated = false;

    if (key == usdCyclesTokens->cyclesUse_square_samples) {
        m_useSquareSamples = _HdCyclesGetVtValue<bool>(value, m_useSquareSamples, &delegate_updated);
    }

    if (delegate_updated) {
        // Although this is called, it does not correctly reset session in IPR
        //Interrupt();
        return true;
    }
    return false;
}

// -- Session

void
HdCyclesRenderParam::_UpdateSessionFromConfig(bool a_forceInit)
{
    static const HdCyclesConfig& config = HdCyclesConfig::GetInstance();

    ccl::SessionParams* sessionParams = &m_sessionParams;

    if (m_cyclesSession)
        sessionParams = &m_cyclesSession->params;

    config.enable_experimental.eval(sessionParams->experimental, a_forceInit);

    config.display_buffer_linear.eval(sessionParams->display_buffer_linear, a_forceInit);

    sessionParams->shadingsystem = ccl::SHADINGSYSTEM_SVM;
    if (config.shading_system.value == "OSL" || config.shading_system.value == "SHADINGSYSTEM_OSL")
        sessionParams->shadingsystem = ccl::SHADINGSYSTEM_OSL;

    sessionParams->background = false;

    config.start_resolution.eval(sessionParams->start_resolution, a_forceInit);

    sessionParams->progressive                = true;
    sessionParams->progressive_refine         = false;
    sessionParams->progressive_update_timeout = 0.1;

    config.pixel_size.eval(sessionParams->pixel_size, a_forceInit);
    config.tile_size_x.eval(sessionParams->tile_size.x, a_forceInit);
    config.tile_size_y.eval(sessionParams->tile_size.y, a_forceInit);

    // Tiled rendering requires some settings to be forced on...
    // This requires some more thought and testing in regards
    // to the usdCycles schema...
    if (m_useTiledRendering) {
        sessionParams->background         = true;
        sessionParams->start_resolution   = INT_MAX;
        sessionParams->progressive        = false;
        sessionParams->progressive_refine = false;
    }

    config.max_samples.eval(sessionParams->samples, a_forceInit);
}

void
HdCyclesRenderParam::_UpdateSessionFromRenderSettings(HdRenderSettingsMap const& settingsMap)
{
    for (auto& entry : settingsMap) {
        TfToken key   = entry.first;
        VtValue value = entry.second;
        _HandleSessionRenderSetting(key, value);
    }
}

bool
HdCyclesRenderParam::_HandleSessionRenderSetting(const TfToken& key, const VtValue& value)
{
    ccl::SessionParams* sessionParams = &m_sessionParams;

    if (m_cyclesSession)
        sessionParams = &m_cyclesSession->params;

    bool session_updated = false;
    bool samples_updated = false;

    // This is now handled by HdCycles depending on tiled or not tiled rendering...
    /*if (key == usdCyclesTokens->cyclesBackground) {
        sessionParams->background
            = _HdCyclesGetVtValue<bool>(value, sessionParams->background,
                                        &session_updated);
    }*/

    if (key == usdCyclesTokens->cyclesProgressive_refine) {
        sessionParams->progressive_refine = _HdCyclesGetVtValue<bool>(value, sessionParams->progressive_refine,
                                                                      &session_updated);
    }

    if (key == usdCyclesTokens->cyclesProgressive) {
        sessionParams->progressive = _HdCyclesGetVtValue<bool>(value, sessionParams->progressive, &session_updated);
    }

    if (key == usdCyclesTokens->cyclesProgressive_update_timeout) {
        sessionParams->progressive_update_timeout = static_cast<double>(
            _HdCyclesGetVtValue<float>(value, static_cast<float>(sessionParams->progressive_update_timeout),
                                       &session_updated));
    }

    if (key == usdCyclesTokens->cyclesExperimental) {
        sessionParams->experimental = _HdCyclesGetVtValue<bool>(value, sessionParams->experimental, &session_updated);
    }

    if (key == usdCyclesTokens->cyclesSamples) {
        // If branched-path mode is set, make sure to set samples to use the
        // aa_samples instead from the integrator.
        int samples                    = sessionParams->samples;
        int aa_samples                 = 0;
        ccl::Integrator::Method method = ccl::Integrator::PATH;

        if (m_cyclesScene) {
            method     = m_cyclesScene->integrator->get_method();
            aa_samples = m_cyclesScene->integrator->get_aa_samples();

            // Don't apply aa_samples if it is 0
            if (aa_samples && method == ccl::Integrator::BRANCHED_PATH) {
                samples = aa_samples;
            }
        }

        sessionParams->samples = _HdCyclesGetVtValue<int>(value, samples, &samples_updated);
        if (samples_updated) {
            session_updated = true;

            if (m_cyclesScene && aa_samples && method == ccl::Integrator::BRANCHED_PATH) {
                sessionParams->samples = aa_samples;
            }
        }
    }

    // Tiles

    if (key == usdCyclesTokens->cyclesTile_size) {
        if (value.IsHolding<GfVec2i>()) {
        sessionParams->tile_size = vec2i_to_int2(
            _HdCyclesGetVtValue<GfVec2i>(value, int2_to_vec2i(sessionParams->tile_size), &session_updated));
        } else if (value.IsHolding<GfVec2f>()) {
            // Adding this check for safety since the original implementation was using GfVec2i which
            // might have been valid at some point but does not match the current schema.
            sessionParams->tile_size = vec2f_to_int2(
                _HdCyclesGetVtValue<GfVec2f>(value, int2_to_vec2f(sessionParams->tile_size), &session_updated));
            TF_WARN(
                "Tile size was specified as float, but the schema uses int. The value will be converted but you should update the schema version.");
        } else {
            TF_WARN("Tile size has unsupported type %s, expected GfVec2f", value.GetTypeName().c_str());
        }
    }

    TfToken tileOrder;
    if (key == usdCyclesTokens->cyclesTile_order) {
        tileOrder = _HdCyclesGetVtValue<TfToken>(value, tileOrder, &session_updated);

        if (tileOrder == usdCyclesTokens->hilbert_spiral) {
            sessionParams->tile_order = ccl::TILE_HILBERT_SPIRAL;
        } else if (tileOrder == usdCyclesTokens->center) {
            sessionParams->tile_order = ccl::TILE_CENTER;
        } else if (tileOrder == usdCyclesTokens->right_to_left) {
            sessionParams->tile_order = ccl::TILE_RIGHT_TO_LEFT;
        } else if (tileOrder == usdCyclesTokens->left_to_right) {
            sessionParams->tile_order = ccl::TILE_LEFT_TO_RIGHT;
        } else if (tileOrder == usdCyclesTokens->top_to_bottom) {
            sessionParams->tile_order = ccl::TILE_TOP_TO_BOTTOM;
        } else if (tileOrder == usdCyclesTokens->bottom_to_top) {
            sessionParams->tile_order = ccl::TILE_BOTTOM_TO_TOP;
        }
    }

    if (key == usdCyclesTokens->cyclesStart_resolution) {
        sessionParams->start_resolution = _HdCyclesGetVtValue<int>(value, sessionParams->start_resolution,
                                                                   &session_updated);
    }

    if (key == usdCyclesTokens->cyclesPixel_size) {
        sessionParams->pixel_size = _HdCyclesGetVtValue<int>(value, sessionParams->pixel_size, &session_updated);
    }

    if (key == usdCyclesTokens->cyclesAdaptive_sampling) {
        sessionParams->adaptive_sampling = _HdCyclesGetVtValue<bool>(value, sessionParams->adaptive_sampling,
                                                                     &session_updated);

        if (sessionParams->adaptive_sampling) {
            /* Integrator settings are applied after the scene is created  */
            if (m_cyclesScene) {
                m_cyclesScene->integrator->sampling_pattern = ccl::SAMPLING_PATTERN_PMJ;
                m_cyclesScene->integrator->tag_update(m_cyclesScene);
                session_updated = true;
            }
        }
    }

    if (key == usdCyclesTokens->cyclesUse_profiling) {
        sessionParams->use_profiling = _HdCyclesGetVtValue<bool>(value, sessionParams->use_profiling, &session_updated);
    }

    if (key == usdCyclesTokens->cyclesDisplay_buffer_linear) {
        sessionParams->display_buffer_linear = _HdCyclesGetVtValue<bool>(value, sessionParams->display_buffer_linear,
                                                                         &session_updated);
    }

    TfToken shadingSystem;
    if (key == usdCyclesTokens->cyclesShading_system) {
        shadingSystem = _HdCyclesGetVtValue<TfToken>(value, shadingSystem, &session_updated);

        if (shadingSystem == usdCyclesTokens->osl) {
            sessionParams->shadingsystem = ccl::SHADINGSYSTEM_OSL;
        } else {
            sessionParams->shadingsystem = ccl::SHADINGSYSTEM_SVM;
        }
    }

    if (key == usdCyclesTokens->cyclesUse_profiling) {
        sessionParams->use_profiling = _HdCyclesGetVtValue<bool>(value, sessionParams->use_profiling, &session_updated);
    }

    // Denoising

    bool denoising_updated = false;
    bool denoising_start_sample_updated = false;
    ccl::DenoiseParams denoisingParams = sessionParams->denoising;

    if (key == usdCyclesTokens->cyclesDenoiseUse) {
        denoisingParams.use = _HdCyclesGetVtValue<bool>(value, denoisingParams.use, &denoising_updated);
    }

    if (key == usdCyclesTokens->cyclesDenoiseStore_passes) {
        denoisingParams.store_passes = _HdCyclesGetVtValue<bool>(value, denoisingParams.store_passes,
                                                                         &denoising_updated);
    }

    if (key == usdCyclesTokens->cyclesDenoiseStart_sample) {
        sessionParams->denoising_start_sample = _HdCyclesGetVtValue<int>(value, sessionParams->denoising_start_sample,
                                                                         &denoising_start_sample_updated);
    }

    if (key == usdCyclesTokens->cyclesDenoiseType) {
        TfToken type = usdCyclesTokens->none;
        type = _HdCyclesGetVtValue<TfToken>(value, type, &denoising_updated);
        if (type == usdCyclesTokens->none) {
            denoisingParams.type = ccl::DENOISER_NONE;
        } else if (type == usdCyclesTokens->openimagedenoise) {
            denoisingParams.type = ccl::DENOISER_OPENIMAGEDENOISE;
        } else if (type == usdCyclesTokens->optix) {
            denoisingParams.type = ccl::DENOISER_OPTIX;
        } else {
            denoisingParams.type = ccl::DENOISER_NONE;
        }
    }

    if (key == usdCyclesTokens->cyclesDenoiseInput_passes) {
        TfToken inputPasses = usdCyclesTokens->rgb_albedo_normal;
        inputPasses = _HdCyclesGetVtValue<TfToken>(value, inputPasses, &denoising_updated);

        if (inputPasses == usdCyclesTokens->rgb) {
            denoisingParams.input_passes = ccl::DENOISER_INPUT_RGB;
        } else if (inputPasses == usdCyclesTokens->rgb_albedo) {
            denoisingParams.input_passes = ccl::DENOISER_INPUT_RGB_ALBEDO;
        } else if (inputPasses == usdCyclesTokens->rgb_albedo_normal) {
            denoisingParams.input_passes = ccl::DENOISER_INPUT_RGB_ALBEDO_NORMAL;
        }
    }

    if (denoising_updated || denoising_start_sample_updated) {
        if (m_cyclesSession) {
            m_cyclesSession->set_denoising(denoisingParams);
            if (denoising_start_sample_updated) {
                m_cyclesSession->set_denoising_start_sample(sessionParams->denoising_start_sample);
            }
        } else {
        sessionParams->denoising = denoisingParams;
        }
        session_updated          = true;
    }

    // Final

    if (session_updated) {
        // Although this is called, it does not correctly reset session in IPR
        //Interrupt();
        return true;
    }

    return false;
}

// -- Scene

void
HdCyclesRenderParam::_UpdateSceneFromConfig(bool a_forceInit)
{
    static const HdCyclesConfig& config = HdCyclesConfig::GetInstance();

    ccl::SceneParams* sceneParams = &m_sceneParams;

    if (m_cyclesScene)
        sceneParams = &m_cyclesScene->params;

    ccl::SessionParams* sessionParams = &m_sessionParams;

    if (m_cyclesSession)
        sessionParams = &m_cyclesSession->params;

    // -- Scene init
    sceneParams->shadingsystem = sessionParams->shadingsystem;

    sceneParams->bvh_type = ccl::SceneParams::BVH_DYNAMIC;
    if (config.bvh_type.value == "STATIC")
        sceneParams->bvh_type = ccl::SceneParams::BVH_STATIC;

    sceneParams->bvh_layout = ccl::BVH_LAYOUT_EMBREE;

    config.curve_subdivisions.eval(sceneParams->hair_subdivisions, a_forceInit);

    // Texture
    sceneParams->texture.use_cache = config.texture_use_cache.value;
    sceneParams->texture.cache_size = config.texture_cache_size.value;
    sceneParams->texture.tile_size = config.texture_tile_size.value;
    sceneParams->texture.diffuse_blur = config.texture_diffuse_blur.value;
    sceneParams->texture.glossy_blur = config.texture_glossy_blur.value;
    sceneParams->texture.auto_convert = config.texture_auto_convert.value;
    sceneParams->texture.accept_unmipped = config.texture_accept_unmipped.value;
    sceneParams->texture.accept_untiled = config.texture_accept_untiled.value;
    sceneParams->texture.auto_tile = config.texture_auto_tile.value;
    sceneParams->texture.auto_mip = config.texture_auto_mip.value;
    sceneParams->texture.use_custom_cache_path = config.texture_use_custom_path.value;
    sceneParams->texture.custom_cache_path = config.texture_custom_path.value;
    sceneParams->texture_limit = config.texture_max_size.value;
}

void
HdCyclesRenderParam::_UpdateSceneFromRenderSettings(HdRenderSettingsMap const& settingsMap)
{
    for (auto& entry : settingsMap) {
        TfToken key   = entry.first;
        VtValue value = entry.second;
        _HandleSceneRenderSetting(key, value);
    }
}

bool
HdCyclesRenderParam::_HandleSceneRenderSetting(const TfToken& key, const VtValue& value)
{
    // -- Scene

    ccl::SceneParams* sceneParams = &m_sceneParams;

    if (m_cyclesScene)
        sceneParams = &m_cyclesScene->params;

    bool scene_updated = false;
    bool texture_updated = false;

    if (key == usdCyclesTokens->cyclesShading_system) {
        TfToken shading_system = _HdCyclesGetVtValue<TfToken>(value, usdCyclesTokens->svm, &scene_updated);
        if (shading_system == usdCyclesTokens->svm) {
            sceneParams->shadingsystem = ccl::SHADINGSYSTEM_SVM;
        } else if (shading_system == usdCyclesTokens->osl) {
            sceneParams->shadingsystem = ccl::SHADINGSYSTEM_OSL;
        }
    }

    if (key == usdCyclesTokens->cyclesBvh_type) {
        TfToken bvh_type = _HdCyclesGetVtValue<TfToken>(value, usdCyclesTokens->bvh_dynamic, &scene_updated);
        if (bvh_type == usdCyclesTokens->bvh_dynamic) {
            sceneParams->bvh_type = ccl::SceneParams::BVH_DYNAMIC;
        } else if (bvh_type == usdCyclesTokens->bvh_static) {
            sceneParams->bvh_type = ccl::SceneParams::BVH_STATIC;
        }
    }

    if (key == usdCyclesTokens->cyclesCurve_subdivisions) {
        sceneParams->hair_subdivisions = _HdCyclesGetVtValue<int>(value, sceneParams->hair_subdivisions,
                                                                  &scene_updated);
    }

    // TODO: Unsure how we will handle this if the camera hasn't been created yet/at all...
    /*if (key == usdCyclesTokens->cyclesDicing_camera) {
        scene->dicing_camera
            = _HdCyclesGetVtValue<std::string>(value, scene->dicing_camera,
                                       &scene_updated);
    }*/


    if (key == usdCyclesTokens->cyclesUse_bvh_spatial_split) {
        sceneParams->use_bvh_spatial_split = _HdCyclesGetVtValue<bool>(value, sceneParams->use_bvh_spatial_split,
                                                                       &scene_updated);
    }

    if (key == usdCyclesTokens->cyclesUse_bvh_unaligned_nodes) {
        sceneParams->use_bvh_unaligned_nodes = _HdCyclesGetVtValue<bool>(value, sceneParams->use_bvh_unaligned_nodes,
                                                                         &scene_updated);
    }

    if (key == usdCyclesTokens->cyclesNum_bvh_time_steps) {
        sceneParams->num_bvh_time_steps = _HdCyclesGetVtValue<int>(value, sceneParams->num_bvh_time_steps,
                                                                   &scene_updated);
    }

    if (key == usdCyclesTokens->cyclesTexture_use_cache) {
        sceneParams->texture.use_cache = _HdCyclesGetVtValue<bool>(value, sceneParams->texture.use_cache,
                                                                   &texture_updated);
    }

    if (key == usdCyclesTokens->cyclesTexture_cache_size) {
        sceneParams->texture.cache_size = _HdCyclesGetVtValue<int>(value, sceneParams->texture.cache_size,
                                                                   &texture_updated);
    }

    if (key == usdCyclesTokens->cyclesTexture_tile_size) {
        sceneParams->texture.tile_size = _HdCyclesGetVtValue<int>(value, sceneParams->texture.tile_size,
                                                                  &texture_updated);
    }

    if (key == usdCyclesTokens->cyclesTexture_diffuse_blur) {
        sceneParams->texture.diffuse_blur = _HdCyclesGetVtValue<float>(value, sceneParams->texture.diffuse_blur,
                                                                       &texture_updated);
    }

    if (key == usdCyclesTokens->cyclesTexture_glossy_blur) {
        sceneParams->texture.glossy_blur = _HdCyclesGetVtValue<float>(value, sceneParams->texture.glossy_blur,
                                                                      &texture_updated);
    }

    if (key == usdCyclesTokens->cyclesTexture_auto_convert) {
        sceneParams->texture.auto_convert = _HdCyclesGetVtValue<bool>(value, sceneParams->texture.auto_convert,
                                                                      &texture_updated);
    }

    if (key == usdCyclesTokens->cyclesTexture_accept_unmipped) {
        sceneParams->texture.accept_unmipped = _HdCyclesGetVtValue<bool>(value, sceneParams->texture.accept_unmipped,
                                                                         &texture_updated);
    }

    if (key == usdCyclesTokens->cyclesTexture_accept_untiled) {
        sceneParams->texture.accept_untiled = _HdCyclesGetVtValue<bool>(value, sceneParams->texture.accept_untiled,
                                                                        &texture_updated);
    }
    if (key == usdCyclesTokens->cyclesTexture_auto_tile) {
        sceneParams->texture.auto_tile = _HdCyclesGetVtValue<bool>(value, sceneParams->texture.auto_tile,
                                                                   &texture_updated);
    }
    if (key == usdCyclesTokens->cyclesTexture_auto_mip) {
        sceneParams->texture.auto_mip = _HdCyclesGetVtValue<bool>(value, sceneParams->texture.auto_mip,
                                                                  &texture_updated);
    }
    if (key == usdCyclesTokens->cyclesTexture_use_custom_path) {
        sceneParams->texture.use_custom_cache_path
            = _HdCyclesGetVtValue<bool>(value, sceneParams->texture.use_custom_cache_path, &texture_updated);
    }
    if (key == usdCyclesTokens->cyclesTexture_max_size) {
        sceneParams->texture_limit = _HdCyclesGetVtValue<int>(value, sceneParams->texture_limit, &texture_updated);
    }

    if (scene_updated || texture_updated) {
        // Although this is called, it does not correctly reset session in IPR
        if (m_cyclesSession && m_cyclesScene) {
            Interrupt(true);
            if (texture_updated) {
                m_cyclesScene->image_manager->tag_update();
                m_cyclesScene->shader_manager->tag_update(m_cyclesScene, ccl::ShaderManager::UPDATE_ALL);
            }
        }
        return true;
    }

    return false;
}

// -- Config

void
HdCyclesRenderParam::_UpdateIntegratorFromConfig(bool a_forceInit)
{
    if (!m_cyclesScene)
        return;

    static const HdCyclesConfig& config = HdCyclesConfig::GetInstance();

    ccl::Integrator* integrator = m_cyclesScene->integrator;

    if (a_forceInit) {
    if (config.integrator_method.value == "PATH") {
        integrator->set_method(ccl::Integrator::PATH);
    } else {
        integrator->set_method(ccl::Integrator::BRANCHED_PATH);
    }
    }

    // Samples

    if (config.diffuse_samples.eval(integrator, integrator->get_diffuse_samples_socket(), a_forceInit)
        && m_useSquareSamples) {
        integrator->set_diffuse_samples(integrator->get_diffuse_samples() * integrator->get_diffuse_samples());
    }
    if (config.glossy_samples.eval(integrator, integrator->get_glossy_samples_socket(), a_forceInit)
        && m_useSquareSamples) {
        integrator->set_glossy_samples(integrator->get_glossy_samples() * integrator->get_glossy_samples());
    }
    if (config.transmission_samples.eval(integrator, integrator->get_transmission_samples_socket(), a_forceInit)
        && m_useSquareSamples) {
        integrator->set_transmission_samples(integrator->get_transmission_samples()
                                             * integrator->get_transmission_samples());
    }
    if (config.ao_samples.eval(integrator, integrator->get_ao_samples_socket(), a_forceInit) && m_useSquareSamples) {
        integrator->set_ao_samples(integrator->get_ao_samples() * integrator->get_ao_samples());
    }
    if (config.mesh_light_samples.eval(integrator, integrator->get_mesh_light_samples_socket(), a_forceInit)
        && m_useSquareSamples) {
        integrator->set_mesh_light_samples(integrator->get_mesh_light_samples() * integrator->get_mesh_light_samples());
    }
    if (config.subsurface_samples.eval(integrator, integrator->get_subsurface_samples_socket(), a_forceInit)
        && m_useSquareSamples) {
        integrator->set_subsurface_samples(integrator->get_subsurface_samples() * integrator->get_subsurface_samples());
    }
    if (config.volume_samples.eval(integrator, integrator->get_volume_samples_socket(), a_forceInit)
        && m_useSquareSamples) {
        integrator->set_volume_samples(integrator->get_volume_samples() * integrator->get_volume_samples());
    }
    /*if (config.adaptive_min_samples.eval(integrator->adaptive_min_samples)
        && m_useSquareSamples) {
        integrator->adaptive_min_samples
            = std::min(integrator->adaptive_min_samples
                           * integrator->adaptive_min_samples,
                       INT_MAX);
    }*/

    integrator->set_motion_blur(config.motion_blur.value);

    integrator->tag_update(m_cyclesScene, ccl::Integrator::UPDATE_ALL);
}

void
HdCyclesRenderParam::_UpdateIntegratorFromRenderSettings(HdRenderSettingsMap const& settingsMap)
{
    for (auto& entry : settingsMap) {
        TfToken key   = entry.first;
        VtValue value = entry.second;

        _HandleIntegratorRenderSetting(key, value);
    }
}

bool
HdCyclesRenderParam::_HandleIntegratorRenderSetting(const TfToken& key, const VtValue& value)
{
    // -- Integrator Settings

    ccl::Integrator* integrator = m_cyclesScene->integrator;
    bool integrator_updated     = false;
    bool method_updated         = false;

    if (key == usdCyclesTokens->cyclesIntegratorSeed) {
        integrator->set_seed(_HdCyclesGetVtValue<int>(value, integrator->get_seed(), &integrator_updated));
    }

    if (key == usdCyclesTokens->cyclesIntegratorMin_bounce) {
        integrator->set_min_bounce(_HdCyclesGetVtValue<int>(value, integrator->get_min_bounce(), &integrator_updated));
    }

    if (key == usdCyclesTokens->cyclesIntegratorMax_bounce) {
        integrator->set_max_bounce(_HdCyclesGetVtValue<int>(value, integrator->get_max_bounce(), &integrator_updated));
    }

    if (key == usdCyclesTokens->cyclesIntegratorMethod) {
        TfToken integratorMethod = _HdCyclesGetVtValue<TfToken>(value, usdCyclesTokens->path, &method_updated);
        if (integratorMethod == usdCyclesTokens->path) {
            integrator->set_method(ccl::Integrator::PATH);
        } else {
            integrator->set_method(ccl::Integrator::BRANCHED_PATH);
        }

        if (method_updated) {
            integrator_updated = true;
            if (integrator->get_aa_samples() && integrator->get_method() == ccl::Integrator::BRANCHED_PATH) {
                m_cyclesSession->params.samples = integrator->get_aa_samples();
            }
        }
    }

    if (key == usdCyclesTokens->cyclesIntegratorSampling_method) {
        TfToken defaultPattern = usdCyclesTokens->sobol;
        if (integrator->get_sampling_pattern() == ccl::SAMPLING_PATTERN_CMJ) {
            defaultPattern = usdCyclesTokens->cmj;
        } else if (integrator->get_sampling_pattern() == ccl::SAMPLING_PATTERN_PMJ) {
            defaultPattern = usdCyclesTokens->pmj;
        }

        TfToken samplingMethod = _HdCyclesGetVtValue<TfToken>(value, defaultPattern, &integrator_updated);
        if (samplingMethod == usdCyclesTokens->sobol) {
            integrator->set_sampling_pattern(ccl::SAMPLING_PATTERN_SOBOL);
        } else if (samplingMethod == usdCyclesTokens->cmj) {
            integrator->set_sampling_pattern(ccl::SAMPLING_PATTERN_CMJ);
        } else {
            integrator->set_sampling_pattern(ccl::SAMPLING_PATTERN_PMJ);
        }

        // Adaptive sampling must use PMJ
        if (m_cyclesSession->params.adaptive_sampling
            && integrator->get_sampling_pattern() != ccl::SAMPLING_PATTERN_PMJ) {
            integrator_updated = true;
            integrator->set_sampling_pattern(ccl::SAMPLING_PATTERN_PMJ);
        }
    }

    if (key == usdCyclesTokens->cyclesIntegratorMax_diffuse_bounce) {
        integrator->set_max_diffuse_bounce(
            _HdCyclesGetVtValue<int>(value, integrator->get_max_diffuse_bounce(), &integrator_updated));
    }

    if (key == usdCyclesTokens->cyclesIntegratorMax_glossy_bounce) {
        integrator->set_max_glossy_bounce(
            _HdCyclesGetVtValue<int>(value, integrator->get_max_glossy_bounce(), &integrator_updated));
    }
    if (key == usdCyclesTokens->cyclesIntegratorMax_transmission_bounce) {
        integrator->set_max_transmission_bounce(
            _HdCyclesGetVtValue<int>(value, integrator->get_max_transmission_bounce(), &integrator_updated));
    }

    if (key == usdCyclesTokens->cyclesIntegratorMax_volume_bounce) {
        integrator->set_max_volume_bounce(
            _HdCyclesGetVtValue<int>(value, integrator->get_max_volume_bounce(), &integrator_updated));
    }
    if (key == usdCyclesTokens->cyclesIntegratorTransparent_min_bounce) {
        integrator->set_transparent_min_bounce(
            _HdCyclesGetVtValue<int>(value, integrator->get_transparent_min_bounce(), &integrator_updated));
    }

    if (key == usdCyclesTokens->cyclesIntegratorTransparent_max_bounce) {
        integrator->set_transparent_max_bounce(
            _HdCyclesGetVtValue<int>(value, integrator->get_transparent_max_bounce(), &integrator_updated));
    }

    if (key == usdCyclesTokens->cyclesIntegratorAo_bounces) {
        integrator->set_ao_bounces(_HdCyclesGetVtValue<int>(value, integrator->get_ao_bounces(), &integrator_updated));
    }

    if (key == usdCyclesTokens->cyclesIntegratorVolume_max_steps) {
        integrator->set_volume_max_steps(
            _HdCyclesGetVtValue<int>(value, integrator->get_volume_max_steps(), &integrator_updated));
    }

    if (key == usdCyclesTokens->cyclesIntegratorVolume_step_size) {
        integrator->set_volume_step_rate(
            _HdCyclesGetVtValue<float>(value, integrator->get_volume_step_rate(), &integrator_updated));
    }

    if (key == usdCyclesTokens->cyclesIntegratorAdaptive_threshold) {
        integrator->set_adaptive_threshold(
            _HdCyclesGetVtValue<float>(value, integrator->get_adaptive_threshold(), &integrator_updated));
    }

    // Samples

    if (key == usdCyclesTokens->cyclesIntegratorAa_samples) {
        bool sample_updated = false;
        integrator->set_aa_samples(_HdCyclesGetVtValue<int>(value, integrator->get_aa_samples(), &sample_updated));

        if (sample_updated) {
            if (m_useSquareSamples) {
                integrator->set_aa_samples(integrator->get_aa_samples() * integrator->get_aa_samples());
            }

            if (integrator->get_aa_samples() && integrator->get_method() == ccl::Integrator::BRANCHED_PATH) {
                m_cyclesSession->params.samples = integrator->get_aa_samples();
            }
            integrator_updated = true;
        }
    }

    if (key == usdCyclesTokens->cyclesIntegratorAdaptive_min_samples) {
        bool sample_updated = false;
        integrator->set_adaptive_min_samples(
            _HdCyclesGetVtValue<int>(value, integrator->get_adaptive_min_samples(), &sample_updated));

        if (sample_updated) {
            if (m_useSquareSamples) {
                integrator->set_adaptive_min_samples(
                    std::min(integrator->get_adaptive_min_samples() * integrator->get_adaptive_min_samples(), INT_MAX));
            }
            integrator_updated = true;
        }
    }

    if (key == usdCyclesTokens->cyclesIntegratorDiffuse_samples) {
        bool sample_updated = false;
        integrator->set_diffuse_samples(
            _HdCyclesGetVtValue<int>(value, integrator->get_diffuse_samples(), &sample_updated));

        if (sample_updated) {
            if (m_useSquareSamples) {
                integrator->set_diffuse_samples(integrator->get_diffuse_samples() * integrator->get_diffuse_samples());
            }
            integrator_updated = true;
        }
    }

    if (key == usdCyclesTokens->cyclesIntegratorGlossy_samples) {
        bool sample_updated = false;
        integrator->set_glossy_samples(
            _HdCyclesGetVtValue<int>(value, integrator->get_glossy_samples(), &sample_updated));

        if (sample_updated) {
            if (m_useSquareSamples) {
                integrator->set_glossy_samples(integrator->get_glossy_samples() * integrator->get_glossy_samples());
            }
            integrator_updated = true;
        }
    }

    if (key == usdCyclesTokens->cyclesIntegratorTransmission_samples) {
        bool sample_updated = false;
        integrator->set_transmission_samples(
            _HdCyclesGetVtValue<int>(value, integrator->get_transmission_samples(), &sample_updated));

        if (sample_updated) {
            if (m_useSquareSamples) {
                integrator->set_transmission_samples(integrator->get_transmission_samples()
                                                     * integrator->get_transmission_samples());
            }
            integrator_updated = true;
        }
    }

    if (key == usdCyclesTokens->cyclesIntegratorAo_samples) {
        bool sample_updated = false;
        integrator->set_ao_samples(_HdCyclesGetVtValue<int>(value, integrator->get_ao_samples(), &sample_updated));

        if (sample_updated) {
            if (m_useSquareSamples) {
                integrator->set_ao_samples(integrator->get_ao_samples() * integrator->get_ao_samples());
            }
            integrator_updated = true;
        }
    }

    if (key == usdCyclesTokens->cyclesIntegratorMesh_light_samples) {
        bool sample_updated = false;
        integrator->set_mesh_light_samples(
            _HdCyclesGetVtValue<int>(value, integrator->get_mesh_light_samples(), &sample_updated));

        if (sample_updated) {
            if (m_useSquareSamples) {
                integrator->set_mesh_light_samples(integrator->get_mesh_light_samples()
                                                   * integrator->get_mesh_light_samples());
            }
            integrator_updated = true;
        }
    }

    if (key == usdCyclesTokens->cyclesIntegratorSubsurface_samples) {
        bool sample_updated = false;
        integrator->set_subsurface_samples(
            _HdCyclesGetVtValue<int>(value, integrator->get_subsurface_samples(), &sample_updated));

        if (sample_updated) {
            if (m_useSquareSamples) {
                integrator->set_subsurface_samples(integrator->get_subsurface_samples()
                                                   * integrator->get_subsurface_samples());
            }
            integrator_updated = true;
        }
    }

    if (key == usdCyclesTokens->cyclesIntegratorVolume_samples) {
        bool sample_updated = false;
        integrator->set_volume_samples(
            _HdCyclesGetVtValue<int>(value, integrator->get_volume_samples(), &sample_updated));

        if (sample_updated) {
            if (m_useSquareSamples) {
                integrator->set_volume_samples(integrator->get_volume_samples() * integrator->get_volume_samples());
            }
            integrator_updated = true;
        }
    }

    if (key == usdCyclesTokens->cyclesIntegratorStart_sample) {
        integrator->set_start_sample(
            _HdCyclesGetVtValue<int>(value, integrator->get_start_sample(), &integrator_updated));
    }

    // Caustics

    if (key == usdCyclesTokens->cyclesIntegratorCaustics_reflective) {
        integrator->set_caustics_reflective(
            _HdCyclesGetVtValue<bool>(value, integrator->get_caustics_reflective(), &integrator_updated));
    }
    if (key == usdCyclesTokens->cyclesIntegratorCaustics_refractive) {
        integrator->set_caustics_refractive(
            _HdCyclesGetVtValue<bool>(value, integrator->get_caustics_refractive(), &integrator_updated));
    }

    // Filter

    if (key == usdCyclesTokens->cyclesIntegratorFilter_glossy) {
        integrator->set_filter_glossy(
            _HdCyclesGetVtValue<float>(value, integrator->get_filter_glossy(), &integrator_updated));
    }

    if (key == usdCyclesTokens->cyclesIntegratorSample_clamp_direct) {
        integrator->set_sample_clamp_direct(
            _HdCyclesGetVtValue<float>(value, integrator->get_sample_clamp_direct(), &integrator_updated));
    }
    if (key == usdCyclesTokens->cyclesIntegratorSample_clamp_indirect) {
        integrator->set_sample_clamp_indirect(
            _HdCyclesGetVtValue<float>(value, integrator->get_sample_clamp_indirect(), &integrator_updated));
    }

    if (key == usdCyclesTokens->cyclesIntegratorMotion_blur) {
        integrator->set_motion_blur(
            _HdCyclesGetVtValue<bool>(value, integrator->get_motion_blur(), &integrator_updated));
    }

    if (key == usdCyclesTokens->cyclesIntegratorSample_all_lights_direct) {
        integrator->set_sample_all_lights_direct(
            _HdCyclesGetVtValue<bool>(value, integrator->get_sample_all_lights_direct(), &integrator_updated));
    }
    if (key == usdCyclesTokens->cyclesIntegratorSample_all_lights_indirect) {
        integrator->set_sample_all_lights_indirect(
            _HdCyclesGetVtValue<bool>(value, integrator->get_sample_all_lights_indirect(), &integrator_updated));
    }

    if (key == usdCyclesTokens->cyclesIntegratorLight_sampling_threshold) {
        integrator->set_light_sampling_threshold(
            _HdCyclesGetVtValue<float>(value, integrator->get_light_sampling_threshold(), &integrator_updated));
    }

    if (integrator_updated) {
        integrator->tag_update(m_cyclesScene, ccl::Integrator::UPDATE_ALL);
        if (method_updated) {
            DirectReset();
        }
        return true;
    }

    return false;
}

// -- Film

void
HdCyclesRenderParam::_UpdateFilmFromConfig(bool a_forceInit)
{
    if (!m_cyclesScene)
        return;

    static const HdCyclesConfig& config = HdCyclesConfig::GetInstance();

    ccl::Film* film = m_cyclesScene->film;

    float exposure = film->get_exposure();
    config.exposure.eval(exposure, a_forceInit);

    film->tag_modified();
}

void
HdCyclesRenderParam::_UpdateFilmFromRenderSettings(HdRenderSettingsMap const& settingsMap)
{
    for (auto& entry : settingsMap) {
        TfToken key   = entry.first;
        VtValue value = entry.second;

        _HandleFilmRenderSetting(key, value);
    }
}

bool
HdCyclesRenderParam::_HandleFilmRenderSetting(const TfToken& key, const VtValue& value)
{
    // -- Film Settings

    ccl::Film* film   = m_cyclesScene->film;
    bool film_updated = false;
    bool doResetBuffers = false;

    if (key == usdCyclesTokens->cyclesFilmExposure) {
        film->set_exposure(_HdCyclesGetVtValue<float>(value, film->get_exposure(), &film_updated, false));
    }

    if (key == usdCyclesTokens->cyclesFilmPass_alpha_threshold) {
        film->set_pass_alpha_threshold(
            _HdCyclesGetVtValue<float>(value, film->get_pass_alpha_threshold(), &film_updated, false));
    }

    // https://www.sidefx.com/docs/hdk/_h_d_k__u_s_d_hydra.html

    if (key == UsdRenderTokens->resolution) {
        GfVec2i resolutionDefault = m_resolutionImage;
        if (value.IsHolding<GfVec2i>()) {
            m_resolutionImage = _HdCyclesGetVtValue<GfVec2i>(value, resolutionDefault, &film_updated, false);
            m_resolutionAuthored = true;
            doResetBuffers = true;
        } else {
            TF_WARN("Unexpected type for resolution %s", value.GetTypeName().c_str());
        }
    }

    if (key == UsdRenderTokens->dataWindowNDC) {
        GfVec4f dataWindowNDCDefault = { 0.f, 0.f, 1.f, 1.f };
        if (value.IsHolding<GfVec4f>()) {
            m_dataWindowNDC = _HdCyclesGetVtValue<GfVec4f>(value, dataWindowNDCDefault, &film_updated, false);

            // Rect has to be valid, otherwise reset to default
            if (m_dataWindowNDC[0] > m_dataWindowNDC[2] || m_dataWindowNDC[1] > m_dataWindowNDC[3]) {
                TF_WARN("Invalid dataWindowNDC rectangle %f %f %f %f", m_dataWindowNDC[0], m_dataWindowNDC[1],
                        m_dataWindowNDC[2], m_dataWindowNDC[3]);
                m_dataWindowNDC = dataWindowNDCDefault;
            }

            doResetBuffers = true;
        } else {
            TF_WARN("Unexpected type for ndcDataWindow %s", value.GetTypeName().c_str());
        }
    }

    // Filter

    if (key == usdCyclesTokens->cyclesFilmFilter_type) {
        TfToken filter = _HdCyclesGetVtValue<TfToken>(value, usdCyclesTokens->box, &film_updated);
        if (filter == usdCyclesTokens->box) {
            film->set_filter_type(ccl::FilterType::FILTER_BOX);
        } else if (filter == usdCyclesTokens->gaussian) {
            film->set_filter_type(ccl::FilterType::FILTER_GAUSSIAN);
        } else {
            film->set_filter_type(ccl::FilterType::FILTER_BLACKMAN_HARRIS);
        }
    }

    if (key == usdCyclesTokens->cyclesFilmFilter_width) {
        film->set_filter_width(_HdCyclesGetVtValue<float>(value, film->get_filter_width(), &film_updated, false));
    }

    // Mist

    if (key == usdCyclesTokens->cyclesFilmMist_start) {
        film->set_mist_start(_HdCyclesGetVtValue<float>(value, film->get_mist_start(), &film_updated, false));
    }

    if (key == usdCyclesTokens->cyclesFilmMist_depth) {
        film->set_mist_depth(_HdCyclesGetVtValue<float>(value, film->get_mist_depth(), &film_updated, false));
    }

    if (key == usdCyclesTokens->cyclesFilmMist_falloff) {
        film->set_mist_falloff(_HdCyclesGetVtValue<float>(value, film->get_mist_falloff(), &film_updated, false));
    }

    // Light

    if (key == usdCyclesTokens->cyclesFilmUse_light_visibility) {
        film->set_use_light_visibility(
            _HdCyclesGetVtValue<bool>(value, film->get_use_light_visibility(), &film_updated, false));
    }

<<<<<<< HEAD
    // Sampling

    // TODO: Check if cycles actually uses this, doesnt appear to...
    if (key == usdCyclesTokens->cyclesFilmUse_adaptive_sampling) {
        film->set_use_adaptive_sampling(
            _HdCyclesGetVtValue<bool>(value, film->get_use_adaptive_sampling(), &film_updated, false));
    }
=======
>>>>>>> 9ac7be3f

    if (key == usdCyclesTokens->cyclesFilmCryptomatte_depth) {
        auto cryptomatte_depth = _HdCyclesGetVtValue<int>(value, 4, &film_updated, false);
        film->set_cryptomatte_depth(static_cast<int>(
            ccl::divide_up(static_cast<size_t>(ccl::min(16, cryptomatte_depth)), 2)));
    }

    if (film_updated) {
        film->tag_modified();

        // todo: Should this live in another location?
        if (doResetBuffers) {
            film->tag_passes_update(m_cyclesScene, m_bufferParams.passes);
            SetViewport(m_resolutionDisplay[0], m_resolutionDisplay[1]);

            for (HdRenderPassAovBinding& aov : m_aovs) {
                if (aov.renderBuffer) {
                    dynamic_cast<HdCyclesRenderBuffer*>(aov.renderBuffer)->Clear();
                }
            }
        }

        return true;
    }

    return false;
}

void
HdCyclesRenderParam::_UpdateBackgroundFromConfig(bool a_forceInit)
{
    if (!m_cyclesScene)
        return;

    static const HdCyclesConfig& config = HdCyclesConfig::GetInstance();

    ccl::Background* background = m_cyclesScene->background;

    if (config.enable_transparent_background.value)
        background->set_transparent(true);


    background->tag_update(m_cyclesScene);
}

void
HdCyclesRenderParam::_UpdateBackgroundFromRenderSettings(HdRenderSettingsMap const& settingsMap)
{
    for (auto& entry : settingsMap) {
        TfToken key   = entry.first;
        VtValue value = entry.second;
        _HandleBackgroundRenderSetting(key, value);
    }
}

bool
HdCyclesRenderParam::_HandleBackgroundRenderSetting(const TfToken& key, const VtValue& value)
{
    // -- Background Settings

    ccl::Background* background = m_cyclesScene->background;
    bool background_updated     = false;

    if (key == usdCyclesTokens->cyclesBackgroundAo_factor) {
        background->set_ao_factor(_HdCyclesGetVtValue<float>(value, background->get_ao_factor(), &background_updated));
    }
    if (key == usdCyclesTokens->cyclesBackgroundAo_distance) {
        background->set_ao_distance(
            _HdCyclesGetVtValue<float>(value, background->get_ao_distance(), &background_updated));
    }

    if (key == usdCyclesTokens->cyclesBackgroundUse_shader) {
        background->set_use_shader(_HdCyclesGetVtValue<bool>(value, background->get_use_shader(), &background_updated));
    }
    if (key == usdCyclesTokens->cyclesBackgroundUse_ao) {
        background->set_use_ao(_HdCyclesGetVtValue<bool>(value, background->get_use_ao(), &background_updated));
    }

    // Visibility

    bool visCamera, visDiffuse, visGlossy, visTransmission, visScatter;
    visCamera = visDiffuse = visGlossy = visTransmission = visScatter = true;

    unsigned int visFlags = 0;

    if (key == usdCyclesTokens->cyclesBackgroundVisibilityCamera) {
        visCamera = _HdCyclesGetVtValue<bool>(value, visCamera, &background_updated);
    }

    if (key == usdCyclesTokens->cyclesBackgroundVisibilityDiffuse) {
        visDiffuse = _HdCyclesGetVtValue<bool>(value, visDiffuse, &background_updated);
    }

    if (key == usdCyclesTokens->cyclesBackgroundVisibilityGlossy) {
        visGlossy = _HdCyclesGetVtValue<bool>(value, visGlossy, &background_updated);
    }

    if (key == usdCyclesTokens->cyclesBackgroundVisibilityTransmission) {
        visTransmission = _HdCyclesGetVtValue<bool>(value, visTransmission, &background_updated);
    }

    if (key == usdCyclesTokens->cyclesBackgroundVisibilityScatter) {
        visScatter = _HdCyclesGetVtValue<bool>(value, visScatter, &background_updated);
    }

    visFlags |= visCamera ? ccl::PATH_RAY_CAMERA : 0;
    visFlags |= visDiffuse ? ccl::PATH_RAY_DIFFUSE : 0;
    visFlags |= visGlossy ? ccl::PATH_RAY_GLOSSY : 0;
    visFlags |= visTransmission ? ccl::PATH_RAY_TRANSMIT : 0;
    visFlags |= visScatter ? ccl::PATH_RAY_VOLUME_SCATTER : 0;

    background->set_visibility(visFlags);

    // Glass

    if (key == usdCyclesTokens->cyclesBackgroundTransparent) {
        background->set_transparent(
            _HdCyclesGetVtValue<bool>(value, background->get_transparent(), &background_updated));
    }

    if (key == usdCyclesTokens->cyclesBackgroundTransparent_glass) {
        background->set_transparent_glass(
            _HdCyclesGetVtValue<bool>(value, background->get_transparent_glass(), &background_updated));
    }

    if (key == usdCyclesTokens->cyclesBackgroundTransparent_roughness_threshold) {
        background->set_transparent_roughness_threshold(
            _HdCyclesGetVtValue<float>(value, background->get_transparent_roughness_threshold(), &background_updated));
    }

    // Volume

    if (key == usdCyclesTokens->cyclesBackgroundVolume_step_size) {
        background->set_volume_step_size(
            _HdCyclesGetVtValue<float>(value, background->get_volume_step_size(), &background_updated));
    }

    if (background_updated) {
        background->tag_update(m_cyclesScene);
        return true;
    }

    return false;
}

void
HdCyclesRenderParam::_HandlePasses()
{
    // TODO: These might need to live elsewhere when we fully implement aovs/passes
    m_bufferParams.passes.clear();

    ccl::Pass::add(ccl::PASS_COMBINED, m_bufferParams.passes, "Combined");

    m_cyclesScene->film->tag_passes_update(m_cyclesScene, m_bufferParams.passes);
}

bool
HdCyclesRenderParam::SetRenderSetting(const TfToken& key, const VtValue& value)
{
    // This has some inherent performance overheads (runs multiple times, unecessary)
    // however for now, this works the most clearly due to Cycles restrictions
    _HandleSessionRenderSetting(key, value);
    _HandleSceneRenderSetting(key, value);
    _HandleIntegratorRenderSetting(key, value);
    _HandleFilmRenderSetting(key, value);
    _HandleBackgroundRenderSetting(key, value);
    return false;
}

bool
HdCyclesRenderParam::_CreateSession()
{
    bool foundDevice = SetDeviceType(m_deviceName, m_sessionParams);

    if (!foundDevice)
        return false;

    m_cyclesSession = new ccl::Session(m_sessionParams);

    m_cyclesSession->display_copy_cb = [this](int samples) {
        const int width = m_cyclesSession->tile_manager.state.buffer.width;
        const int height = m_cyclesSession->tile_manager.state.buffer.height;
        tbb::parallel_for(tbb::blocked_range<size_t>(0, m_aovs.size(), 1),
                          [this, width, height, samples](const tbb::blocked_range<size_t>& r) {
                              for (size_t i = r.begin(); i < r.end(); ++i) {
                                  BlitFromCyclesPass(m_aovs[i], width, height, samples);
                              }
                          });
    };

    m_cyclesSession->write_render_tile_cb  = std::bind(&HdCyclesRenderParam::_WriteRenderTile, this, ccl::_1);
    m_cyclesSession->update_render_tile_cb = std::bind(&HdCyclesRenderParam::_UpdateRenderTile, this, ccl::_1, ccl::_2);

    m_cyclesSession->progress.set_update_callback(std::bind(&HdCyclesRenderParam::_SessionUpdateCallback, this));

    return true;
}

void
HdCyclesRenderParam::_WriteRenderTile(ccl::RenderTile& rtile)
{
    // No session, exit out
    if (!m_cyclesSession)
        return;

    if (!m_useTiledRendering)
        return;

    const int w = rtile.w;
    const int h = rtile.h;

    ccl::RenderBuffers* buffers = rtile.buffers;

    // copy data from device
    if (!buffers->copy_from_device())
        return;

    // Adjust absolute sample number to the range.
    int sample                   = rtile.sample;
    const int range_start_sample = m_cyclesSession->tile_manager.range_start_sample;
    if (range_start_sample != -1) {
        sample -= range_start_sample;
    }

    const float exposure = m_cyclesScene->film->get_exposure();

    if (!m_aovs.empty()) {
        // Blit from the framebuffer to currently selected aovs...
        for (auto& aov : m_aovs) {
            if (!TF_VERIFY(aov.renderBuffer != nullptr)) {
                continue;
            }

            auto* rb = static_cast<HdCyclesRenderBuffer*>(aov.renderBuffer);

            if (rb == nullptr) {
                continue;
            }

            if (rb->GetFormat() == HdFormatInvalid) {
                continue;
            }

            HdCyclesAov cyclesAov;
            if (!GetCyclesAov(aov, cyclesAov)) {
                continue;
            }

            // We don't want a mismatch of formats
            if (rb->GetFormat() != cyclesAov.format) {
                continue;
            }

            bool custom, denoise;
            GetAovFlags(cyclesAov, custom, denoise);

            // Pixels we will use to get from cycles.
            size_t numComponents = HdGetComponentCount(cyclesAov.format);
            ccl::vector<float> tileData(w * h * numComponents);

            rb->SetConverged(IsConverged());

            bool read = false;
            if (!custom && !denoise) {
                read = buffers->get_pass_rect(cyclesAov.name.c_str(), exposure, sample, static_cast<int>(numComponents),
                                              &tileData[0]);
            } else if (denoise) {
                read = buffers->get_denoising_pass_rect(GetDenoisePass(cyclesAov.token), exposure, sample,
                                                        static_cast<int>(numComponents), &tileData[0]);
            } else if (custom) {
                read = buffers->get_pass_rect(aov.aovName.GetText(), exposure, sample, static_cast<int>(numComponents),
                                              &tileData[0]);
            }

            if (!read) {
                memset(&tileData[0], 0, tileData.size() * sizeof(float));
            }

            // Translate source subrect to the origin
            const unsigned int x_src = rtile.x - m_cyclesSession->tile_manager.params.full_x;
            const unsigned int y_src = rtile.y - m_cyclesSession->tile_manager.params.full_y;

            // Passing the dimension as float to not lose the decimal points in the conversion to int
            // We need to do this only for tiles becase we are scaling the source rect to calculate
            // the region to write to in the destination rect
            const float width_data_src = m_bufferParams.width;
            const float height_data_src = m_bufferParams.height;

            rb->BlitTile(cyclesAov.format, x_src, y_src, rtile.w, rtile.h, width_data_src, height_data_src, 0, rtile.w,
                         reinterpret_cast<uint8_t*>(tileData.data()));
        }
    }
}

void
HdCyclesRenderParam::_UpdateRenderTile(ccl::RenderTile& rtile, bool highlight)
{
    if (m_cyclesSession->params.progressive_refine)
        _WriteRenderTile(rtile);
}

bool
HdCyclesRenderParam::_CreateScene()
{
    static const HdCyclesConfig& config = HdCyclesConfig::GetInstance();

    m_cyclesScene = new ccl::Scene(m_sceneParams, m_cyclesSession->device);

    m_resolutionImage = GfVec2i(0, 0);
    m_resolutionDisplay = GfVec2i(config.render_width.value, config.render_height.value);

<<<<<<< HEAD
    m_renderRect = GfVec4f(0.f, 0.f, static_cast<float>(config.render_width.value),
                           static_cast<float>(config.render_height.value));

    m_cyclesScene->camera->set_full_width(m_resolutionDisplay[0]);
    m_cyclesScene->camera->set_full_height(m_resolutionDisplay[1]);
=======
    m_cyclesScene->camera->width = m_resolutionDisplay[0];
    m_cyclesScene->camera->height = m_resolutionDisplay[1];
>>>>>>> 9ac7be3f

    m_cyclesScene->camera->compute_auto_viewplane();

    m_cyclesSession->scene = m_cyclesScene;

    m_bufferParams.width = m_resolutionDisplay[0];
    m_bufferParams.height = m_resolutionDisplay[1];
    m_bufferParams.full_width = m_resolutionDisplay[0];
    m_bufferParams.full_height = m_resolutionDisplay[1];

    default_attrib_display_color_surface = HdCyclesCreateAttribColorSurface();
    default_attrib_display_color_surface->tag_update(m_cyclesScene);
    m_cyclesScene->shaders.push_back(default_attrib_display_color_surface);

    default_object_display_color_surface = HdCyclesCreateObjectColorSurface();
    default_object_display_color_surface->tag_update(m_cyclesScene);
    m_cyclesScene->shaders.push_back(default_object_display_color_surface);

    default_vcol_display_color_surface = HdCyclesCreateDefaultShader();
    default_vcol_display_color_surface->tag_update(m_cyclesScene);
    m_cyclesScene->shaders.push_back(default_vcol_display_color_surface);

    SetBackgroundShader(nullptr);

    m_cyclesSession->reset(m_bufferParams, m_sessionParams.samples);

    return true;
}

void
HdCyclesRenderParam::StartRender()
{
    _CyclesStart();
}

void
HdCyclesRenderParam::StopRender()
{
    _CyclesExit();
}


// Deprecate? This isnt used... Also doesnt work
void
HdCyclesRenderParam::RestartRender()
{
    StopRender();
    Initialize({});
    StartRender();
}

void
HdCyclesRenderParam::PauseRender()
{
    if (m_cyclesSession)
        m_cyclesSession->set_pause(true);
}

void
HdCyclesRenderParam::ResumeRender()
{
    if (m_cyclesSession)
        m_cyclesSession->set_pause(false);
}

void
HdCyclesRenderParam::Interrupt(bool a_forceUpdate)
{
    m_shouldUpdate = true;
    PauseRender();
}

void
HdCyclesRenderParam::CommitResources()
{
    ccl::thread_scoped_lock lock { m_cyclesScene->mutex };

    if (m_shouldUpdate) {
        if (m_cyclesScene->lights.size() > 0) {
            if (m_numDomeLights <= 0)
                SetBackgroundShader(nullptr, false);
        } else {
            SetBackgroundShader(nullptr, true);
        }

        CyclesReset(false);
        m_shouldUpdate = false;
        ResumeRender();
    }
}

void
HdCyclesRenderParam::SetBackgroundShader(ccl::Shader* a_shader, bool a_emissive)
{
    if (a_shader)
        m_cyclesScene->default_background = a_shader;
    else {
        // TODO: These aren't properly destroyed from memory

        // Create empty background shader
        m_cyclesScene->default_background        = new ccl::Shader();
        m_cyclesScene->default_background->name  = "default_background";
        m_cyclesScene->default_background->graph = new ccl::ShaderGraph();
        if (a_emissive) {
            ccl::BackgroundNode* bgNode = new ccl::BackgroundNode();
            bgNode->set_color(ccl::make_float3(0.6f, 0.6f, 0.6f));

            m_cyclesScene->default_background->graph->add(bgNode);

            ccl::ShaderNode* out = m_cyclesScene->default_background->graph->output();
            m_cyclesScene->default_background->graph->connect(bgNode->output("Background"), out->input("Surface"));
        }

        m_cyclesScene->default_background->tag_update(m_cyclesScene);

        m_cyclesScene->shaders.push_back(m_cyclesScene->default_background);
    }
    m_cyclesScene->background->tag_update(m_cyclesScene);
}

/* ======= Cycles Settings ======= */

// -- Cycles render device

bool
HdCyclesRenderParam::SetDeviceType(ccl::DeviceType a_deviceType, ccl::SessionParams& params)
{
    if (a_deviceType == ccl::DeviceType::DEVICE_NONE) {
        TF_WARN("Attempted to set device of type DEVICE_NONE.");
        return false;
    }

    m_deviceType = a_deviceType;
    m_deviceName = ccl::Device::string_from_type(a_deviceType);

    return _SetDevice(m_deviceType, params);
}

bool
HdCyclesRenderParam::SetDeviceType(const std::string& a_deviceType, ccl::SessionParams& params)
{
    return SetDeviceType(ccl::Device::type_from_string(a_deviceType.c_str()), params);
}

bool
HdCyclesRenderParam::SetDeviceType(const std::string& a_deviceType)
{
    ccl::SessionParams* params = &m_sessionParams;
    if (m_cyclesSession)
        params = &m_cyclesSession->params;

    return SetDeviceType(a_deviceType, *params);
}

bool
HdCyclesRenderParam::_SetDevice(const ccl::DeviceType& a_deviceType, ccl::SessionParams& params)
{
    std::vector<ccl::DeviceInfo> devices = ccl::Device::available_devices(
        static_cast<ccl::DeviceTypeMask>(1 << a_deviceType));

    bool device_available = false;

    if (!devices.empty()) {
        params.device    = devices.front();
        device_available = true;
    }

    if (params.device.type == ccl::DEVICE_NONE || !device_available) {
        TF_RUNTIME_ERROR("No device available exiting.");
    }

    return device_available;
}

/* ====== HdCycles Settings ====== */

/* ====== Cycles Lifecycle ====== */

void
HdCyclesRenderParam::_CyclesStart()
{
    m_cyclesSession->start();
}

void
HdCyclesRenderParam::_CyclesExit()
{
    m_cyclesSession->set_pause(true);

    ccl::thread_scoped_lock lock { m_cyclesScene->mutex };

    m_cyclesScene->shaders.clear();
    m_cyclesScene->geometry.clear();
    m_cyclesScene->objects.clear();
    m_cyclesScene->lights.clear();
    m_cyclesScene->particle_systems.clear();

    if (m_cyclesSession) {
        delete m_cyclesSession;
        m_cyclesSession = nullptr;
    }
}

// TODO: Refactor these two resets
void
HdCyclesRenderParam::CyclesReset(bool a_forceUpdate)
{
    m_cyclesSession->progress.reset();

    if (m_geometryUpdated || m_shadersUpdated) {
        m_cyclesScene->geometry_manager->tag_update(m_cyclesScene, ccl::GeometryManager::UPDATE_ALL);
        m_geometryUpdated = false;
    }

    if (m_objectsUpdated || m_shadersUpdated) {
        m_cyclesScene->object_manager->tag_update(m_cyclesScene, ccl::ObjectManager::UPDATE_ALL);
        if (m_shadersUpdated) {
            m_cyclesScene->background->tag_update(m_cyclesScene);
        }
        m_objectsUpdated = false;
        m_shadersUpdated = false;
    }
    if (m_lightsUpdated) {
        m_cyclesScene->light_manager->tag_update(m_cyclesScene, ccl::LightManager::UPDATE_ALL);
        m_lightsUpdated = false;
    }

    if (a_forceUpdate) {
        m_cyclesScene->integrator->tag_update(m_cyclesScene, ccl::Integrator::UPDATE_ALL);
        m_cyclesScene->background->tag_update(m_cyclesScene);
        m_cyclesScene->film->tag_modified();
        m_cyclesScene->film->tag_passes_update(m_cyclesScene, m_bufferParams.passes);
    }

    m_cyclesSession->reset(m_bufferParams, m_cyclesSession->params.samples);
}

void
HdCyclesRenderParam::SetViewport(int w, int h)
{
    m_resolutionDisplay = GfVec2i(w, h);

    // If no image resolution was specified, we use the display's
    if (!m_resolutionAuthored) {
        m_resolutionImage = m_resolutionDisplay;
    }
    
    // Since the sensor is scaled uniformly, we also scale all the corners
    // of the image rect by the maximum amount of overscan
    // But only allocate and render a subrect
    const float overscan = MaxOverscan();

    // Full rect
    m_bufferParams.full_width = (1.f + overscan * 2.f) * m_resolutionImage[0];
    m_bufferParams.full_height = (1.f + overscan * 2.f) * m_resolutionImage[1];

    // Translate to the origin of the full rect
    m_bufferParams.full_x = (m_dataWindowNDC[0] - (-overscan)) * m_resolutionImage[0];
    m_bufferParams.full_y = (m_dataWindowNDC[1] - (-overscan)) * m_resolutionImage[1];
    m_bufferParams.width = (m_dataWindowNDC[2] - m_dataWindowNDC[0]) * m_resolutionImage[0];
    m_bufferParams.height = (m_dataWindowNDC[3] - m_dataWindowNDC[1]) * m_resolutionImage[1];

    m_cyclesScene->camera->width = m_bufferParams.full_width;
    m_cyclesScene->camera->height = m_bufferParams.full_height;
    m_cyclesScene->camera->overscan = overscan;

    m_bufferParams.width = ::std::max(m_bufferParams.width, 1);
    m_bufferParams.height = ::std::max(m_bufferParams.height, 1);

<<<<<<< HEAD
    m_cyclesScene->camera->set_full_width(m_resolutionImage[0]);
    m_cyclesScene->camera->set_full_height(m_resolutionImage[1]);
=======
>>>>>>> 9ac7be3f
    m_cyclesScene->camera->compute_auto_viewplane();
    m_cyclesScene->camera->need_device_update = true;

    m_aovBindingsNeedValidation = true;

    DirectReset();
}

void
HdCyclesRenderParam::DirectReset()
{
    m_cyclesSession->reset(m_bufferParams, m_cyclesSession->params.samples);
}

void
HdCyclesRenderParam::UpdateShadersTag(ccl::array<ccl::Node*>& shaders)
{
    for (auto& shader : shaders) {
        shader->tag_modified();
    }
}

void
HdCyclesRenderParam::AddShader(ccl::Shader* shader)
{
    if (!m_cyclesScene) {
        TF_WARN("Couldn't add geometry to scene. Scene is null.");
        return;
    }

    m_shadersUpdated = true;

    m_cyclesScene->shaders.push_back(shader);
}


void
HdCyclesRenderParam::AddLight(ccl::Light* light)
{
    if (!m_cyclesScene) {
        TF_WARN("Couldn't add light to scene. Scene is null.");
        return;
    }

    m_lightsUpdated = true;

    m_cyclesScene->lights.push_back(light);

    if (light->get_light_type() == ccl::LIGHT_BACKGROUND) {
        m_numDomeLights += 1;
    }
}

void
HdCyclesRenderParam::AddObject(ccl::Object* object)
{
    if (!m_cyclesScene) {
        TF_WARN("Couldn't add object to scene. Scene is null.");
        return;
    }

    m_objectsUpdated = true;

    m_cyclesScene->objects.push_back(object);

    Interrupt();
}

void
HdCyclesRenderParam::AddObjectArray(std::vector<ccl::Object>& objects)
{
    if (!m_cyclesScene) {
        TF_WARN("Couldn't add object to scene. Scene is null.");
        return;
    }

    const size_t numObjects = objects.size();
    const size_t startIndex = m_cyclesScene->objects.size();
    m_cyclesScene->objects.resize(startIndex + numObjects);
    for (size_t i = 0; i < numObjects; i++) {
        m_cyclesScene->objects[startIndex + i] = &objects[i];
    }

    m_objectsUpdated = true;
    Interrupt();
}

void
HdCyclesRenderParam::RemoveObjectArray(const std::vector<ccl::Object>& objects)
{
    if (!m_cyclesScene) {
        TF_WARN("Couldn't add object to scene. Scene is null.");
        return;
    }

    size_t numObjectsToRemove = objects.size();
    const size_t numSceneObjects = m_cyclesScene->objects.size();
    // Find the first object
    for (size_t i = 0; i < numSceneObjects; i++) {
        if (m_cyclesScene->objects[i] == &objects[0]) {
            m_cyclesScene->objects.erase(m_cyclesScene->objects.begin() + i,
                                         m_cyclesScene->objects.begin() + i + numObjectsToRemove);
            break;
        }
    }
    m_objectsUpdated = true;
    Interrupt();
}

void
HdCyclesRenderParam::AddGeometry(ccl::Geometry* geometry)
{
    if (!m_cyclesScene) {
        TF_WARN("Couldn't add geometry to scene. Scene is null.");
        return;
    }

    m_geometryUpdated = true;

    m_cyclesScene->geometry.push_back(geometry);

    Interrupt();
}

void
HdCyclesRenderParam::RemoveShader(ccl::Shader* shader)
{
    for (auto it = m_cyclesScene->shaders.begin(); it != m_cyclesScene->shaders.end();) {
        if (shader == *it) {
            it = m_cyclesScene->shaders.erase(it);

    m_shadersUpdated = true;

            break;
        } else {
            ++it;
        }
    }

    if (m_shadersUpdated)
        Interrupt();
}

void
HdCyclesRenderParam::RemoveLight(ccl::Light* light)
{
    for (auto it = m_cyclesScene->lights.begin(); it != m_cyclesScene->lights.end();) {
        if (light == *it) {
            it = m_cyclesScene->lights.erase(it);

            // TODO: This doesnt respect multiple dome lights
            if (light->get_light_type() == ccl::LIGHT_BACKGROUND) {
                m_numDomeLights = std::max(0, m_numDomeLights - 1);
            }

            m_lightsUpdated = true;

            break;
        } else {
            ++it;
        }
    }


    if (m_lightsUpdated)
        Interrupt();
}


void
HdCyclesRenderParam::RemoveObject(ccl::Object* object)
{
    for (auto it = m_cyclesScene->objects.begin(); it != m_cyclesScene->objects.end();) {
        if (object == *it) {
            it = m_cyclesScene->objects.erase(it);

            m_objectsUpdated = true;
            break;
        } else {
            ++it;
        }
    }

    if (m_objectsUpdated)
        Interrupt();
}

void
HdCyclesRenderParam::RemoveGeometry(ccl::Geometry* geometry)
{
    for (auto it = m_cyclesScene->geometry.begin(); it != m_cyclesScene->geometry.end();) {
        if (geometry == *it) {
            it = m_cyclesScene->geometry.erase(it);

            m_geometryUpdated = true;

            break;
        } else {
            ++it;
        }
    }

    if (m_geometryUpdated)
        Interrupt();
}

void
HdCyclesRenderParam::AddShaderSafe(ccl::Shader* shader)
{
    ccl::thread_scoped_lock lock { m_cyclesScene->mutex };
    AddShader(shader);
}

void
HdCyclesRenderParam::AddLightSafe(ccl::Light* light)
{
    ccl::thread_scoped_lock lock { m_cyclesScene->mutex };
    AddLight(light);
}

void
HdCyclesRenderParam::AddObjectSafe(ccl::Object* object)
{
    ccl::thread_scoped_lock lock { m_cyclesScene->mutex };
    AddObject(object);
}

void
HdCyclesRenderParam::AddGeometrySafe(ccl::Geometry* geometry)
{
    ccl::thread_scoped_lock lock { m_cyclesScene->mutex };
    AddGeometry(geometry);
}

void
HdCyclesRenderParam::RemoveShaderSafe(ccl::Shader* shader)
{
    ccl::thread_scoped_lock lock { m_cyclesScene->mutex };
    RemoveShader(shader);
}

void
HdCyclesRenderParam::RemoveLightSafe(ccl::Light* light)
{
    ccl::thread_scoped_lock lock { m_cyclesScene->mutex };
    RemoveLight(light);
}

void
HdCyclesRenderParam::RemoveObjectSafe(ccl::Object* object)
{
    ccl::thread_scoped_lock lock { m_cyclesScene->mutex };
    RemoveObject(object);
}

void
HdCyclesRenderParam::RemoveGeometrySafe(ccl::Geometry* geometry)
{
    ccl::thread_scoped_lock lock { m_cyclesScene->mutex };
    RemoveGeometry(geometry);
}

VtDictionary
HdCyclesRenderParam::GetRenderStats() const
{
    // Currently, collect_statistics errors seemingly during render,
    // we probably need to only access these when the render is complete
    // however this codeflow is currently undefined...

    //ccl::RenderStats stats;
    //m_cyclesSession->collect_statistics(&stats);

    VtDictionary result = { { "hdcycles:version", VtValue(HD_CYCLES_VERSION) },

                            // - Cycles specific

                            // These error out currently, kept for future reference
                            /*{ "hdcycles:geometry:total_memory",
          VtValue(ccl::string_human_readable_size(stats.mesh.geometry.total_size)
                      .c_str()) },*/
                            /*{ "hdcycles:textures:total_memory",
          VtValue(
              ccl::string_human_readable_size(stats.image.textures.total_size)
                  .c_str()) },*/
                            { "hdcycles:scene:num_objects", VtValue(m_cyclesScene->objects.size()) },
                            { "hdcycles:scene:num_shaders", VtValue(m_cyclesScene->shaders.size()) },

                            // - Solaris, husk specific

                            // Currently these don't update properly. It is unclear if we need to tag renderstats as
                            // dynamic. Maybe our VtValues need to live longer?

                            { "rendererName", VtValue("Cycles") },
                            { "rendererVersion", VtValue(HD_CYCLES_VERSION) },
                            { "percentDone", VtValue(m_renderPercent) },
                            { "fractionDone", VtValue(m_renderProgress) },
                            { "lightCounts", VtValue(m_cyclesScene->lights.size()) },
                            { "totalClockTime", VtValue(m_totalTime) },
                            { "cameraRays", VtValue(0) },
                            { "numCompletedSamples", VtValue(0) }

    };

    // We need to store the cryptomatte metadata here, based on if there's any Cryptomatte AOVs

    bool cryptoAsset    = false;
    bool cryptoObject   = false;
    bool cryptoMaterial = false;
    std::string cryptoAssetName;
    std::string cryptoObjectName;
    std::string cryptoMaterialName;

    for (const HdRenderPassAovBinding& aov : m_aovs) {
        TfToken sourceName = GetSourceName(aov);
        if (!cryptoAsset && sourceName == HdCyclesAovTokens->CryptoAsset) {
            cryptoAssetName = aov.aovName.GetText();
            if (cryptoAssetName.length() > 2) {
            cryptoAsset = true;
                cryptoAssetName.erase(cryptoAssetName.end() - 2, cryptoAssetName.end());
            }
            continue;
        }
        if (!cryptoObject && sourceName == HdCyclesAovTokens->CryptoObject) {
            cryptoObjectName = aov.aovName.GetText();
            if (cryptoObjectName.length() > 2) {
            cryptoObject = true;
                cryptoObjectName.erase(cryptoObjectName.end() - 2, cryptoObjectName.end());
            }
            continue;
        }
        if (!cryptoMaterial && sourceName == HdCyclesAovTokens->CryptoMaterial) {
            cryptoMaterialName = aov.aovName.GetText();
            if (cryptoMaterialName.length() > 2) {
            cryptoMaterial = true;
                cryptoMaterialName.erase(cryptoMaterialName.end() - 2, cryptoMaterialName.end());
            }
            continue;
        }
    }

    if (cryptoAsset) {
        auto cryptoNameLength = static_cast<int>(cryptoAssetName.length());
        std::string identifier
            = ccl::string_printf("%08x", ccl::util_murmur_hash3(cryptoAssetName.c_str(), cryptoNameLength, 0));
        std::string prefix            = "cryptomatte/" + identifier.substr(0, 7) + "/";
        result[prefix + "name"] = VtValue(cryptoAssetName);
        result[prefix + "hash"]       = VtValue("MurmurHash3_32");
        result[prefix + "conversion"] = VtValue("uint32_to_float32");
        result[prefix + "manifest"]   = VtValue(m_cyclesScene->object_manager->get_cryptomatte_assets(m_cyclesScene));
    }

    if (cryptoObject) {
        auto cryptoNameLength = static_cast<int>(cryptoObjectName.length());
        std::string identifier
            = ccl::string_printf("%08x", ccl::util_murmur_hash3(cryptoObjectName.c_str(), cryptoNameLength, 0));
        std::string prefix            = "cryptomatte/" + identifier.substr(0, 7) + "/";
        result[prefix + "name"] = VtValue(cryptoObjectName);
        result[prefix + "hash"]       = VtValue("MurmurHash3_32");
        result[prefix + "conversion"] = VtValue("uint32_to_float32");
        result[prefix + "manifest"]   = VtValue(m_cyclesScene->object_manager->get_cryptomatte_objects(m_cyclesScene));
    }

    if (cryptoMaterial) {
        auto cryptoNameLength = static_cast<int>(cryptoMaterialName.length());
        std::string identifier
            = ccl::string_printf("%08x", ccl::util_murmur_hash3(cryptoMaterialName.c_str(), cryptoNameLength, 0));
        std::string prefix            = "cryptomatte/" + identifier.substr(0, 7) + "/";
        result[prefix + "name"] = VtValue(cryptoMaterialName);
        result[prefix + "hash"]       = VtValue("MurmurHash3_32");
        result[prefix + "conversion"] = VtValue("uint32_to_float32");
        result[prefix + "manifest"] = VtValue(m_cyclesScene->shader_manager->get_cryptomatte_materials(m_cyclesScene));
    }

    return result;
}

void
HdCyclesRenderParam::SetAovBindings(HdRenderPassAovBindingVector const& a_aovs)
{
    // Synchronizes with the render buffers reset and blitting (display)
    // Also mirror the locks used when in the display_copy_cb callback
    ccl::thread_scoped_lock display_lock = m_cyclesSession->acquire_display_lock();
    ccl::thread_scoped_lock buffers_lock = m_cyclesSession->acquire_buffers_lock();

    // This is necessary as the scene film is edited
    ccl::thread_scoped_lock scene_lock { m_cyclesScene->mutex };

    m_aovs = a_aovs;

    m_bufferParams.passes.clear();
    bool has_combined     = false;
    bool has_sample_count = false;

    ccl::Film* film       = m_cyclesScene->film;

    ccl::CryptomatteType cryptomatte_passes = ccl::CRYPT_NONE;
    if (film->get_cryptomatte_passes() & ccl::CRYPT_ACCURATE) {
        cryptomatte_passes = static_cast<ccl::CryptomatteType>(cryptomatte_passes | ccl::CRYPT_ACCURATE);
    }
    film->set_cryptomatte_passes(cryptomatte_passes);

    int cryptoObject   = 0;
    int cryptoMaterial = 0;
    int cryptoAsset    = 0;
    std::string cryptoObjectName;
    std::string cryptoMaterialName;
    std::string cryptoAssetName;

    film->set_denoising_flags(0);
    film->set_denoising_data_pass(false);
    film->set_denoising_clean_pass(false);
    bool denoiseNormal = false;
    bool denoiseAlbedo = false;

    for (const HdRenderPassAovBinding& aov : m_aovs) {
        TfToken sourceName = GetSourceName(aov);

        for (HdCyclesAov& cyclesAov : DefaultAovs) {
            if (sourceName == cyclesAov.token) {
                if (cyclesAov.type == ccl::PASS_COMBINED) {
                    has_combined = true;
                } else if (cyclesAov.type == ccl::PASS_SAMPLE_COUNT) {
                    has_sample_count = true;
                }
                ccl::Pass::add(cyclesAov.type, m_bufferParams.passes, cyclesAov.name.c_str(), cyclesAov.filter);
                continue;
            }
        }

        for (HdCyclesAov& cyclesAov : CustomAovs) {
            if (sourceName == cyclesAov.token) {
                ccl::Pass::add(cyclesAov.type, m_bufferParams.passes, aov.aovName.GetText(), cyclesAov.filter);
                continue;
            }
        }

        for (HdCyclesAov& cyclesAov : CryptomatteAovs) {
            if (sourceName == cyclesAov.token) {
                if (cyclesAov.token == HdCyclesAovTokens->CryptoObject) {
                    if (cryptoObject == 0) {
                        cryptoObjectName = aov.aovName.GetText();
                    }
                    cryptoObject += 1;
                    continue;
                }
                if (cyclesAov.token == HdCyclesAovTokens->CryptoMaterial) {
                    if (cryptoMaterial == 0) {
                        cryptoMaterialName = aov.aovName.GetText();
                    }
                    cryptoMaterial += 1;
                    continue;
                }
                if (cyclesAov.token == HdCyclesAovTokens->CryptoAsset) {
                    if (cryptoAsset == 0) {
                        cryptoAssetName = aov.aovName.GetText();
                    }
                    cryptoAsset += 1;
                    continue;
                }
            }
        }

        for (HdCyclesAov& cyclesAov : DenoiseAovs) {
            if (sourceName == cyclesAov.token) {
                if (cyclesAov.token == HdCyclesAovTokens->DenoiseNormal) {
                    denoiseNormal = true;
                    continue;
                }
                if (cyclesAov.token == HdCyclesAovTokens->DenoiseAlbedo) {
                    denoiseAlbedo = true;
                }
            }
        }
    }

    if (!denoiseNormal && !denoiseAlbedo) {
        m_cyclesSession->params.denoising.store_passes = false;
    }

    film->set_denoising_data_pass(m_cyclesSession->params.denoising.use || m_cyclesSession->params.denoising.store_passes);
    film->set_denoising_flags(ccl::DENOISING_PASS_PREFILTERED_COLOR | ccl::DENOISING_PASS_PREFILTERED_NORMAL
                            | ccl::DENOISING_PASS_PREFILTERED_ALBEDO);
    film->set_denoising_clean_pass(film->get_denoising_flags() & ccl::DENOISING_CLEAN_ALL_PASSES);
    film->set_denoising_prefiltered_pass(m_cyclesSession->params.denoising.store_passes
                                       && m_cyclesSession->params.denoising.type == ccl::DENOISER_NLM);

 //   m_bufferParams.set_denoising_data_pass(film->get_denoising_data_pass());
 //   m_bufferParams.set_denoising_clean_pass(film->get_denoising_clean_pass());
 //   m_bufferParams.set_denoising_prefiltered_pass(film->get_denoising_prefiltered_pass());

    // Check for issues

    if (cryptoObject != film->get_cryptomatte_depth()) {
        TF_WARN("Cryptomatte Object AOV/depth mismatch");
        cryptoObject = 0;
    }
    if (cryptoMaterial != film->get_cryptomatte_depth()) {
        TF_WARN("Cryptomatte Material AOV/depth mismatch");
        cryptoMaterial = 0;
    }
    if (cryptoAsset != film->get_cryptomatte_depth()) {
        TF_WARN("Cryptomatte Asset AOV/depth mismatch");
        cryptoAsset = 0;
    }

    if (cryptoObjectName.length() < 3) {
        TF_WARN("Cryptomatte Object has an invalid layer name");
        cryptoObject = 0;
    } else {
        cryptoObjectName.erase(cryptoObjectName.end() - 2, cryptoObjectName.end());
    }
    if (cryptoMaterialName.length() < 3) {
        TF_WARN("Cryptomatte Material has an invalid layer name");
        cryptoMaterial = 0;
    } else {
        cryptoMaterialName.erase(cryptoMaterialName.end() - 2, cryptoMaterialName.end());
    }
    if (cryptoAssetName.length() < 3) {
        TF_WARN("Cryptomatte Asset has an invalid layer name");
        cryptoAsset = 0;
    } else {
        cryptoAssetName.erase(cryptoAssetName.end() - 2, cryptoAssetName.end());
    }

    // Ordering matters
    if (cryptoObject) {
        film->set_cryptomatte_passes(
            static_cast<ccl::CryptomatteType>(film->get_cryptomatte_passes() | ccl::CRYPT_OBJECT));
        for (int i = 0; i < cryptoObject; ++i) {
            ccl::Pass::add(ccl::PASS_CRYPTOMATTE, m_bufferParams.passes,
                           ccl::string_printf("%s%02i", cryptoObjectName.c_str(), i).c_str());
        }
    }
    if (cryptoMaterial) {
        film->set_cryptomatte_passes(
            static_cast<ccl::CryptomatteType>(film->get_cryptomatte_passes() | ccl::CRYPT_MATERIAL));
        for (int i = 0; i < cryptoMaterial; ++i) {
            ccl::Pass::add(ccl::PASS_CRYPTOMATTE, m_bufferParams.passes,
                           ccl::string_printf("%s%02i", cryptoMaterialName.c_str(), i).c_str());
        }
    }
    if (cryptoAsset) {
        film->set_cryptomatte_passes(
            static_cast<ccl::CryptomatteType>(film->get_cryptomatte_passes() | ccl::CRYPT_ASSET));
        for (int i = 0; i < cryptoAsset; ++i) {
            ccl::Pass::add(ccl::PASS_CRYPTOMATTE, m_bufferParams.passes,
                           ccl::string_printf("%s%02i", cryptoAssetName.c_str(), i).c_str());
        }
    }

    /* Reading the latest version of the settings. In viewport mode the session
     * has already been started typically. */
    const bool use_adaptive_sampling = m_cyclesSession ? m_cyclesSession->params.adaptive_sampling : m_sessionParams.adaptive_sampling;
    if (use_adaptive_sampling) {
        ccl::Pass::add(ccl::PASS_ADAPTIVE_AUX_BUFFER, m_bufferParams.passes);
        if (!has_sample_count) {
            ccl::Pass::add(ccl::PASS_SAMPLE_COUNT, m_bufferParams.passes);
        }
    }

    if (!has_combined) {
        ccl::Pass::add(DefaultAovs[0].type, m_bufferParams.passes, DefaultAovs[0].name.c_str(), DefaultAovs[0].filter);
    }
    film->set_display_pass(m_bufferParams.passes[0].type);
    film->tag_passes_update(m_cyclesScene, m_bufferParams.passes);
    film->tag_modified();
}

// We need to remove the aov binding because the renderbuffer can be
// deallocated before new aov bindings are set in the renderpass.
//
// clang-format off
void
HdCyclesRenderParam::RemoveAovBinding(HdRenderBuffer* rb)
{
    if (!rb) {
        return;
            }

    // Aovs access is synchronized with the Cycles display lock
    ccl::thread_scoped_lock display_lock = m_cyclesSession->acquire_display_lock();
    ccl::thread_scoped_lock buffers_lock = m_cyclesSession->acquire_buffers_lock();

    m_aovs.erase(std::remove_if(m_aovs.begin(), m_aovs.end(), [rb](HdRenderPassAovBinding& aov) { 
        return aov.renderBuffer == rb; 
    }), m_aovs.end());
}
// clang-format on

void
HdCyclesRenderParam::BlitFromCyclesPass(const HdRenderPassAovBinding& aov, int w, int h, int samples)
{
    if (samples < 0) {
        return;
        }

    HdCyclesAov cyclesAov;
    if (!GetCyclesAov(aov, cyclesAov)) {
        return;
    }

    // The RenderParam logic should guarantee that aov bindings always point to valid renderbuffer
    auto* rb = static_cast<HdCyclesRenderBuffer*>(aov.renderBuffer);
    if (!rb) {
        return;
    }

    if (rb->GetFormat() == HdFormatInvalid) {
        return;
    }

    // No point in blitting since the session will be reset
    const unsigned int dstWidth = rb->GetWidth();
    const unsigned int dstHeight = rb->GetHeight();
    if (m_resolutionDisplay[0] != dstWidth || m_resolutionDisplay[1] != dstHeight) {
        return;
    }

    // This acquires the whole object, not just the pixel buffer
    // It needs to wrap any getters
    void* data = rb->Map();

    if (data) {
        const int n_comps_cycles = static_cast<int>(HdGetComponentCount(cyclesAov.format));
        const int n_comps_hd = static_cast<int>(HdGetComponentCount(rb->GetFormat()));

        if (n_comps_cycles <= n_comps_hd) {
            ccl::RenderBuffers::ComponentType pixels_type = ccl::RenderBuffers::ComponentType::None;
            switch (rb->GetFormat()) {
            case HdFormatFloat16: pixels_type = ccl::RenderBuffers::ComponentType::Float16; break;
            case HdFormatFloat16Vec3: pixels_type = ccl::RenderBuffers::ComponentType::Float16x3; break;
            case HdFormatFloat16Vec4: pixels_type = ccl::RenderBuffers::ComponentType::Float16x4; break;
            case HdFormatFloat32: pixels_type = ccl::RenderBuffers::ComponentType::Float32; break;
            case HdFormatFloat32Vec3: pixels_type = ccl::RenderBuffers::ComponentType::Float32x3; break;
            case HdFormatFloat32Vec4: pixels_type = ccl::RenderBuffers::ComponentType::Float32x4; break;
            case HdFormatInt32: pixels_type = ccl::RenderBuffers::ComponentType::Int32; break;
            default: assert(false); break;
            }

            // todo: Is there a utility to convert HdFormat to string?
            if (pixels_type == ccl::RenderBuffers::ComponentType::None) {
                TF_WARN("Unsupported component type %d for aov %s ", static_cast<int>(rb->GetFormat()),
                        aov.aovName.GetText());
                rb->Unmap();
                return;
            }

            bool custom, denoise;
            GetAovFlags(cyclesAov, custom, denoise);

            const int stride = static_cast<int>(HdDataSizeOfFormat(rb->GetFormat()));
            const float exposure = m_cyclesScene->film->get_exposure();
            auto buffers = m_cyclesSession->buffers;
            if (!custom && !denoise) {
                buffers->get_pass_rect_as(cyclesAov.name.c_str(), exposure, samples + 1, n_comps_cycles,
                                          static_cast<uint8_t*>(data), pixels_type, w, h, dstWidth, dstHeight, stride);
            } else if (custom) {
                buffers->get_pass_rect_as(aov.aovName.GetText(), exposure, samples + 1, n_comps_cycles,
                                          static_cast<uint8_t*>(data), pixels_type, w, h, dstWidth, dstHeight, stride);
            }


            if (cyclesAov.type == ccl::PASS_OBJECT_ID) {
                if (n_comps_hd == 1 && rb->GetFormat() == HdFormatInt32) {
                    /* We bump the PrimId() before sending it to hydra, decrementing it here */
                    int32_t* pixels = static_cast<int32_t*>(data);
                    for (size_t i = 0; i < rb->GetWidth() * rb->GetHeight(); ++i) {
                        pixels[i] -= 1;
                    }
                } else {
                    TF_WARN("Object ID pass %s has unrecognized type", aov.aovName.GetText());
                }
            }
        } else {
            TF_WARN("Don't know how to narrow aov %s from %d components (cycles) to %d components (HdRenderBuffer)",
                    aov.aovName.GetText(), n_comps_cycles, n_comps_hd);
        }
        rb->Unmap();
    } else {
        TF_WARN("Failed to map renderbuffer %s for writing on Cycles display callback", aov.aovName.GetText());
    }
}

float 
HdCyclesRenderParam::MaxOverscan() const {
    float overscan = ::std::max(-m_dataWindowNDC[0], 0.f);
    overscan = ::std::max(overscan, ::std::max(-m_dataWindowNDC[1], 0.f));
    overscan = ::std::max(overscan, ::std::max(m_dataWindowNDC[2] - 1, 0.f));
    overscan = ::std::max(overscan, ::std::max(m_dataWindowNDC[3] - 1, 0.f));
    return overscan;
}

PXR_NAMESPACE_CLOSE_SCOPE<|MERGE_RESOLUTION|>--- conflicted
+++ resolved
@@ -566,8 +566,8 @@
         if (sessionParams->adaptive_sampling) {
             /* Integrator settings are applied after the scene is created  */
             if (m_cyclesScene) {
-                m_cyclesScene->integrator->sampling_pattern = ccl::SAMPLING_PATTERN_PMJ;
-                m_cyclesScene->integrator->tag_update(m_cyclesScene);
+                m_cyclesScene->integrator->set_sampling_pattern(ccl::SAMPLING_PATTERN_PMJ);
+                m_cyclesScene->integrator->tag_update(m_cyclesScene, ccl::Integrator::UPDATE_ALL);
                 session_updated = true;
             }
         }
@@ -1336,7 +1336,6 @@
             _HdCyclesGetVtValue<bool>(value, film->get_use_light_visibility(), &film_updated, false));
     }
 
-<<<<<<< HEAD
     // Sampling
 
     // TODO: Check if cycles actually uses this, doesnt appear to...
@@ -1344,8 +1343,6 @@
         film->set_use_adaptive_sampling(
             _HdCyclesGetVtValue<bool>(value, film->get_use_adaptive_sampling(), &film_updated, false));
     }
-=======
->>>>>>> 9ac7be3f
 
     if (key == usdCyclesTokens->cyclesFilmCryptomatte_depth) {
         auto cryptomatte_depth = _HdCyclesGetVtValue<int>(value, 4, &film_updated, false);
@@ -1657,16 +1654,8 @@
     m_resolutionImage = GfVec2i(0, 0);
     m_resolutionDisplay = GfVec2i(config.render_width.value, config.render_height.value);
 
-<<<<<<< HEAD
-    m_renderRect = GfVec4f(0.f, 0.f, static_cast<float>(config.render_width.value),
-                           static_cast<float>(config.render_height.value));
-
     m_cyclesScene->camera->set_full_width(m_resolutionDisplay[0]);
     m_cyclesScene->camera->set_full_height(m_resolutionDisplay[1]);
-=======
-    m_cyclesScene->camera->width = m_resolutionDisplay[0];
-    m_cyclesScene->camera->height = m_resolutionDisplay[1];
->>>>>>> 9ac7be3f
 
     m_cyclesScene->camera->compute_auto_viewplane();
 
@@ -1929,18 +1918,13 @@
     m_bufferParams.width = (m_dataWindowNDC[2] - m_dataWindowNDC[0]) * m_resolutionImage[0];
     m_bufferParams.height = (m_dataWindowNDC[3] - m_dataWindowNDC[1]) * m_resolutionImage[1];
 
-    m_cyclesScene->camera->width = m_bufferParams.full_width;
-    m_cyclesScene->camera->height = m_bufferParams.full_height;
-    m_cyclesScene->camera->overscan = overscan;
+    m_cyclesScene->camera->set_full_width(m_bufferParams.full_width);
+    m_cyclesScene->camera->set_full_height(m_bufferParams.full_height);
+    m_cyclesScene->camera->set_overscan(overscan);
 
     m_bufferParams.width = ::std::max(m_bufferParams.width, 1);
     m_bufferParams.height = ::std::max(m_bufferParams.height, 1);
 
-<<<<<<< HEAD
-    m_cyclesScene->camera->set_full_width(m_resolutionImage[0]);
-    m_cyclesScene->camera->set_full_height(m_resolutionImage[1]);
-=======
->>>>>>> 9ac7be3f
     m_cyclesScene->camera->compute_auto_viewplane();
     m_cyclesScene->camera->need_device_update = true;
 
