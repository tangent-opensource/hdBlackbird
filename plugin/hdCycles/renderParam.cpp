--- conflicted
+++ resolved
@@ -109,25 +109,19 @@
     { "CryptoAsset", ccl::PASS_CRYPTOMATTE, HdCyclesAovTokens->CryptoAsset, HdFormatFloat32Vec4, true },
 } };
 
-<<<<<<< HEAD
+// Workaround for Houdini's default color buffer naming convention (not using HdAovTokens->color)
+const TfToken defaultHoudiniColor = TfToken("C.*");
+
 TfToken
 GetSourceName(const HdRenderPassAovBinding& aov)
 {
     const auto& it = aov.aovSettings.find(UsdRenderTokens->sourceName);
-=======
-// Workaround for Houdini's default color buffer naming convention (not using HdAovTokens->color)
-const TfToken defaultHoudiniColor = TfToken("C.*");
-
-TfToken GetSourceName(const HdRenderPassAovBinding &aov) {
-    const auto &it = aov.aovSettings.find(UsdRenderTokens->sourceName);
->>>>>>> 60f058b8
     if (it != aov.aovSettings.end()) {
         if (it->second.IsHolding<std::string>()) {
             TfToken token = TfToken(it->second.UncheckedGet<std::string>());
             if (token == defaultHoudiniColor) {
                 return HdAovTokens->color;
-            }
-            else {
+            } else {
                 return token;
             }
         }
