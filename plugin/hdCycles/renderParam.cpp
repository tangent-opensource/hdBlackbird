//  Copyright 2020 Tangent Animation
//
//  Licensed under the Apache License, Version 2.0 (the "License");
//  you may not use this file except in compliance with the License.
//  You may obtain a copy of the License at
//
//      http://www.apache.org/licenses/LICENSE-2.0
//
//  Unless required by applicable law or agreed to in writing, software
//  distributed under the License is distributed on an "AS IS" BASIS,
//  WITHOUT WARRANTIES OR CONDITIONS OF ANY KIND, either express or implied,
//  including without limitation, as related to merchantability and fitness
//  for a particular purpose.
//
//  In no event shall any copyright holder be liable for any damages of any kind
//  arising from the use of this software, whether in contract, tort or otherwise.
//  See the License for the specific language governing permissions and
//  limitations under the License.

#include "renderParam.h"

#include "config.h"
#include "renderBuffer.h"
#include "renderDelegate.h"
#include "utils.h"

#include <memory>

#include <device/device.h>
#include <render/background.h>
#include <render/buffers.h>
#include <render/camera.h>
#include <render/curves.h>
#include <render/hair.h>
#include <render/integrator.h>
#include <render/light.h>
#include <render/mesh.h>
#include <render/nodes.h>
#include <render/object.h>
#include <render/pointcloud.h>
#include <render/scene.h>
#include <render/session.h>
#include <render/stats.h>
#include <util/util_murmurhash.h>
#include <util/util_task.h>

#ifdef WITH_CYCLES_LOGGING
#    include <util/util_logging.h>
#endif

#include <pxr/usd/usdRender/tokens.h>
#include <usdCycles/tokens.h>

PXR_NAMESPACE_OPEN_SCOPE

namespace {
struct HdCyclesAov {
    std::string name;
    ccl::PassType type;
    TfToken token;
    HdFormat format;
    bool filter;
};

std::array<HdCyclesAov, 26> DefaultAovs = { {
    { "Combined", ccl::PASS_COMBINED, HdAovTokens->color, HdFormatFloat32Vec4, true },
    { "Depth", ccl::PASS_DEPTH, HdAovTokens->cameraDepth, HdFormatFloat32, false },
    { "Normal", ccl::PASS_NORMAL, HdAovTokens->normal, HdFormatFloat32Vec3, false },
    { "IndexOB", ccl::PASS_OBJECT_ID, HdAovTokens->primId, HdFormatFloat32, false },
    { "IndexMA", ccl::PASS_MATERIAL_ID, HdCyclesAovTokens->IndexMA, HdFormatFloat32, false },
    { "Mist", ccl::PASS_MIST, HdAovTokens->depth, HdFormatFloat32, true },
    { "Emission", ccl::PASS_EMISSION, HdCyclesAovTokens->Emit, HdFormatFloat32Vec3, true },
    { "Shadow", ccl::PASS_SHADOW, HdCyclesAovTokens->Shadow, HdFormatFloat32Vec3, true },

    { "UV", ccl::PASS_UV, HdCyclesAovTokens->UV, HdFormatFloat32Vec3, true },
    { "Vector", ccl::PASS_MOTION, HdCyclesAovTokens->Vector, HdFormatFloat32Vec4, true },

    { "DiffDir", ccl::PASS_DIFFUSE_DIRECT, HdCyclesAovTokens->DiffDir, HdFormatFloat32Vec3, true },
    { "DiffInd", ccl::PASS_DIFFUSE_INDIRECT, HdCyclesAovTokens->DiffInd, HdFormatFloat32Vec3, true },
    { "DiffCol", ccl::PASS_DIFFUSE_COLOR, HdCyclesAovTokens->DiffCol, HdFormatFloat32Vec3, true },

    { "GlossDir", ccl::PASS_GLOSSY_DIRECT, HdCyclesAovTokens->GlossDir, HdFormatFloat32Vec3, true },
    { "GlossInd", ccl::PASS_GLOSSY_INDIRECT, HdCyclesAovTokens->GlossInd, HdFormatFloat32Vec3, true },
    { "GlossCol", ccl::PASS_GLOSSY_COLOR, HdCyclesAovTokens->GlossCol, HdFormatFloat32Vec3, true },

    { "TransDir", ccl::PASS_TRANSMISSION_DIRECT, HdCyclesAovTokens->TransDir, HdFormatFloat32Vec3, true },
    { "TransInd", ccl::PASS_TRANSMISSION_INDIRECT, HdCyclesAovTokens->TransInd, HdFormatFloat32Vec3, true },
    { "TransCol", ccl::PASS_TRANSMISSION_COLOR, HdCyclesAovTokens->TransCol, HdFormatFloat32Vec3, true },

    { "VolumeDir", ccl::PASS_VOLUME_DIRECT, HdCyclesAovTokens->VolumeDir, HdFormatFloat32Vec3, true },
    { "VolumeInd", ccl::PASS_VOLUME_INDIRECT, HdCyclesAovTokens->VolumeInd, HdFormatFloat32Vec3, true },

    { "RenderTime", ccl::PASS_RENDER_TIME, HdCyclesAovTokens->RenderTime, HdFormatFloat32, false },
    { "SampleCount", ccl::PASS_SAMPLE_COUNT, HdCyclesAovTokens->SampleCount, HdFormatFloat32, false },

    { "P", ccl::PASS_AOV_COLOR, HdCyclesAovTokens->P, HdFormatFloat32Vec3, false },
    { "Pref", ccl::PASS_AOV_COLOR, HdCyclesAovTokens->Pref, HdFormatFloat32Vec3, false },
    { "Ngn", ccl::PASS_AOV_COLOR, HdCyclesAovTokens->Ngn, HdFormatFloat32Vec3, false },
} };

std::array<HdCyclesAov, 2> CustomAovs = { {
    { "AOVC", ccl::PASS_AOV_COLOR, HdCyclesAovTokens->AOVC, HdFormatFloat32Vec3, true },
    { "AOVV", ccl::PASS_AOV_VALUE, HdCyclesAovTokens->AOVV, HdFormatFloat32, true },
} };

std::array<HdCyclesAov, 3> CryptomatteAovs = { {
    { "CryptoObject", ccl::PASS_CRYPTOMATTE, HdCyclesAovTokens->CryptoObject, HdFormatFloat32Vec4, true },
    { "CryptoMaterial", ccl::PASS_CRYPTOMATTE, HdCyclesAovTokens->CryptoMaterial, HdFormatFloat32Vec4, true },
    { "CryptoAsset", ccl::PASS_CRYPTOMATTE, HdCyclesAovTokens->CryptoAsset, HdFormatFloat32Vec4, true },
} };

// Workaround for Houdini's default color buffer naming convention (not using HdAovTokens->color)
const TfToken defaultHoudiniColor = TfToken("C.*");

TfToken
GetSourceName(const HdRenderPassAovBinding& aov)
{
    const auto& it = aov.aovSettings.find(UsdRenderTokens->sourceName);
    if (it != aov.aovSettings.end()) {
        if (it->second.IsHolding<std::string>()) {
            TfToken token = TfToken(it->second.UncheckedGet<std::string>());
            if (token == defaultHoudiniColor) {
                return HdAovTokens->color;
            } else {
                return token;
            }
        }
    }

    return TfToken();
}

bool
GetCyclesAov(const HdRenderPassAovBinding& aov, HdCyclesAov& cyclesAov)
{
    TfToken sourceName = GetSourceName(aov);

    for (HdCyclesAov& _cyclesAov : DefaultAovs) {
        if (sourceName == _cyclesAov.token) {
            cyclesAov = _cyclesAov;
            return true;
        }
    }
    for (HdCyclesAov& _cyclesAov : CustomAovs) {
        if (sourceName == _cyclesAov.token) {
            cyclesAov = _cyclesAov;
            return true;
        }
    }
    for (HdCyclesAov& _cyclesAov : CryptomatteAovs) {
        if (sourceName == _cyclesAov.token) {
            cyclesAov = _cyclesAov;
            return true;
        }
    }

    return false;
}

}  // namespace

HdCyclesRenderParam::HdCyclesRenderParam()
    : m_renderPercent(0)
    , m_renderProgress(0.0f)
    , m_useTiledRendering(false)
    , m_objectsUpdated(false)
    , m_geometryUpdated(false)
<<<<<<< HEAD
    , m_curveUpdated(false)
    , m_meshUpdated(false)
    , m_pointCloudUpdated(false)
=======
>>>>>>> 5cce5121
    , m_lightsUpdated(false)
    , m_shadersUpdated(false)
    , m_shouldUpdate(false)
    , m_numDomeLights(0)
    , m_useSquareSamples(false)
    , m_cyclesSession(nullptr)
    , m_cyclesScene(nullptr)
    , m_displayAovToken(HdAovTokens->color)
{
    _InitializeDefaults();
}

void
HdCyclesRenderParam::_InitializeDefaults()
{
    // These aren't directly cycles settings, but inform the creation and behaviour
    // of a render. These should be will need to be set by schema too...
    static const HdCyclesConfig& config = HdCyclesConfig::GetInstance();
    m_deviceName                        = config.device_name.value;
    m_useSquareSamples                  = config.use_square_samples.value;
    m_useTiledRendering                 = config.use_tiled_rendering;

    m_upAxis = UpAxis::Z;
    if (config.up_axis == "Z") {
        m_upAxis = UpAxis::Z;
    } else if (config.up_axis == "Y") {
        m_upAxis = UpAxis::Y;
    }

#ifdef WITH_CYCLES_LOGGING
    if (config.cycles_enable_logging) {
        ccl::util_logging_start();
        ccl::util_logging_verbosity_set(config.cycles_logging_severity);
    }
#endif
}

float
HdCyclesRenderParam::GetProgress()
{
    return m_renderProgress;
}

bool
HdCyclesRenderParam::IsConverged()
{
    return GetProgress() >= 1.0f;
}

void
HdCyclesRenderParam::_SessionUpdateCallback()
{
    // - Get Session progress integer amount

    m_renderProgress = m_cyclesSession->progress.get_progress();

    int newPercent = static_cast<int>(floor(m_renderProgress * 100.0f));
    if (newPercent != m_renderPercent) {
        m_renderPercent = newPercent;


        if (HdCyclesConfig::GetInstance().enable_progress) {
            std::cout << "Progress: " << m_renderPercent << "%" << std::endl << std::flush;
        }
    }

    // - Get Render time

    m_cyclesSession->progress.get_time(m_totalTime, m_renderTime);

    // - Handle Session status logging

    if (HdCyclesConfig::GetInstance().enable_logging) {
        std::string status, substatus;
        m_cyclesSession->progress.get_status(status, substatus);
        if (substatus != "")
            status += ": " + substatus;

        std::cout << "cycles: " << m_renderProgress << " : " << status << '\n';
    }
}

/*
    This paradigm does cause unecessary loops through settingsMap for each feature. 
    This should be addressed in the future. For the moment, the flexibility of setting
    order of operations is more important.
*/
bool
HdCyclesRenderParam::Initialize(HdRenderSettingsMap const& settingsMap)
{
    // -- Delegate
    _UpdateDelegateFromConfig(true);
    _UpdateDelegateFromRenderSettings(settingsMap);
    _UpdateDelegateFromConfig();

    // -- Session
    _UpdateSessionFromConfig(true);
    _UpdateSessionFromRenderSettings(settingsMap);
    _UpdateSessionFromConfig();

    // Setting up number of threads, this is useful for applications(husk) that control task arena
    m_sessionParams.threads = tbb::this_task_arena::max_concurrency();

    if (!_CreateSession()) {
        std::cout << "COULD NOT CREATE CYCLES SESSION\n";
        // Couldn't create session, big issue
        return false;
    }

    // -- Scene
    _UpdateSceneFromConfig(true);
    _UpdateSceneFromRenderSettings(settingsMap);
    _UpdateSceneFromConfig();

    if (!_CreateScene()) {
        std::cout << "COULD NOT CREATE CYCLES SCENE\n";
        // Couldn't create scene, big issue
        return false;
    }

    // -- Film
    _UpdateFilmFromConfig(true);
    _UpdateFilmFromRenderSettings(settingsMap);
    _UpdateFilmFromConfig();

    // -- Integrator
    _UpdateIntegratorFromConfig(true);
    _UpdateIntegratorFromRenderSettings(settingsMap);
    _UpdateIntegratorFromConfig();

    // -- Background
    _UpdateBackgroundFromConfig(true);
    _UpdateBackgroundFromRenderSettings(settingsMap);
    _UpdateBackgroundFromConfig();

    _HandlePasses();

    return true;
}


// -- HdCycles Misc Delegate Settings

void
HdCyclesRenderParam::_UpdateDelegateFromConfig(bool a_forceInit)
{
    static const HdCyclesConfig& config = HdCyclesConfig::GetInstance();
    (void)config;
}

void
HdCyclesRenderParam::_UpdateDelegateFromRenderSettings(HdRenderSettingsMap const& settingsMap)
{
    for (auto& entry : settingsMap) {
        TfToken key   = entry.first;
        VtValue value = entry.second;
        _HandleDelegateRenderSetting(key, value);
    }
}

bool
HdCyclesRenderParam::_HandleDelegateRenderSetting(const TfToken& key, const VtValue& value)
{
    bool delegate_updated = false;

    if (key == usdCyclesTokens->cyclesUse_square_samples) {
        m_useSquareSamples = _HdCyclesGetVtValue<bool>(value, m_useSquareSamples, &delegate_updated);
    }

    if (delegate_updated) {
        // Although this is called, it does not correctly reset session in IPR
        //Interrupt();
        return true;
    }
    return false;
}

// -- Session

void
HdCyclesRenderParam::_UpdateSessionFromConfig(bool a_forceInit)
{
    static const HdCyclesConfig& config = HdCyclesConfig::GetInstance();

    ccl::SessionParams* sessionParams = &m_sessionParams;

    if (m_cyclesSession)
        sessionParams = &m_cyclesSession->params;

    config.enable_experimental.eval(sessionParams->experimental, a_forceInit);

    config.display_buffer_linear.eval(sessionParams->display_buffer_linear, a_forceInit);

    sessionParams->shadingsystem = ccl::SHADINGSYSTEM_SVM;
    if (config.shading_system.value == "OSL" || config.shading_system.value == "SHADINGSYSTEM_OSL")
        sessionParams->shadingsystem = ccl::SHADINGSYSTEM_OSL;

    sessionParams->background = false;

    config.start_resolution.eval(sessionParams->start_resolution, a_forceInit);

    sessionParams->progressive                = true;
    sessionParams->progressive_refine         = false;
    sessionParams->progressive_update_timeout = 0.1;

    config.pixel_size.eval(sessionParams->pixel_size, a_forceInit);
    config.tile_size_x.eval(sessionParams->tile_size.x, a_forceInit);
    config.tile_size_y.eval(sessionParams->tile_size.y, a_forceInit);

    // Tiled rendering requires some settings to be forced on...
    // This requires some more thought and testing in regards
    // to the usdCycles schema...
    if (m_useTiledRendering) {
        sessionParams->background         = true;
        sessionParams->start_resolution   = INT_MAX;
        sessionParams->progressive        = false;
        sessionParams->progressive_refine = false;
    }

    config.max_samples.eval(sessionParams->samples, a_forceInit);
}

void
HdCyclesRenderParam::_UpdateSessionFromRenderSettings(HdRenderSettingsMap const& settingsMap)
{
    for (auto& entry : settingsMap) {
        TfToken key   = entry.first;
        VtValue value = entry.second;
        _HandleSessionRenderSetting(key, value);
    }
}

bool
HdCyclesRenderParam::_HandleSessionRenderSetting(const TfToken& key, const VtValue& value)
{
    ccl::SessionParams* sessionParams = &m_sessionParams;

    if (m_cyclesSession)
        sessionParams = &m_cyclesSession->params;

    bool session_updated = false;
    bool samples_updated = false;

    // This is now handled by HdCycles depending on tiled or not tiled rendering...
    /*if (key == usdCyclesTokens->cyclesBackground) {
        sessionParams->background
            = _HdCyclesGetVtValue<bool>(value, sessionParams->background,
                                        &session_updated);
    }*/

    if (key == usdCyclesTokens->cyclesProgressive_refine) {
        sessionParams->progressive_refine = _HdCyclesGetVtValue<bool>(value, sessionParams->progressive_refine,
                                                                      &session_updated);
    }

    if (key == usdCyclesTokens->cyclesProgressive) {
        sessionParams->progressive = _HdCyclesGetVtValue<bool>(value, sessionParams->progressive, &session_updated);
    }

    if (key == usdCyclesTokens->cyclesProgressive_update_timeout) {
        sessionParams->progressive_update_timeout
            = _HdCyclesGetVtValue<float>(value, sessionParams->progressive_update_timeout, &session_updated);
    }

    if (key == usdCyclesTokens->cyclesExperimental) {
        sessionParams->experimental = _HdCyclesGetVtValue<bool>(value, sessionParams->experimental, &session_updated);
    }

    if (key == usdCyclesTokens->cyclesSamples) {
        // If branched-path mode is set, make sure to set samples to use the
        // aa_samples instead from the integrator.
        int samples                    = sessionParams->samples;
        int aa_samples                 = 0;
        ccl::Integrator::Method method = ccl::Integrator::PATH;

        if (m_cyclesScene) {
            method     = m_cyclesScene->integrator->method;
            aa_samples = m_cyclesScene->integrator->aa_samples;

            // Don't apply aa_samples if it is 0
            if (aa_samples && method == ccl::Integrator::BRANCHED_PATH) {
                samples = aa_samples;
            }
        }

        sessionParams->samples = _HdCyclesGetVtValue<int>(value, samples, &samples_updated);
        if (samples_updated) {
            session_updated = true;

            if (m_cyclesScene && aa_samples && method == ccl::Integrator::BRANCHED_PATH) {
                sessionParams->samples = aa_samples;
            }
        }
    }

    // Tiles

    if (key == usdCyclesTokens->cyclesTile_size) {
        sessionParams->tile_size = vec2i_to_int2(
            _HdCyclesGetVtValue<GfVec2i>(value, int2_to_vec2i(sessionParams->tile_size), &session_updated));
    }

    TfToken tileOrder;
    if (key == usdCyclesTokens->cyclesTile_order) {
        tileOrder = _HdCyclesGetVtValue<TfToken>(value, tileOrder, &session_updated);

        if (tileOrder == usdCyclesTokens->hilbert_spiral) {
            sessionParams->tile_order = ccl::TILE_HILBERT_SPIRAL;
        } else if (tileOrder == usdCyclesTokens->center) {
            sessionParams->tile_order = ccl::TILE_CENTER;
        } else if (tileOrder == usdCyclesTokens->right_to_left) {
            sessionParams->tile_order = ccl::TILE_RIGHT_TO_LEFT;
        } else if (tileOrder == usdCyclesTokens->left_to_right) {
            sessionParams->tile_order = ccl::TILE_LEFT_TO_RIGHT;
        } else if (tileOrder == usdCyclesTokens->top_to_bottom) {
            sessionParams->tile_order = ccl::TILE_TOP_TO_BOTTOM;
        } else if (tileOrder == usdCyclesTokens->bottom_to_top) {
            sessionParams->tile_order = ccl::TILE_BOTTOM_TO_TOP;
        }
    }

    if (key == usdCyclesTokens->cyclesStart_resolution) {
        sessionParams->start_resolution = _HdCyclesGetVtValue<int>(value, sessionParams->start_resolution,
                                                                   &session_updated);
    }

    if (key == usdCyclesTokens->cyclesPixel_size) {
        sessionParams->pixel_size = _HdCyclesGetVtValue<int>(value, sessionParams->pixel_size, &session_updated);
    }

    if (key == usdCyclesTokens->cyclesAdaptive_sampling) {
        sessionParams->adaptive_sampling = _HdCyclesGetVtValue<bool>(value, sessionParams->adaptive_sampling,
                                                                     &session_updated);
    }

    if (key == usdCyclesTokens->cyclesUse_profiling) {
        sessionParams->use_profiling = _HdCyclesGetVtValue<bool>(value, sessionParams->use_profiling, &session_updated);
    }

    if (key == usdCyclesTokens->cyclesDisplay_buffer_linear) {
        sessionParams->display_buffer_linear = _HdCyclesGetVtValue<bool>(value, sessionParams->display_buffer_linear,
                                                                         &session_updated);
    }

    //DenoiseParams denoising;

    TfToken shadingSystem;
    if (key == usdCyclesTokens->cyclesShading_system) {
        shadingSystem = _HdCyclesGetVtValue<TfToken>(value, shadingSystem, &session_updated);

        if (shadingSystem == usdCyclesTokens->osl) {
            sessionParams->shadingsystem = ccl::SHADINGSYSTEM_OSL;
        } else {
            sessionParams->shadingsystem = ccl::SHADINGSYSTEM_SVM;
        }
    }

    if (key == usdCyclesTokens->cyclesUse_profiling) {
        sessionParams->use_profiling = _HdCyclesGetVtValue<bool>(value, sessionParams->use_profiling, &session_updated);
    }

    // Session BVH


    // Denoising

    bool denoising_updated = false;
    ccl::DenoiseParams denoisingParams;

    if (key == usdCyclesTokens->cyclesRun_denoising) {
        denoisingParams.use = _HdCyclesGetVtValue<int>(value, denoisingParams.use, &denoising_updated);
    }

    if (key == usdCyclesTokens->cyclesDenoising_start_sample) {
        sessionParams->denoising_start_sample = _HdCyclesGetVtValue<int>(value, sessionParams->denoising_start_sample,
                                                                         &denoising_updated);
    }

    if (denoising_updated) {
        sessionParams->denoising = denoisingParams;
        session_updated          = true;
    }

    // Final

    if (session_updated) {
        // Although this is called, it does not correctly reset session in IPR
        //Interrupt();
        return true;
    }

    return false;
}

// -- Scene

void
HdCyclesRenderParam::_UpdateSceneFromConfig(bool a_forceInit)
{
    static const HdCyclesConfig& config = HdCyclesConfig::GetInstance();

    ccl::SceneParams* sceneParams = &m_sceneParams;

    if (m_cyclesScene)
        sceneParams = &m_cyclesScene->params;

    ccl::SessionParams* sessionParams = &m_sessionParams;

    if (m_cyclesSession)
        sessionParams = &m_cyclesSession->params;

    // -- Scene init
    sceneParams->shadingsystem = sessionParams->shadingsystem;

    sceneParams->bvh_type = ccl::SceneParams::BVH_DYNAMIC;
    if (config.bvh_type.value == "STATIC")
        sceneParams->bvh_type = ccl::SceneParams::BVH_STATIC;

    sceneParams->bvh_layout = ccl::BVH_LAYOUT_EMBREE;

    sceneParams->persistent_data = true;

    config.curve_subdivisions.eval(sceneParams->hair_subdivisions, a_forceInit);
}

void
HdCyclesRenderParam::_UpdateSceneFromRenderSettings(HdRenderSettingsMap const& settingsMap)
{
    for (auto& entry : settingsMap) {
        TfToken key   = entry.first;
        VtValue value = entry.second;
        _HandleSceneRenderSetting(key, value);
    }
}

bool
HdCyclesRenderParam::_HandleSceneRenderSetting(const TfToken& key, const VtValue& value)
{
    // -- Scene

    ccl::SceneParams* sceneParams = &m_sceneParams;

    if (m_cyclesScene)
        sceneParams = &m_cyclesScene->params;

    bool scene_updated = false;

    if (key == usdCyclesTokens->cyclesShading_system) {
        TfToken shading_system = _HdCyclesGetVtValue<TfToken>(value, usdCyclesTokens->svm, &scene_updated);
        if (shading_system == usdCyclesTokens->svm) {
            sceneParams->shadingsystem = ccl::SHADINGSYSTEM_SVM;
        } else if (shading_system == usdCyclesTokens->osl) {
            sceneParams->shadingsystem = ccl::SHADINGSYSTEM_OSL;
        }
    }

    if (key == usdCyclesTokens->cyclesBvh_type) {
        TfToken bvh_type = _HdCyclesGetVtValue<TfToken>(value, usdCyclesTokens->bvh_dynamic, &scene_updated);
        if (bvh_type == usdCyclesTokens->bvh_dynamic) {
            sceneParams->bvh_type = ccl::SceneParams::BVH_DYNAMIC;
        } else if (bvh_type == usdCyclesTokens->bvh_static) {
            sceneParams->bvh_type = ccl::SceneParams::BVH_STATIC;
        }
    }

    if (key == usdCyclesTokens->cyclesCurve_subdivisions) {
        sceneParams->hair_subdivisions = _HdCyclesGetVtValue<int>(value, sceneParams->hair_subdivisions,
                                                                  &scene_updated);
    }

    // TODO: Unsure how we will handle this if the camera hasn't been created yet/at all...
    /*if (key == usdCyclesTokens->cyclesDicing_camera) {
        scene->dicing_camera
            = _HdCyclesGetVtValue<std::string>(value, scene->dicing_camera,
                                       &scene_updated);
    }*/


    if (key == usdCyclesTokens->cyclesUse_bvh_spatial_split) {
        sceneParams->use_bvh_spatial_split = _HdCyclesGetVtValue<bool>(value, sceneParams->use_bvh_spatial_split,
                                                                       &scene_updated);
    }

    if (key == usdCyclesTokens->cyclesUse_bvh_unaligned_nodes) {
        sceneParams->use_bvh_unaligned_nodes = _HdCyclesGetVtValue<bool>(value, sceneParams->use_bvh_unaligned_nodes,
                                                                         &scene_updated);
    }

    if (key == usdCyclesTokens->cyclesNum_bvh_time_steps) {
        sceneParams->num_bvh_time_steps = _HdCyclesGetVtValue<int>(value, sceneParams->num_bvh_time_steps,
                                                                   &scene_updated);
    }

    if (scene_updated) {
        // Although this is called, it does not correctly reset session in IPR
        if (m_cyclesSession && m_cyclesScene)
            Interrupt(true);
        return true;
    }

    return false;
}

// -- Config

void
HdCyclesRenderParam::_UpdateIntegratorFromConfig(bool a_forceInit)
{
    if (!m_cyclesScene)
        return;

    static const HdCyclesConfig& config = HdCyclesConfig::GetInstance();

    ccl::Integrator* integrator = m_cyclesScene->integrator;

    if (config.integrator_method.value == "PATH") {
        integrator->method = ccl::Integrator::PATH;
    } else {
        integrator->method = ccl::Integrator::BRANCHED_PATH;
    }

    // Samples

    if (config.diffuse_samples.eval(integrator->diffuse_samples, a_forceInit) && m_useSquareSamples) {
        integrator->diffuse_samples = integrator->diffuse_samples * integrator->diffuse_samples;
    }
    if (config.glossy_samples.eval(integrator->glossy_samples, a_forceInit) && m_useSquareSamples) {
        integrator->glossy_samples = integrator->glossy_samples * integrator->glossy_samples;
    }
    if (config.transmission_samples.eval(integrator->transmission_samples, a_forceInit) && m_useSquareSamples) {
        integrator->transmission_samples = integrator->transmission_samples * integrator->transmission_samples;
    }
    if (config.ao_samples.eval(integrator->ao_samples, a_forceInit) && m_useSquareSamples) {
        integrator->ao_samples = integrator->ao_samples * integrator->ao_samples;
    }
    if (config.mesh_light_samples.eval(integrator->mesh_light_samples, a_forceInit) && m_useSquareSamples) {
        integrator->mesh_light_samples = integrator->mesh_light_samples * integrator->mesh_light_samples;
    }
    if (config.subsurface_samples.eval(integrator->subsurface_samples, a_forceInit) && m_useSquareSamples) {
        integrator->subsurface_samples = integrator->subsurface_samples * integrator->subsurface_samples;
    }
    if (config.volume_samples.eval(integrator->volume_samples, a_forceInit) && m_useSquareSamples) {
        integrator->volume_samples = integrator->volume_samples * integrator->volume_samples;
    }
    /*if (config.adaptive_min_samples.eval(integrator->adaptive_min_samples)
        && m_useSquareSamples) {
        integrator->adaptive_min_samples
            = std::min(integrator->adaptive_min_samples
                           * integrator->adaptive_min_samples,
                       INT_MAX);
    }*/

    config.enable_motion_blur.eval(integrator->motion_blur, a_forceInit);

    integrator->tag_update(m_cyclesScene);
}

void
HdCyclesRenderParam::_UpdateIntegratorFromRenderSettings(HdRenderSettingsMap const& settingsMap)
{
    for (auto& entry : settingsMap) {
        TfToken key   = entry.first;
        VtValue value = entry.second;

        _HandleIntegratorRenderSetting(key, value);
    }
}

bool
HdCyclesRenderParam::_HandleIntegratorRenderSetting(const TfToken& key, const VtValue& value)
{
    // -- Integrator Settings

    ccl::Integrator* integrator = m_cyclesScene->integrator;
    bool integrator_updated     = false;
    bool method_updated         = false;

    if (key == usdCyclesTokens->cyclesIntegratorSeed) {
        integrator->seed = _HdCyclesGetVtValue<int>(value, integrator->seed, &integrator_updated);
    }

    if (key == usdCyclesTokens->cyclesIntegratorMin_bounce) {
        integrator->min_bounce = _HdCyclesGetVtValue<int>(value, integrator->min_bounce, &integrator_updated);
    }

    if (key == usdCyclesTokens->cyclesIntegratorMax_bounce) {
        integrator->max_bounce = _HdCyclesGetVtValue<int>(value, integrator->max_bounce, &integrator_updated);
    }

    if (key == usdCyclesTokens->cyclesIntegratorMethod) {
        TfToken integratorMethod = _HdCyclesGetVtValue<TfToken>(value, usdCyclesTokens->path, &method_updated);
        if (integratorMethod == usdCyclesTokens->path) {
            integrator->method = ccl::Integrator::PATH;
        } else {
            integrator->method = ccl::Integrator::BRANCHED_PATH;
        }

        if (method_updated) {
            integrator_updated = true;
            if (integrator->aa_samples && integrator->method == ccl::Integrator::BRANCHED_PATH) {
                m_cyclesSession->params.samples = integrator->aa_samples;
            }
        }
    }

    if (key == usdCyclesTokens->cyclesIntegratorSampling_method) {
        TfToken defaultPattern = usdCyclesTokens->sobol;
        if (integrator->sampling_pattern == ccl::SAMPLING_PATTERN_CMJ) {
            defaultPattern = usdCyclesTokens->cmj;
        } else if (integrator->sampling_pattern == ccl::SAMPLING_PATTERN_PMJ) {
            defaultPattern = usdCyclesTokens->pmj;
        }

        TfToken samplingMethod = _HdCyclesGetVtValue<TfToken>(value, defaultPattern, &integrator_updated);
        if (samplingMethod == usdCyclesTokens->sobol) {
            integrator->sampling_pattern = ccl::SAMPLING_PATTERN_SOBOL;
        } else if (samplingMethod == usdCyclesTokens->cmj) {
            integrator->sampling_pattern = ccl::SAMPLING_PATTERN_CMJ;
        } else {
            integrator->sampling_pattern = ccl::SAMPLING_PATTERN_PMJ;
        }

        // Adaptive sampling must use PMJ
        if (m_cyclesSession->params.adaptive_sampling && integrator->sampling_pattern != ccl::SAMPLING_PATTERN_PMJ) {
            integrator_updated           = true;
            integrator->sampling_pattern = ccl::SAMPLING_PATTERN_PMJ;
        }
    }

    if (key == usdCyclesTokens->cyclesIntegratorMax_diffuse_bounce) {
        integrator->max_diffuse_bounce = _HdCyclesGetVtValue<int>(value, integrator->max_diffuse_bounce,
                                                                  &integrator_updated);
    }

    if (key == usdCyclesTokens->cyclesIntegratorMax_glossy_bounce) {
        integrator->max_glossy_bounce = _HdCyclesGetVtValue<int>(value, integrator->max_glossy_bounce,
                                                                 &integrator_updated);
    }
    if (key == usdCyclesTokens->cyclesIntegratorMax_transmission_bounce) {
        integrator->max_transmission_bounce = _HdCyclesGetVtValue<int>(value, integrator->max_transmission_bounce,
                                                                       &integrator_updated);
    }

    if (key == usdCyclesTokens->cyclesIntegratorMax_volume_bounce) {
        integrator->max_volume_bounce = _HdCyclesGetVtValue<int>(value, integrator->max_volume_bounce,
                                                                 &integrator_updated);
    }
    if (key == usdCyclesTokens->cyclesIntegratorTransparent_min_bounce) {
        integrator->transparent_min_bounce = _HdCyclesGetVtValue<int>(value, integrator->transparent_min_bounce,
                                                                      &integrator_updated);
    }

    if (key == usdCyclesTokens->cyclesIntegratorTransparent_max_bounce) {
        integrator->transparent_max_bounce = _HdCyclesGetVtValue<int>(value, integrator->transparent_max_bounce,
                                                                      &integrator_updated);
    }

    if (key == usdCyclesTokens->cyclesIntegratorAo_bounces) {
        integrator->ao_bounces = _HdCyclesGetVtValue<int>(value, integrator->ao_bounces, &integrator_updated);
    }

    if (key == usdCyclesTokens->cyclesIntegratorVolume_max_steps) {
        integrator->volume_max_steps = _HdCyclesGetVtValue<int>(value, integrator->volume_max_steps,
                                                                &integrator_updated);
    }

    if (key == usdCyclesTokens->cyclesIntegratorVolume_step_size) {
        integrator->volume_step_rate = _HdCyclesGetVtValue<float>(value, integrator->volume_step_rate,
                                                                  &integrator_updated);
    }

    if (key == usdCyclesTokens->cyclesIntegratorAdaptive_threshold) {
        integrator->adaptive_threshold = _HdCyclesGetVtValue<float>(value, integrator->adaptive_threshold,
                                                                    &integrator_updated);
    }

    // Samples

    if (key == usdCyclesTokens->cyclesIntegratorAa_samples) {
        bool sample_updated    = false;
        integrator->aa_samples = _HdCyclesGetVtValue<int>(value, integrator->aa_samples, &sample_updated);

        if (sample_updated) {
            if (m_useSquareSamples) {
                integrator->aa_samples = integrator->aa_samples * integrator->aa_samples;
            }
            if (integrator->aa_samples && integrator->method == ccl::Integrator::BRANCHED_PATH) {
                m_cyclesSession->params.samples = integrator->aa_samples;
            }
            integrator_updated = true;
        }
    }

    if (key == usdCyclesTokens->cyclesIntegratorAdaptive_min_samples) {
        bool sample_updated              = false;
        integrator->adaptive_min_samples = _HdCyclesGetVtValue<int>(value, integrator->adaptive_min_samples,
                                                                    &sample_updated);

        if (sample_updated) {
            if (m_useSquareSamples) {
                integrator->adaptive_min_samples
                    = std::min(integrator->adaptive_min_samples * integrator->adaptive_min_samples, INT_MAX);
            }
            integrator_updated = true;
        }
    }

    if (key == usdCyclesTokens->cyclesIntegratorDiffuse_samples) {
        bool sample_updated         = false;
        integrator->diffuse_samples = _HdCyclesGetVtValue<int>(value, integrator->diffuse_samples, &sample_updated);

        if (sample_updated) {
            if (m_useSquareSamples) {
                integrator->diffuse_samples = integrator->diffuse_samples * integrator->diffuse_samples;
            }
            integrator_updated = true;
        }
    }

    if (key == usdCyclesTokens->cyclesIntegratorGlossy_samples) {
        bool sample_updated        = false;
        integrator->glossy_samples = _HdCyclesGetVtValue<int>(value, integrator->glossy_samples, &sample_updated);

        if (sample_updated) {
            if (m_useSquareSamples) {
                integrator->glossy_samples = integrator->glossy_samples * integrator->glossy_samples;
            }
            integrator_updated = true;
        }
    }

    if (key == usdCyclesTokens->cyclesIntegratorTransmission_samples) {
        bool sample_updated              = false;
        integrator->transmission_samples = _HdCyclesGetVtValue<int>(value, integrator->transmission_samples,
                                                                    &sample_updated);

        if (sample_updated) {
            if (m_useSquareSamples) {
                integrator->transmission_samples = integrator->transmission_samples * integrator->transmission_samples;
            }
            integrator_updated = true;
        }
    }

    if (key == usdCyclesTokens->cyclesIntegratorAo_samples) {
        bool sample_updated    = false;
        integrator->ao_samples = _HdCyclesGetVtValue<int>(value, integrator->ao_samples, &sample_updated);

        if (sample_updated) {
            if (m_useSquareSamples) {
                integrator->ao_samples = integrator->ao_samples * integrator->ao_samples;
            }
            integrator_updated = true;
        }
    }

    if (key == usdCyclesTokens->cyclesIntegratorMesh_light_samples) {
        bool sample_updated            = false;
        integrator->mesh_light_samples = _HdCyclesGetVtValue<int>(value, integrator->mesh_light_samples,
                                                                  &sample_updated);

        if (sample_updated) {
            if (m_useSquareSamples) {
                integrator->mesh_light_samples = integrator->mesh_light_samples * integrator->mesh_light_samples;
            }
            integrator_updated = true;
        }
    }

    if (key == usdCyclesTokens->cyclesIntegratorSubsurface_samples) {
        bool sample_updated            = false;
        integrator->subsurface_samples = _HdCyclesGetVtValue<int>(value, integrator->subsurface_samples,
                                                                  &sample_updated);

        if (sample_updated) {
            if (m_useSquareSamples) {
                integrator->subsurface_samples = integrator->subsurface_samples * integrator->subsurface_samples;
            }
            integrator_updated = true;
        }
    }

    if (key == usdCyclesTokens->cyclesIntegratorVolume_samples) {
        bool sample_updated        = false;
        integrator->volume_samples = _HdCyclesGetVtValue<int>(value, integrator->volume_samples, &sample_updated);

        if (sample_updated) {
            if (m_useSquareSamples) {
                integrator->volume_samples = integrator->volume_samples * integrator->volume_samples;
            }
            integrator_updated = true;
        }
    }

    if (key == usdCyclesTokens->cyclesIntegratorStart_sample) {
        integrator->start_sample = _HdCyclesGetVtValue<int>(value, integrator->start_sample, &integrator_updated);
    }

    // Caustics

    if (key == usdCyclesTokens->cyclesIntegratorCaustics_reflective) {
        integrator->caustics_reflective = _HdCyclesGetVtValue<bool>(value, integrator->caustics_reflective,
                                                                    &integrator_updated);
    }
    if (key == usdCyclesTokens->cyclesIntegratorCaustics_refractive) {
        integrator->caustics_refractive = _HdCyclesGetVtValue<bool>(value, integrator->caustics_refractive,
                                                                    &integrator_updated);
    }

    // Filter

    if (key == usdCyclesTokens->cyclesIntegratorFilter_glossy) {
        integrator->filter_glossy = _HdCyclesGetVtValue<float>(value, integrator->filter_glossy, &integrator_updated);
    }

    if (key == usdCyclesTokens->cyclesIntegratorSample_clamp_direct) {
        integrator->sample_clamp_direct = _HdCyclesGetVtValue<float>(value, integrator->sample_clamp_direct,
                                                                     &integrator_updated);
    }
    if (key == usdCyclesTokens->cyclesIntegratorSample_clamp_indirect) {
        integrator->sample_clamp_indirect = _HdCyclesGetVtValue<float>(value, integrator->sample_clamp_indirect,
                                                                       &integrator_updated);
    }

    if (key == usdCyclesTokens->cyclesIntegratorMotion_blur) {
        integrator->motion_blur = _HdCyclesGetVtValue<bool>(value, integrator->motion_blur, &integrator_updated);
    }

    if (key == usdCyclesTokens->cyclesIntegratorSample_all_lights_direct) {
        integrator->sample_all_lights_direct = _HdCyclesGetVtValue<bool>(value, integrator->sample_all_lights_direct,
                                                                         &integrator_updated);
    }
    if (key == usdCyclesTokens->cyclesIntegratorSample_all_lights_indirect) {
        integrator->sample_all_lights_indirect
            = _HdCyclesGetVtValue<bool>(value, integrator->sample_all_lights_indirect, &integrator_updated);
    }

    if (key == usdCyclesTokens->cyclesIntegratorLight_sampling_threshold) {
        integrator->light_sampling_threshold = _HdCyclesGetVtValue<float>(value, integrator->light_sampling_threshold,
                                                                          &integrator_updated);
    }

    if (integrator_updated) {
        integrator->tag_update(m_cyclesScene);
        return true;
    }

    return false;
}

// -- Film

void
HdCyclesRenderParam::_UpdateFilmFromConfig(bool a_forceInit)
{
    if (!m_cyclesScene)
        return;

    static const HdCyclesConfig& config = HdCyclesConfig::GetInstance();

    ccl::Film* film = m_cyclesScene->film;

    config.exposure.eval(film->exposure, a_forceInit);

    film->tag_update(m_cyclesScene);
}

void
HdCyclesRenderParam::_UpdateFilmFromRenderSettings(HdRenderSettingsMap const& settingsMap)
{
    for (auto& entry : settingsMap) {
        TfToken key   = entry.first;
        VtValue value = entry.second;

        _HandleFilmRenderSetting(key, value);
    }
}

bool
HdCyclesRenderParam::_HandleFilmRenderSetting(const TfToken& key, const VtValue& value)
{
    // -- Film Settings

    ccl::Film* film   = m_cyclesScene->film;
    bool film_updated = false;

    if (key == usdCyclesTokens->cyclesFilmExposure) {
        film->exposure = _HdCyclesGetVtValue<float>(value, film->exposure, &film_updated, false);
    }

    if (key == usdCyclesTokens->cyclesFilmPass_alpha_threshold) {
        film->pass_alpha_threshold = _HdCyclesGetVtValue<float>(value, film->pass_alpha_threshold, &film_updated,
                                                                false);
    }

    // Filter

    if (key == usdCyclesTokens->cyclesFilmFilter_type) {
        TfToken filter = _HdCyclesGetVtValue<TfToken>(value, usdCyclesTokens->box, &film_updated);
        if (filter == usdCyclesTokens->box) {
            film->filter_type = ccl::FilterType::FILTER_BOX;
        } else if (filter == usdCyclesTokens->gaussian) {
            film->filter_type = ccl::FilterType::FILTER_GAUSSIAN;
        } else {
            film->filter_type = ccl::FilterType::FILTER_BLACKMAN_HARRIS;
        }
    }

    if (key == usdCyclesTokens->cyclesFilmFilter_width) {
        film->filter_width = _HdCyclesGetVtValue<float>(value, film->filter_width, &film_updated, false);
    }

    // Mist

    if (key == usdCyclesTokens->cyclesFilmMist_start) {
        film->mist_start = _HdCyclesGetVtValue<float>(value, film->mist_start, &film_updated, false);
    }

    if (key == usdCyclesTokens->cyclesFilmMist_depth) {
        film->mist_depth = _HdCyclesGetVtValue<float>(value, film->mist_depth, &film_updated, false);
    }

    if (key == usdCyclesTokens->cyclesFilmMist_falloff) {
        film->mist_falloff = _HdCyclesGetVtValue<float>(value, film->mist_falloff, &film_updated, false);
    }

    // Light

    if (key == usdCyclesTokens->cyclesFilmUse_light_visibility) {
        film->use_light_visibility = _HdCyclesGetVtValue<bool>(value, film->use_light_visibility, &film_updated, false);
    }

    // Sampling

    // TODO: Check if cycles actually uses this, doesnt appear to...
    if (key == usdCyclesTokens->cyclesFilmUse_adaptive_sampling) {
        film->use_adaptive_sampling = _HdCyclesGetVtValue<bool>(value, film->use_adaptive_sampling, &film_updated,
                                                                false);
    }

    if (key == usdCyclesTokens->cyclesFilmCryptomatte_depth) {
        int cryptomatte_depth   = _HdCyclesGetVtValue<int>(value, 4, &film_updated, false);
        film->cryptomatte_depth = ccl::divide_up(ccl::min(16, cryptomatte_depth), 2);
    }

    if (film_updated) {
        film->tag_update(m_cyclesScene);
        return true;
    }

    return false;
}

void
HdCyclesRenderParam::_UpdateBackgroundFromConfig(bool a_forceInit)
{
    if (!m_cyclesScene)
        return;

    static const HdCyclesConfig& config = HdCyclesConfig::GetInstance();

    ccl::Background* background = m_cyclesScene->background;

    if (config.enable_transparent_background.value)
        background->transparent = true;


    background->tag_update(m_cyclesScene);
}

void
HdCyclesRenderParam::_UpdateBackgroundFromRenderSettings(HdRenderSettingsMap const& settingsMap)
{
    for (auto& entry : settingsMap) {
        TfToken key   = entry.first;
        VtValue value = entry.second;
        _HandleBackgroundRenderSetting(key, value);
    }
}

bool
HdCyclesRenderParam::_HandleBackgroundRenderSetting(const TfToken& key, const VtValue& value)
{
    // -- Background Settings

    ccl::Background* background = m_cyclesScene->background;
    bool background_updated     = false;

    if (key == usdCyclesTokens->cyclesBackgroundAo_factor) {
        background->ao_factor = _HdCyclesGetVtValue<float>(value, background->ao_factor, &background_updated);
    }
    if (key == usdCyclesTokens->cyclesBackgroundAo_distance) {
        background->ao_distance = _HdCyclesGetVtValue<float>(value, background->ao_distance, &background_updated);
    }

    if (key == usdCyclesTokens->cyclesBackgroundUse_shader) {
        background->use_shader = _HdCyclesGetVtValue<bool>(value, background->use_shader, &background_updated);
    }
    if (key == usdCyclesTokens->cyclesBackgroundUse_ao) {
        background->use_ao = _HdCyclesGetVtValue<bool>(value, background->use_ao, &background_updated);
    }

    // Visibility

    bool visCamera, visDiffuse, visGlossy, visTransmission, visScatter;
    visCamera = visDiffuse = visGlossy = visTransmission = visScatter = true;

    unsigned int visFlags = 0;

    if (key == usdCyclesTokens->cyclesBackgroundVisibilityCamera) {
        visCamera = _HdCyclesGetVtValue<bool>(value, visCamera, &background_updated);
    }

    if (key == usdCyclesTokens->cyclesBackgroundVisibilityDiffuse) {
        visDiffuse = _HdCyclesGetVtValue<bool>(value, visDiffuse, &background_updated);
    }

    if (key == usdCyclesTokens->cyclesBackgroundVisibilityGlossy) {
        visGlossy = _HdCyclesGetVtValue<bool>(value, visGlossy, &background_updated);
    }

    if (key == usdCyclesTokens->cyclesBackgroundVisibilityTransmission) {
        visTransmission = _HdCyclesGetVtValue<bool>(value, visTransmission, &background_updated);
    }

    if (key == usdCyclesTokens->cyclesBackgroundVisibilityScatter) {
        visScatter = _HdCyclesGetVtValue<bool>(value, visScatter, &background_updated);
    }

    visFlags |= visCamera ? ccl::PATH_RAY_CAMERA : 0;
    visFlags |= visDiffuse ? ccl::PATH_RAY_DIFFUSE : 0;
    visFlags |= visGlossy ? ccl::PATH_RAY_GLOSSY : 0;
    visFlags |= visTransmission ? ccl::PATH_RAY_TRANSMIT : 0;
    visFlags |= visScatter ? ccl::PATH_RAY_VOLUME_SCATTER : 0;

    background->visibility = visFlags;

    // Glass

    if (key == usdCyclesTokens->cyclesBackgroundTransparent) {
        background->transparent = _HdCyclesGetVtValue<bool>(value, background->transparent, &background_updated);
    }

    if (key == usdCyclesTokens->cyclesBackgroundTransparent_glass) {
        background->transparent_glass = _HdCyclesGetVtValue<bool>(value, background->transparent_glass,
                                                                  &background_updated);
    }

    if (key == usdCyclesTokens->cyclesBackgroundTransparent_roughness_threshold) {
        background->transparent_roughness_threshold
            = _HdCyclesGetVtValue<float>(value, background->transparent_roughness_threshold, &background_updated);
    }

    // Volume

    if (key == usdCyclesTokens->cyclesBackgroundVolume_step_size) {
        background->volume_step_size = _HdCyclesGetVtValue<float>(value, background->volume_step_size,
                                                                  &background_updated);
    }

    if (background_updated) {
        background->tag_update(m_cyclesScene);
        return true;
    }

    return false;
}

void
HdCyclesRenderParam::_HandlePasses()
{
    // TODO: These might need to live elsewhere when we fully implement aovs/passes
    m_bufferParams.passes.clear();

    ccl::Pass::add(ccl::PASS_COMBINED, m_bufferParams.passes, "Combined");

    m_cyclesScene->film->tag_passes_update(m_cyclesScene, m_bufferParams.passes);
}

bool
HdCyclesRenderParam::SetRenderSetting(const TfToken& key, const VtValue& value)
{
    // This has some inherent performance overheads (runs multiple times, unecessary)
    // however for now, this works the most clearly due to Cycles restrictions
    _HandleSessionRenderSetting(key, value);
    _HandleSceneRenderSetting(key, value);
    _HandleIntegratorRenderSetting(key, value);
    _HandleFilmRenderSetting(key, value);
    _HandleBackgroundRenderSetting(key, value);
    return false;
}

bool
HdCyclesRenderParam::_CreateSession()
{
    bool foundDevice = SetDeviceType(m_deviceName, m_sessionParams);

    if (!foundDevice)
        return false;

    m_cyclesSession = new ccl::Session(m_sessionParams);

    m_cyclesSession->write_render_tile_cb  = std::bind(&HdCyclesRenderParam::_WriteRenderTile, this, ccl::_1);
    m_cyclesSession->update_render_tile_cb = std::bind(&HdCyclesRenderParam::_UpdateRenderTile, this, ccl::_1, ccl::_2);

    m_cyclesSession->progress.set_update_callback(std::bind(&HdCyclesRenderParam::_SessionUpdateCallback, this));

    return true;
}

void
HdCyclesRenderParam::_WriteRenderTile(ccl::RenderTile& rtile)
{
    // No session, exit out
    if (!m_cyclesSession)
        return;

    if (!m_useTiledRendering)
        return;

    const int w = rtile.w;
    const int h = rtile.h;

    ccl::RenderBuffers* buffers = rtile.buffers;

    // copy data from device
    if (!buffers->copy_from_device())
        return;

    // Adjust absolute sample number to the range.
    int sample                   = rtile.sample;
    const int range_start_sample = m_cyclesSession->tile_manager.range_start_sample;
    if (range_start_sample != -1) {
        sample -= range_start_sample;
    }

    const float exposure = m_cyclesScene->film->exposure;

    if (!m_aovs.empty()) {
        // Blit from the framebuffer to currently selected aovs...
        for (auto& aov : m_aovs) {
            if (!TF_VERIFY(aov.renderBuffer != nullptr)) {
                continue;
            }

            auto* rb = static_cast<HdCyclesRenderBuffer*>(aov.renderBuffer);

            if (rb == nullptr) {
                continue;
            }

            if (rb->GetFormat() == HdFormatInvalid) {
                continue;
            }

            HdCyclesAov cyclesAov;
            if (!GetCyclesAov(aov, cyclesAov)) {
                continue;
            }

            // We don't want a mismatch of formats
            if (rb->GetFormat() != cyclesAov.format) {
                continue;
            }

            bool custom = false;
            if ((cyclesAov.token == HdCyclesAovTokens->CryptoObject)
                || (cyclesAov.token == HdCyclesAovTokens->CryptoMaterial)
                || (cyclesAov.token == HdCyclesAovTokens->CryptoAsset) || (cyclesAov.token == HdCyclesAovTokens->AOVC)
                || (cyclesAov.token == HdCyclesAovTokens->AOVV)) {
                custom = true;
            }

            // Pixels we will use to get from cycles.
            size_t numComponents = HdGetComponentCount(cyclesAov.format);
            ccl::vector<float> tileData(w * h * numComponents);

            rb->SetConverged(IsConverged());

            bool read = false;
            if (!custom) {
                read = buffers->get_pass_rect(cyclesAov.name.c_str(), exposure, sample, static_cast<int>(numComponents),
                                              &tileData[0]);
            } else {
                read = buffers->get_pass_rect(aov.aovName.GetText(), exposure, sample, static_cast<int>(numComponents),
                                              &tileData[0]);
            }

            if (!read) {
                memset(&tileData[0], 0, tileData.size() * sizeof(float));
            }

            rb->BlitTile(cyclesAov.format, rtile.x, rtile.y, rtile.w, rtile.h, 0, rtile.w,
                         reinterpret_cast<uint8_t*>(tileData.data()));
        }
    }
}

void
HdCyclesRenderParam::_UpdateRenderTile(ccl::RenderTile& rtile, bool highlight)
{
    if (m_cyclesSession->params.progressive_refine)
        _WriteRenderTile(rtile);
}

bool
HdCyclesRenderParam::_CreateScene()
{
    static const HdCyclesConfig& config = HdCyclesConfig::GetInstance();

    m_cyclesScene = new ccl::Scene(m_sceneParams, m_cyclesSession->device);

    m_width  = config.render_width.value;
    m_height = config.render_height.value;

    m_cyclesScene->camera->width  = m_width;
    m_cyclesScene->camera->height = m_height;

    m_cyclesScene->camera->compute_auto_viewplane();

    m_cyclesSession->scene = m_cyclesScene;

    m_bufferParams.width       = m_width;
    m_bufferParams.height      = m_height;
    m_bufferParams.full_width  = m_width;
    m_bufferParams.full_height = m_height;

    default_attrib_display_color_surface = HdCyclesCreateAttribColorSurface();
    default_attrib_display_color_surface->tag_update(m_cyclesScene);
    m_cyclesScene->shaders.push_back(default_attrib_display_color_surface);

    default_object_display_color_surface = HdCyclesCreateObjectColorSurface();
    default_object_display_color_surface->tag_update(m_cyclesScene);
    m_cyclesScene->shaders.push_back(default_object_display_color_surface);

    default_vcol_display_color_surface = HdCyclesCreateDefaultShader();
    default_vcol_display_color_surface->tag_update(m_cyclesScene);
    m_cyclesScene->shaders.push_back(default_vcol_display_color_surface);

    SetBackgroundShader(nullptr);

    m_cyclesSession->reset(m_bufferParams, m_sessionParams.samples);

    return true;
}

void
HdCyclesRenderParam::StartRender()
{
    _CyclesStart();
}

void
HdCyclesRenderParam::StopRender()
{
    _CyclesExit();
}


// Deprecate? This isnt used... Also doesnt work
void
HdCyclesRenderParam::RestartRender()
{
    StopRender();
    Initialize({});
    StartRender();
}

void
HdCyclesRenderParam::PauseRender()
{
    if (m_cyclesSession)
        m_cyclesSession->set_pause(true);
}

void
HdCyclesRenderParam::ResumeRender()
{
    if (m_cyclesSession)
        m_cyclesSession->set_pause(false);
}

void
HdCyclesRenderParam::Interrupt(bool a_forceUpdate)
{
    m_shouldUpdate = true;
    PauseRender();
}

void
HdCyclesRenderParam::CommitResources()
{
    ccl::thread_scoped_lock lock { m_cyclesScene->mutex };

    if (m_shouldUpdate) {
        if (m_cyclesScene->lights.size() > 0) {
            if (m_numDomeLights <= 0)
                SetBackgroundShader(nullptr, false);
        } else {
            SetBackgroundShader(nullptr, true);
        }

        CyclesReset(false);
        m_shouldUpdate = false;
        ResumeRender();
    }
}

void
HdCyclesRenderParam::SetBackgroundShader(ccl::Shader* a_shader, bool a_emissive)
{
    if (a_shader)
        m_cyclesScene->default_background = a_shader;
    else {
        // TODO: These aren't properly destroyed from memory

        // Create empty background shader
        m_cyclesScene->default_background        = new ccl::Shader();
        m_cyclesScene->default_background->name  = "default_background";
        m_cyclesScene->default_background->graph = new ccl::ShaderGraph();
        if (a_emissive) {
            ccl::BackgroundNode* bgNode = new ccl::BackgroundNode();
            bgNode->color               = ccl::make_float3(0.6f, 0.6f, 0.6f);

            m_cyclesScene->default_background->graph->add(bgNode);

            ccl::ShaderNode* out = m_cyclesScene->default_background->graph->output();
            m_cyclesScene->default_background->graph->connect(bgNode->output("Background"), out->input("Surface"));
        }

        m_cyclesScene->default_background->tag_update(m_cyclesScene);

        m_cyclesScene->shaders.push_back(m_cyclesScene->default_background);
    }
    m_cyclesScene->background->tag_update(m_cyclesScene);
}

/* ======= Cycles Settings ======= */

// -- Cycles render device

bool
HdCyclesRenderParam::SetDeviceType(ccl::DeviceType a_deviceType, ccl::SessionParams& params)
{
    if (a_deviceType == ccl::DeviceType::DEVICE_NONE) {
        TF_WARN("Attempted to set device of type DEVICE_NONE.");
        return false;
    }

    m_deviceType = a_deviceType;
    m_deviceName = ccl::Device::string_from_type(a_deviceType);

    return _SetDevice(m_deviceType, params);
}

bool
HdCyclesRenderParam::SetDeviceType(const std::string& a_deviceType, ccl::SessionParams& params)
{
    return SetDeviceType(ccl::Device::type_from_string(a_deviceType.c_str()), params);
}

bool
HdCyclesRenderParam::SetDeviceType(const std::string& a_deviceType)
{
    ccl::SessionParams* params = &m_sessionParams;
    if (m_cyclesSession)
        params = &m_cyclesSession->params;

    return SetDeviceType(a_deviceType, *params);
}

bool
HdCyclesRenderParam::_SetDevice(const ccl::DeviceType& a_deviceType, ccl::SessionParams& params)
{
    std::vector<ccl::DeviceInfo> devices = ccl::Device::available_devices(
        static_cast<ccl::DeviceTypeMask>(1 << a_deviceType));

    bool device_available = false;

    if (!devices.empty()) {
        params.device    = devices.front();
        device_available = true;
    }

    if (params.device.type == ccl::DEVICE_NONE || !device_available) {
        TF_RUNTIME_ERROR("No device available exiting.");
    }

    return device_available;
}

/* ====== HdCycles Settings ====== */

/* ====== Cycles Lifecycle ====== */

void
HdCyclesRenderParam::_CyclesStart()
{
    m_cyclesSession->start();
}

void
HdCyclesRenderParam::_CyclesExit()
{
    m_cyclesSession->set_pause(true);

    ccl::thread_scoped_lock lock { m_cyclesScene->mutex };

    m_cyclesScene->shaders.clear();
    m_cyclesScene->geometry.clear();
    m_cyclesScene->objects.clear();
    m_cyclesScene->lights.clear();
    m_cyclesScene->particle_systems.clear();

    if (m_cyclesSession) {
        delete m_cyclesSession;
        m_cyclesSession = nullptr;
    }
}

// TODO: Refactor these two resets
void
HdCyclesRenderParam::CyclesReset(bool a_forceUpdate)
{
    m_cyclesSession->progress.reset();

<<<<<<< HEAD
    if (m_curveUpdated || m_meshUpdated || m_geometryUpdated || m_shadersUpdated || m_pointCloudUpdated) {
        m_cyclesScene->geometry_manager->tag_update(m_cyclesScene);
        m_geometryUpdated   = false;
        m_meshUpdated       = false;
        m_pointCloudUpdated = false;
    }

    if (m_curveUpdated) {
        m_curveUpdated = false;
=======
    if (m_geometryUpdated || m_shadersUpdated) {
        m_cyclesScene->geometry_manager->tag_update(m_cyclesScene);
        m_geometryUpdated = false;
>>>>>>> 5cce5121
    }

    if (m_objectsUpdated || m_shadersUpdated) {
        m_cyclesScene->object_manager->tag_update(m_cyclesScene);
        if (m_shadersUpdated) {
            m_cyclesScene->background->tag_update(m_cyclesScene);
        }
        m_objectsUpdated = false;
        m_shadersUpdated = false;
    }
    if (m_lightsUpdated) {
        m_cyclesScene->light_manager->tag_update(m_cyclesScene);
        m_lightsUpdated = false;
    }

    if (a_forceUpdate) {
        m_cyclesScene->integrator->tag_update(m_cyclesScene);
        m_cyclesScene->background->tag_update(m_cyclesScene);
        m_cyclesScene->film->tag_update(m_cyclesScene);
    }

    m_cyclesSession->reset(m_bufferParams, m_cyclesSession->params.samples);
}

void
HdCyclesRenderParam::SetViewport(int w, int h)
{
    m_width  = w;
    m_height = h;

    m_bufferParams.width          = m_width;
    m_bufferParams.height         = m_height;
    m_bufferParams.full_width     = m_width;
    m_bufferParams.full_height    = m_height;
    m_cyclesScene->camera->width  = m_width;
    m_cyclesScene->camera->height = m_height;
    m_cyclesScene->camera->compute_auto_viewplane();
    m_cyclesScene->camera->need_update        = true;
    m_cyclesScene->camera->need_device_update = true;

    m_aovBindingsNeedValidation = true;

    m_cyclesSession->reset(m_bufferParams, m_cyclesSession->params.samples);
}

void
HdCyclesRenderParam::DirectReset()
{
    m_cyclesSession->reset(m_bufferParams, m_cyclesSession->params.samples);
}

void
HdCyclesRenderParam::UpdateShadersTag(ccl::vector<ccl::Shader*>& shaders)
{
    for (auto& shader : shaders) {
        shader->tag_update(m_cyclesScene);
    }
}

void
HdCyclesRenderParam::AddShader(ccl::Shader* shader)
{
    if (!m_cyclesScene) {
        TF_WARN("Couldn't add geometry to scene. Scene is null.");
        return;
    }

    m_shadersUpdated = true;

    m_cyclesScene->shaders.push_back(shader);
}


void
HdCyclesRenderParam::AddLight(ccl::Light* light)
{
    if (!m_cyclesScene) {
        TF_WARN("Couldn't add light to scene. Scene is null.");
        return;
    }

    m_lightsUpdated = true;

    m_cyclesScene->lights.push_back(light);

    if (light->type == ccl::LIGHT_BACKGROUND) {
        m_numDomeLights += 1;
    }
}

void
HdCyclesRenderParam::AddObject(ccl::Object* object)
{
    if (!m_cyclesScene) {
        TF_WARN("Couldn't add object to scene. Scene is null.");
        return;
    }

    m_objectsUpdated = true;

    m_cyclesScene->objects.push_back(object);

    Interrupt();
}

void
<<<<<<< HEAD
HdCyclesRenderParam::AddPointCloud(ccl::PointCloud* a_pc)
{
    lock_guard lock { m_cyclesScene->mutex };

    if (!m_cyclesScene) {
        TF_WARN("Couldn't add geometry to scene. Scene is null.");
        return;
    }

    m_pointCloudUpdated = true;

    m_cyclesScene->geometry.push_back(a_pc);

    Interrupt();
}

void
HdCyclesRenderParam::AddCurve(ccl::Geometry* a_curve)
=======
HdCyclesRenderParam::AddGeometry(ccl::Geometry* geometry)
>>>>>>> 5cce5121
{
    if (!m_cyclesScene) {
        TF_WARN("Couldn't add geometry to scene. Scene is null.");
        return;
    }

    m_geometryUpdated = true;

    m_cyclesScene->geometry.push_back(geometry);

    Interrupt();
}

void
HdCyclesRenderParam::RemoveShader(ccl::Shader* shader)
{
    for (auto it = m_cyclesScene->shaders.begin(); it != m_cyclesScene->shaders.end();) {
        if (shader == *it) {
            it = m_cyclesScene->shaders.erase(it);

            m_shadersUpdated = true;

            break;
        } else {
            ++it;
        }
    }

    if (m_shadersUpdated)
        Interrupt();
}

void
HdCyclesRenderParam::RemoveLight(ccl::Light* light)
{
    for (auto it = m_cyclesScene->lights.begin(); it != m_cyclesScene->lights.end();) {
        if (light == *it) {
            it = m_cyclesScene->lights.erase(it);

            // TODO: This doesnt respect multiple dome lights
            if (light->type == ccl::LIGHT_BACKGROUND) {
                m_numDomeLights = std::max(0, m_numDomeLights - 1);
            }

            m_lightsUpdated = true;

            break;
        } else {
            ++it;
        }
    }


    if (m_lightsUpdated)
        Interrupt();
}


void
HdCyclesRenderParam::RemoveObject(ccl::Object* object)
{
    for (auto it = m_cyclesScene->objects.begin(); it != m_cyclesScene->objects.end();) {
        if (object == *it) {
            it = m_cyclesScene->objects.erase(it);

            m_objectsUpdated = true;
            break;
        } else {
            ++it;
        }
    }

    if (m_objectsUpdated)
        Interrupt();
}

void
<<<<<<< HEAD
HdCyclesRenderParam::RemovePointCloud(ccl::PointCloud* a_pc)
{
    lock_guard lock { m_cyclesScene->mutex };

    for (ccl::vector<ccl::Geometry*>::iterator it = m_cyclesScene->geometry.begin();
         it != m_cyclesScene->geometry.end();) {
        if (a_pc == *it) {
            it = m_cyclesScene->geometry.erase(it);

            m_pointCloudUpdated = true;

            break;
        } else {
            ++it;
        }
    }

    if (m_geometryUpdated)
        Interrupt();
}

void
HdCyclesRenderParam::UpdateShadersTag(ccl::vector<ccl::Shader*>& shaders)
=======
HdCyclesRenderParam::RemoveGeometry(ccl::Geometry* geometry)
>>>>>>> 5cce5121
{
    for (auto it = m_cyclesScene->geometry.begin(); it != m_cyclesScene->geometry.end();) {
        if (geometry == *it) {
            it = m_cyclesScene->geometry.erase(it);

            m_geometryUpdated = true;

            break;
        } else {
            ++it;
        }
    }

    if (m_geometryUpdated)
        Interrupt();
}

void
HdCyclesRenderParam::AddShaderSafe(ccl::Shader* shader)
{
    ccl::thread_scoped_lock lock { m_cyclesScene->mutex };
    AddShader(shader);
}

void
HdCyclesRenderParam::AddLightSafe(ccl::Light* light)
{
    ccl::thread_scoped_lock lock { m_cyclesScene->mutex };
    AddLight(light);
}

void
HdCyclesRenderParam::AddObjectSafe(ccl::Object* object)
{
    ccl::thread_scoped_lock lock { m_cyclesScene->mutex };
    AddObject(object);
}

void
HdCyclesRenderParam::AddGeometrySafe(ccl::Geometry* geometry)
{
    ccl::thread_scoped_lock lock { m_cyclesScene->mutex };
    AddGeometry(geometry);
}

void
HdCyclesRenderParam::RemoveShaderSafe(ccl::Shader* shader)
{
    ccl::thread_scoped_lock lock { m_cyclesScene->mutex };
    RemoveShader(shader);
}

void
HdCyclesRenderParam::RemoveLightSafe(ccl::Light* light)
{
    ccl::thread_scoped_lock lock { m_cyclesScene->mutex };
    RemoveLight(light);
}

void
HdCyclesRenderParam::RemoveObjectSafe(ccl::Object* object)
{
    ccl::thread_scoped_lock lock { m_cyclesScene->mutex };
    RemoveObject(object);
}

void
HdCyclesRenderParam::RemoveGeometrySafe(ccl::Geometry* geometry)
{
    ccl::thread_scoped_lock lock { m_cyclesScene->mutex };
    RemoveGeometry(geometry);
}

VtDictionary
HdCyclesRenderParam::GetRenderStats() const
{
    // Currently, collect_statistics errors seemingly during render,
    // we probably need to only access these when the render is complete
    // however this codeflow is currently undefined...

    //ccl::RenderStats stats;
    //m_cyclesSession->collect_statistics(&stats);

    VtDictionary result = { { "hdcycles:version", VtValue(HD_CYCLES_VERSION) },

                            // - Cycles specific

                            // These error out currently, kept for future reference
                            /*{ "hdcycles:geometry:total_memory",
          VtValue(ccl::string_human_readable_size(stats.mesh.geometry.total_size)
                      .c_str()) },*/
                            /*{ "hdcycles:textures:total_memory",
          VtValue(
              ccl::string_human_readable_size(stats.image.textures.total_size)
                  .c_str()) },*/
                            { "hdcycles:scene:num_objects", VtValue(m_cyclesScene->objects.size()) },
                            { "hdcycles:scene:num_shaders", VtValue(m_cyclesScene->shaders.size()) },

                            // - Solaris, husk specific

                            // Currently these don't update properly. It is unclear if we need to tag renderstats as
                            // dynamic. Maybe our VtValues need to live longer?

                            { "rendererName", VtValue("Cycles") },
                            { "rendererVersion", VtValue(HD_CYCLES_VERSION) },
                            { "percentDone", VtValue(m_renderPercent) },
                            { "fractionDone", VtValue(m_renderProgress) },
                            { "lightCounts", VtValue(m_cyclesScene->lights.size()) },
                            { "totalClockTime", VtValue(m_totalTime) },
                            { "cameraRays", VtValue(0) },
                            { "numCompletedSamples", VtValue(0) }

    };

    // We need to store the cryptomatte metadata here, based on if there's any Cryptomatte AOVs

    bool cryptoAsset    = false;
    bool cryptoObject   = false;
    bool cryptoMaterial = false;

    for (const HdRenderPassAovBinding& aov : m_aovs) {
        TfToken sourceName = GetSourceName(aov);
        if (sourceName == HdCyclesAovTokens->CryptoAsset) {
            cryptoAsset = true;
            continue;
        }
        if (sourceName == HdCyclesAovTokens->CryptoObject) {
            cryptoObject = true;
            continue;
        }
        if (sourceName == HdCyclesAovTokens->CryptoMaterial) {
            cryptoMaterial = true;
            continue;
        }
    }

    if (cryptoAsset) {
        std::string cryptoName        = HdCyclesAovTokens->CryptoAsset.GetText();
        auto cryptoNameLength         = static_cast<int>(cryptoName.length());
        std::string identifier        = ccl::string_printf("%08x",
                                                    ccl::util_murmur_hash3(cryptoName.c_str(), cryptoNameLength, 0));
        std::string prefix            = "cryptomatte/" + identifier.substr(0, 7) + "/";
        result[prefix + "name"]       = VtValue(cryptoName);
        result[prefix + "hash"]       = VtValue("MurmurHash3_32");
        result[prefix + "conversion"] = VtValue("uint32_to_float32");
        result[prefix + "manifest"]   = VtValue(m_cyclesScene->object_manager->get_cryptomatte_assets(m_cyclesScene));
    }

    if (cryptoObject) {
        std::string cryptoName        = HdCyclesAovTokens->CryptoObject.GetText();
        auto cryptoNameLength         = static_cast<int>(cryptoName.length());
        std::string identifier        = ccl::string_printf("%08x",
                                                    ccl::util_murmur_hash3(cryptoName.c_str(), cryptoNameLength, 0));
        std::string prefix            = "cryptomatte/" + identifier.substr(0, 7) + "/";
        result[prefix + "name"]       = VtValue(cryptoName);
        result[prefix + "hash"]       = VtValue("MurmurHash3_32");
        result[prefix + "conversion"] = VtValue("uint32_to_float32");
        result[prefix + "manifest"]   = VtValue(m_cyclesScene->object_manager->get_cryptomatte_objects(m_cyclesScene));
    }

    if (cryptoMaterial) {
        std::string cryptoName        = HdCyclesAovTokens->CryptoMaterial.GetText();
        auto cryptoNameLength         = static_cast<int>(cryptoName.length());
        std::string identifier        = ccl::string_printf("%08x",
                                                    ccl::util_murmur_hash3(cryptoName.c_str(), cryptoNameLength, 0));
        std::string prefix            = "cryptomatte/" + identifier.substr(0, 7) + "/";
        result[prefix + "name"]       = VtValue(cryptoName);
        result[prefix + "hash"]       = VtValue("MurmurHash3_32");
        result[prefix + "conversion"] = VtValue("uint32_to_float32");
        result[prefix + "manifest"] = VtValue(m_cyclesScene->shader_manager->get_cryptomatte_materials(m_cyclesScene));
    }

    return result;
}

void
HdCyclesRenderParam::SetAovBindings(HdRenderPassAovBindingVector const& a_aovs)
{
    m_aovs = a_aovs;
    m_bufferParams.passes.clear();
    bool has_combined     = false;
    bool has_sample_count = false;
    ccl::Film* film       = m_cyclesScene->film;

    ccl::CryptomatteType cryptomatte_passes = ccl::CRYPT_NONE;
    if (film->cryptomatte_passes & ccl::CRYPT_ACCURATE) {
        cryptomatte_passes = static_cast<ccl::CryptomatteType>(cryptomatte_passes | ccl::CRYPT_ACCURATE);
    }
    film->cryptomatte_passes = cryptomatte_passes;

    int cryptoObject   = 0;
    int cryptoMaterial = 0;
    int cryptoAsset    = 0;

    for (const HdRenderPassAovBinding& aov : m_aovs) {
        TfToken sourceName = GetSourceName(aov);

        for (HdCyclesAov& cyclesAov : DefaultAovs) {
            if (sourceName == cyclesAov.token) {
                if (cyclesAov.type == ccl::PASS_COMBINED) {
                    has_combined = true;
                } else if (cyclesAov.type == ccl::PASS_SAMPLE_COUNT) {
                    has_sample_count = true;
                }
                ccl::Pass::add(cyclesAov.type, m_bufferParams.passes, cyclesAov.name.c_str(), cyclesAov.filter);
                continue;
            }
        }

        for (HdCyclesAov& cyclesAov : CustomAovs) {
            if (sourceName == cyclesAov.token) {
                ccl::Pass::add(cyclesAov.type, m_bufferParams.passes, aov.aovName.GetText(), cyclesAov.filter);
                continue;
            }
        }

        for (HdCyclesAov& cyclesAov : CryptomatteAovs) {
            if (sourceName == cyclesAov.token) {
                if (cyclesAov.token == HdCyclesAovTokens->CryptoObject) {
                    cryptoObject += 1;
                    continue;
                }
                if (cyclesAov.token == HdCyclesAovTokens->CryptoMaterial) {
                    cryptoMaterial += 1;
                    continue;
                }
                if (cyclesAov.token == HdCyclesAovTokens->CryptoAsset) {
                    cryptoAsset += 1;
                    continue;
                }
            }
        }
    }

    if (cryptoObject != film->cryptomatte_depth) {
        TF_WARN("Cryptomatte Object AOV/depth mismatch");
    }
    if (cryptoMaterial != film->cryptomatte_depth) {
        TF_WARN("Cryptomatte Material AOV/depth mismatch");
    }
    if (cryptoAsset != film->cryptomatte_depth) {
        TF_WARN("Cryptomatte Asset AOV/depth mismatch");
    }

    // Ordering matters
    if (cryptoObject) {
        film->cryptomatte_passes = static_cast<ccl::CryptomatteType>(film->cryptomatte_passes | ccl::CRYPT_OBJECT);
        for (int i = 0; i < cryptoObject; ++i) {
            ccl::Pass::add(ccl::PASS_CRYPTOMATTE, m_bufferParams.passes,
                           ccl::string_printf("%s%02i", HdCyclesAovTokens->CryptoObject.GetText(), i).c_str());
        }
    }
    if (cryptoMaterial) {
        film->cryptomatte_passes = static_cast<ccl::CryptomatteType>(film->cryptomatte_passes | ccl::CRYPT_MATERIAL);
        for (int i = 0; i < cryptoMaterial; ++i) {
            ccl::Pass::add(ccl::PASS_CRYPTOMATTE, m_bufferParams.passes,
                           ccl::string_printf("%s%02i", HdCyclesAovTokens->CryptoMaterial.GetText(), i).c_str());
        }
    }
    if (cryptoAsset) {
        film->cryptomatte_passes = static_cast<ccl::CryptomatteType>(film->cryptomatte_passes | ccl::CRYPT_ASSET);
        for (int i = 0; i < cryptoAsset; ++i) {
            ccl::Pass::add(ccl::PASS_CRYPTOMATTE, m_bufferParams.passes,
                           ccl::string_printf("%s%02i", HdCyclesAovTokens->CryptoAsset.GetText(), i).c_str());
        }
    }

    if (m_sessionParams.adaptive_sampling) {
        ccl::Pass::add(ccl::PASS_ADAPTIVE_AUX_BUFFER, m_bufferParams.passes);
        if (!has_sample_count) {
            ccl::Pass::add(ccl::PASS_SAMPLE_COUNT, m_bufferParams.passes);
        }
    }

    if (!has_combined) {
        ccl::Pass::add(DefaultAovs[0].type, m_bufferParams.passes, DefaultAovs[0].name.c_str(), DefaultAovs[0].filter);
    }
    film->display_pass = m_bufferParams.passes[0].type;
    film->tag_passes_update(m_cyclesScene, m_bufferParams.passes);

    film->tag_update(m_cyclesScene);
    Interrupt();
}

void
HdCyclesRenderParam::SetDisplayAov(HdRenderPassAovBinding const& a_aov)
{
    m_cyclesScene->film->display_pass = DefaultAovs[0].type;
    m_displayAovToken                 = DefaultAovs[0].token;
    if (!m_aovs.empty()) {
        TfToken sourceName = GetSourceName(a_aov);
        for (HdCyclesAov& cyclesAov : DefaultAovs) {
            if (sourceName == cyclesAov.token) {
                m_cyclesScene->film->display_pass = cyclesAov.type;
                m_displayAovToken                 = a_aov.aovName;
                break;
            }
        }
        m_cyclesScene->film->tag_update(m_cyclesScene);
        Interrupt();
    }
}

PXR_NAMESPACE_CLOSE_SCOPE<|MERGE_RESOLUTION|>--- conflicted
+++ resolved
@@ -165,12 +165,6 @@
     , m_useTiledRendering(false)
     , m_objectsUpdated(false)
     , m_geometryUpdated(false)
-<<<<<<< HEAD
-    , m_curveUpdated(false)
-    , m_meshUpdated(false)
-    , m_pointCloudUpdated(false)
-=======
->>>>>>> 5cce5121
     , m_lightsUpdated(false)
     , m_shadersUpdated(false)
     , m_shouldUpdate(false)
@@ -1597,21 +1591,9 @@
 {
     m_cyclesSession->progress.reset();
 
-<<<<<<< HEAD
-    if (m_curveUpdated || m_meshUpdated || m_geometryUpdated || m_shadersUpdated || m_pointCloudUpdated) {
-        m_cyclesScene->geometry_manager->tag_update(m_cyclesScene);
-        m_geometryUpdated   = false;
-        m_meshUpdated       = false;
-        m_pointCloudUpdated = false;
-    }
-
-    if (m_curveUpdated) {
-        m_curveUpdated = false;
-=======
     if (m_geometryUpdated || m_shadersUpdated) {
         m_cyclesScene->geometry_manager->tag_update(m_cyclesScene);
         m_geometryUpdated = false;
->>>>>>> 5cce5121
     }
 
     if (m_objectsUpdated || m_shadersUpdated) {
@@ -1718,28 +1700,7 @@
 }
 
 void
-<<<<<<< HEAD
-HdCyclesRenderParam::AddPointCloud(ccl::PointCloud* a_pc)
-{
-    lock_guard lock { m_cyclesScene->mutex };
-
-    if (!m_cyclesScene) {
-        TF_WARN("Couldn't add geometry to scene. Scene is null.");
-        return;
-    }
-
-    m_pointCloudUpdated = true;
-
-    m_cyclesScene->geometry.push_back(a_pc);
-
-    Interrupt();
-}
-
-void
-HdCyclesRenderParam::AddCurve(ccl::Geometry* a_curve)
-=======
 HdCyclesRenderParam::AddGeometry(ccl::Geometry* geometry)
->>>>>>> 5cce5121
 {
     if (!m_cyclesScene) {
         TF_WARN("Couldn't add geometry to scene. Scene is null.");
@@ -1817,33 +1778,7 @@
 }
 
 void
-<<<<<<< HEAD
-HdCyclesRenderParam::RemovePointCloud(ccl::PointCloud* a_pc)
-{
-    lock_guard lock { m_cyclesScene->mutex };
-
-    for (ccl::vector<ccl::Geometry*>::iterator it = m_cyclesScene->geometry.begin();
-         it != m_cyclesScene->geometry.end();) {
-        if (a_pc == *it) {
-            it = m_cyclesScene->geometry.erase(it);
-
-            m_pointCloudUpdated = true;
-
-            break;
-        } else {
-            ++it;
-        }
-    }
-
-    if (m_geometryUpdated)
-        Interrupt();
-}
-
-void
-HdCyclesRenderParam::UpdateShadersTag(ccl::vector<ccl::Shader*>& shaders)
-=======
 HdCyclesRenderParam::RemoveGeometry(ccl::Geometry* geometry)
->>>>>>> 5cce5121
 {
     for (auto it = m_cyclesScene->geometry.begin(); it != m_cyclesScene->geometry.end();) {
         if (geometry == *it) {
