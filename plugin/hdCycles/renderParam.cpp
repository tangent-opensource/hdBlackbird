--- conflicted
+++ resolved
@@ -41,11 +41,8 @@
 
 #ifdef WITH_CYCLES_LOGGING
 #    include <util/util_logging.h>
-<<<<<<< HEAD
-=======
 #ifdef USE_USD_CYCLES_SCHEMA
 #    include <usdCycles/tokens.h>
->>>>>>> b7524ba3
 #endif
 
 PXR_NAMESPACE_OPEN_SCOPE
@@ -72,12 +69,8 @@
     // These aren't directly cycles settings, but inform the creation and behaviour
     // of a render. These should be will need to be set by schema too...
     static const HdCyclesConfig& config = HdCyclesConfig::GetInstance();
-<<<<<<< HEAD
-    m_deviceName                        = config.device_name;
-=======
     m_deviceName                        = config.device_name.value;
     m_useSquareSamples                  = config.use_square_samples.value;
->>>>>>> b7524ba3
 
 #ifdef WITH_CYCLES_LOGGING
     if (config.cycles_enable_logging) {
