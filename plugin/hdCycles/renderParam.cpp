//  Copyright 2020 Tangent Animation
//
//  Licensed under the Apache License, Version 2.0 (the "License");
//  you may not use this file except in compliance with the License.
//  You may obtain a copy of the License at
//
//      http://www.apache.org/licenses/LICENSE-2.0
//
//  Unless required by applicable law or agreed to in writing, software
//  distributed under the License is distributed on an "AS IS" BASIS,
//  WITHOUT WARRANTIES OR CONDITIONS OF ANY KIND, either express or implied,
//  including without limitation, as related to merchantability and fitness
//  for a particular purpose.
//
//  In no event shall any copyright holder be liable for any damages of any kind
//  arising from the use of this software, whether in contract, tort or otherwise.
//  See the License for the specific language governing permissions and
//  limitations under the License.

#include "renderParam.h"

#include "config.h"
#include "renderBuffer.h"
#include "renderDelegate.h"
#include "utils.h"

#include <memory>

#include <device/device.h>
#include <render/background.h>
#include <render/buffers.h>
#include <render/camera.h>
#include <render/curves.h>
#include <render/hair.h>
#include <render/integrator.h>
#include <render/light.h>
#include <render/mesh.h>
#include <render/pointcloud.h>
#include <render/nodes.h>
#include <render/object.h>
#include <render/scene.h>
#include <render/session.h>
#include <render/stats.h>
#include <util/util_murmurhash.h>

#ifdef WITH_CYCLES_LOGGING
#    include <util/util_logging.h>
#endif

#include <pxr/usd/usdRender/tokens.h>
#ifdef USE_USD_CYCLES_SCHEMA
#    include <usdCycles/tokens.h>
#endif

PXR_NAMESPACE_OPEN_SCOPE

namespace {
struct HdCyclesAov {
    std::string name;
    ccl::PassType type;
    TfToken token;
    HdFormat format;
    bool filter;
};

std::array<HdCyclesAov, 26> DefaultAovs = {{
    { "Combined", ccl::PASS_COMBINED, HdAovTokens->color, HdFormatFloat32Vec4, true },
    { "Depth", ccl::PASS_DEPTH, HdAovTokens->cameraDepth, HdFormatFloat32, false },
    { "Normal", ccl::PASS_NORMAL, HdAovTokens->normal, HdFormatFloat32Vec3, false },
    { "IndexOB", ccl::PASS_OBJECT_ID, HdAovTokens->primId, HdFormatFloat32, false },
    { "IndexMA", ccl::PASS_MATERIAL_ID, HdCyclesAovTokens->IndexMA, HdFormatFloat32, false },
    { "Mist", ccl::PASS_MIST, HdAovTokens->depth, HdFormatFloat32, true },
    { "Emission", ccl::PASS_EMISSION, HdCyclesAovTokens->Emit, HdFormatFloat32Vec3, true },
    { "Shadow", ccl::PASS_SHADOW, HdCyclesAovTokens->Shadow, HdFormatFloat32Vec3, true },

    { "UV", ccl::PASS_UV, HdCyclesAovTokens->UV, HdFormatFloat32Vec3, true },
    { "Vector", ccl::PASS_MOTION, HdCyclesAovTokens->Vector, HdFormatFloat32Vec4, true },

    { "DiffDir", ccl::PASS_DIFFUSE_DIRECT, HdCyclesAovTokens->DiffDir, HdFormatFloat32Vec3, true },
    { "DiffInd", ccl::PASS_DIFFUSE_INDIRECT, HdCyclesAovTokens->DiffInd, HdFormatFloat32Vec3, true },
    { "DiffCol", ccl::PASS_DIFFUSE_COLOR, HdCyclesAovTokens->DiffCol, HdFormatFloat32Vec3, true },

    { "GlossDir", ccl::PASS_GLOSSY_DIRECT, HdCyclesAovTokens->GlossDir, HdFormatFloat32Vec3, true },
    { "GlossInd", ccl::PASS_GLOSSY_INDIRECT, HdCyclesAovTokens->GlossInd, HdFormatFloat32Vec3, true },
    { "GlossCol", ccl::PASS_GLOSSY_COLOR, HdCyclesAovTokens->GlossCol, HdFormatFloat32Vec3, true },

    { "TransDir", ccl::PASS_TRANSMISSION_DIRECT, HdCyclesAovTokens->TransDir, HdFormatFloat32Vec3, true },
    { "TransInd", ccl::PASS_TRANSMISSION_INDIRECT, HdCyclesAovTokens->TransInd, HdFormatFloat32Vec3, true },
    { "TransCol", ccl::PASS_TRANSMISSION_COLOR, HdCyclesAovTokens->TransCol, HdFormatFloat32Vec3, true },

    { "VolumeDir", ccl::PASS_VOLUME_DIRECT, HdCyclesAovTokens->VolumeDir, HdFormatFloat32Vec3, true },
    { "VolumeInd", ccl::PASS_VOLUME_INDIRECT, HdCyclesAovTokens->VolumeInd, HdFormatFloat32Vec3, true },

    { "RenderTime", ccl::PASS_RENDER_TIME, HdCyclesAovTokens->RenderTime, HdFormatFloat32, false },
    { "SampleCount", ccl::PASS_SAMPLE_COUNT, HdCyclesAovTokens->SampleCount, HdFormatFloat32, false },

    { "P", ccl::PASS_AOV_COLOR, HdCyclesAovTokens->P, HdFormatFloat32Vec3, false },
    { "Pref", ccl::PASS_AOV_COLOR, HdCyclesAovTokens->Pref, HdFormatFloat32Vec3, false },
    { "Ngn", ccl::PASS_AOV_COLOR, HdCyclesAovTokens->Ngn, HdFormatFloat32Vec3, false },
}};

std::array<HdCyclesAov, 2> CustomAovs = {{
    { "AOVC", ccl::PASS_AOV_COLOR, HdCyclesAovTokens->AOVC, HdFormatFloat32Vec3, true },
    { "AOVV", ccl::PASS_AOV_VALUE, HdCyclesAovTokens->AOVV, HdFormatFloat32, true },
}};

std::array<HdCyclesAov, 3> CryptomatteAovs = {{
    { "CryptoObject", ccl::PASS_CRYPTOMATTE, HdCyclesAovTokens->CryptoObject, HdFormatFloat32Vec4, true },
    { "CryptoMaterial", ccl::PASS_CRYPTOMATTE, HdCyclesAovTokens->CryptoMaterial, HdFormatFloat32Vec4, true },
    { "CryptoAsset", ccl::PASS_CRYPTOMATTE, HdCyclesAovTokens->CryptoAsset, HdFormatFloat32Vec4, true },
}};

TfToken GetSourceName(const HdRenderPassAovBinding &aov) {
    const auto &it = aov.aovSettings.find(UsdRenderTokens->sourceName);
    if (it != aov.aovSettings.end()) {
        if (it->second.IsHolding<std::string>()) {
            return TfToken(it->second.UncheckedGet<std::string>());
        }
    }

    return TfToken();
}

bool GetCyclesAov(const HdRenderPassAovBinding &aov, HdCyclesAov &cyclesAov) {

    TfToken sourceName = GetSourceName(aov);

    for (HdCyclesAov& _cyclesAov : DefaultAovs) {
        if (sourceName == _cyclesAov.token) {
            cyclesAov = _cyclesAov;
            return true;
        }
    }
    for (HdCyclesAov& _cyclesAov : CustomAovs) {
        if (sourceName == _cyclesAov.token) {
            cyclesAov = _cyclesAov;
            return true;
        }
    }
    for (HdCyclesAov& _cyclesAov : CryptomatteAovs) {
        if (sourceName == _cyclesAov.token) {
            cyclesAov = _cyclesAov;
            return true;
        }
    }

    return false;
}

} // namespace

HdCyclesRenderParam::HdCyclesRenderParam()
    : m_renderPercent(0)
    , m_renderProgress(0.0f)
    , m_useTiledRendering(false)
    , m_objectsUpdated(false)
    , m_geometryUpdated(false)
    , m_curveUpdated(false)
    , m_meshUpdated(false)
    , m_pointCloudUpdated(false)
    , m_lightsUpdated(false)
    , m_shadersUpdated(false)
    , m_shouldUpdate(false)
    , m_numDomeLights(0)
    , m_useSquareSamples(false)
    , m_cyclesSession(nullptr)
    , m_cyclesScene(nullptr)
    , m_displayAovToken(HdAovTokens->color)
{
    _InitializeDefaults();
}

void
HdCyclesRenderParam::_InitializeDefaults()
{
    // These aren't directly cycles settings, but inform the creation and behaviour
    // of a render. These should be will need to be set by schema too...
    static const HdCyclesConfig& config = HdCyclesConfig::GetInstance();
    m_deviceName                        = config.device_name.value;
    m_useSquareSamples                  = config.use_square_samples.value;
    m_useTiledRendering                 = config.use_tiled_rendering;

    m_upAxis = UpAxis::Z;
    if (config.up_axis == "Z") {
        m_upAxis = UpAxis::Z;
    } else if (config.up_axis == "Y") {
        m_upAxis = UpAxis::Y;
    }

#ifdef WITH_CYCLES_LOGGING
    if (config.cycles_enable_logging) {
        ccl::util_logging_start();
        ccl::util_logging_verbosity_set(config.cycles_logging_severity);
    }
#endif
}

float
HdCyclesRenderParam::GetProgress()
{
    return m_renderProgress;
}

bool
HdCyclesRenderParam::IsConverged()
{
    return GetProgress() >= 1.0f;
}

void
HdCyclesRenderParam::_SessionUpdateCallback()
{
    // - Get Session progress integer amount

    m_renderProgress = m_cyclesSession->progress.get_progress();

    int newPercent = (int)(floor(m_renderProgress * 100));
    if (newPercent != m_renderPercent) {
        m_renderPercent = newPercent;


        if (HdCyclesConfig::GetInstance().enable_progress) {
            std::cout << "Progress: " << m_renderPercent << "%" << std::endl
                      << std::flush;
        }
    }

    // - Get Render time

    m_cyclesSession->progress.get_time(m_totalTime, m_renderTime);

    // - Handle Session status logging

    if (HdCyclesConfig::GetInstance().enable_logging) {
        std::string status, substatus;
        m_cyclesSession->progress.get_status(status, substatus);
        if (substatus != "")
            status += ": " + substatus;

        std::cout << "cycles: " << m_renderProgress << " : " << status << '\n';
    }
}

/*
    This paradigm does cause unecessary loops through settingsMap for each feature. 
    This should be addressed in the future. For the moment, the flexibility of setting
    order of operations is more important.
*/
bool
HdCyclesRenderParam::Initialize(HdRenderSettingsMap const& settingsMap)
{
    // -- Delegate
    _UpdateDelegateFromConfig(true);
    _UpdateDelegateFromRenderSettings(settingsMap);
    _UpdateDelegateFromConfig();

    // -- Session
    _UpdateSessionFromConfig(true);
    _UpdateSessionFromRenderSettings(settingsMap);
    _UpdateSessionFromConfig();

    if (!_CreateSession()) {
        std::cout << "COULD NOT CREATE CYCLES SESSION\n";
        // Couldn't create session, big issue
        return false;
    }

    // -- Scene
    _UpdateSceneFromConfig(true);
    _UpdateSceneFromRenderSettings(settingsMap);
    _UpdateSceneFromConfig();

    if (!_CreateScene()) {
        std::cout << "COULD NOT CREATE CYCLES SCENE\n";
        // Couldn't create scene, big issue
        return false;
    }

    // -- Film
    _UpdateFilmFromConfig(true);
    _UpdateFilmFromRenderSettings(settingsMap);
    _UpdateFilmFromConfig();

    // -- Integrator
    _UpdateIntegratorFromConfig(true);
    _UpdateIntegratorFromRenderSettings(settingsMap);
    _UpdateIntegratorFromConfig();

    // -- Background
    _UpdateBackgroundFromConfig(true);
    _UpdateBackgroundFromRenderSettings(settingsMap);
    _UpdateBackgroundFromConfig();

    _HandlePasses();

    return true;
}


// -- HdCycles Misc Delegate Settings

void
HdCyclesRenderParam::_UpdateDelegateFromConfig(bool a_forceInit)
{
    static const HdCyclesConfig& config = HdCyclesConfig::GetInstance();
    (void) config;
}

void
HdCyclesRenderParam::_UpdateDelegateFromRenderSettings(
    HdRenderSettingsMap const& settingsMap)
{
    for (auto& entry : settingsMap) {
        TfToken key   = entry.first;
        VtValue value = entry.second;
        _HandleDelegateRenderSetting(key, value);
    }
}

bool
HdCyclesRenderParam::_HandleDelegateRenderSetting(const TfToken& key,
                                                  const VtValue& value)
{
#ifdef USE_USD_CYCLES_SCHEMA

    bool delegate_updated = false;

    if (key == usdCyclesTokens->cyclesUse_square_samples) {
        m_useSquareSamples = _HdCyclesGetVtValue<bool>(value,
                                                       m_useSquareSamples,
                                                       &delegate_updated);
    }

    if (delegate_updated) {
        // Although this is called, it does not correctly reset session in IPR
        //Interrupt();
        return true;
    }

#endif

    return false;
}

// -- Session

void
HdCyclesRenderParam::_UpdateSessionFromConfig(bool a_forceInit)
{
    static const HdCyclesConfig& config = HdCyclesConfig::GetInstance();

    ccl::SessionParams* sessionParams = &m_sessionParams;

    if (m_cyclesSession)
        sessionParams = &m_cyclesSession->params;

    config.enable_experimental.eval(sessionParams->experimental, a_forceInit);

    config.display_buffer_linear.eval(sessionParams->display_buffer_linear,
                                      a_forceInit);

    sessionParams->shadingsystem = ccl::SHADINGSYSTEM_SVM;
    if (config.shading_system.value == "OSL"
        || config.shading_system.value == "SHADINGSYSTEM_OSL")
        sessionParams->shadingsystem = ccl::SHADINGSYSTEM_OSL;

    sessionParams->background = false;

    config.start_resolution.eval(sessionParams->start_resolution, a_forceInit);

    sessionParams->progressive                = true;
    sessionParams->progressive_refine         = false;
    sessionParams->progressive_update_timeout = 0.1;

    config.pixel_size.eval(sessionParams->pixel_size, a_forceInit);
    config.tile_size_x.eval(sessionParams->tile_size.x, a_forceInit);
    config.tile_size_y.eval(sessionParams->tile_size.y, a_forceInit);

    // Tiled rendering requires some settings to be forced on...
    // This requires some more thought and testing in regards
    // to the usdCycles schema...
    if (m_useTiledRendering) {
        sessionParams->background         = true;
        sessionParams->start_resolution   = INT_MAX;
        sessionParams->progressive        = false;
        sessionParams->progressive_refine = false;
    }

    config.max_samples.eval(sessionParams->samples, a_forceInit);
}

void
HdCyclesRenderParam::_UpdateSessionFromRenderSettings(
    HdRenderSettingsMap const& settingsMap)
{
    for (auto& entry : settingsMap) {
        TfToken key   = entry.first;
        VtValue value = entry.second;
        _HandleSessionRenderSetting(key, value);
    }
}

bool
HdCyclesRenderParam::_HandleSessionRenderSetting(const TfToken& key,
                                                 const VtValue& value)
{
#ifdef USE_USD_CYCLES_SCHEMA

    ccl::SessionParams* sessionParams = &m_sessionParams;

    if (m_cyclesSession)
        sessionParams = &m_cyclesSession->params;

    bool session_updated = false;

    // This is now handled by HdCycles depending on tiled or not tiled rendering...
    /*if (key == usdCyclesTokens->cyclesBackground) {
        sessionParams->background
            = _HdCyclesGetVtValue<bool>(value, sessionParams->background,
                                        &session_updated);
    }*/

    if (key == usdCyclesTokens->cyclesProgressive_refine) {
        sessionParams->progressive_refine = _HdCyclesGetVtValue<bool>(
            value, sessionParams->progressive_refine, &session_updated);
    }

    if (key == usdCyclesTokens->cyclesProgressive) {
        sessionParams->progressive
            = _HdCyclesGetVtValue<bool>(value, sessionParams->progressive,
                                        &session_updated);
    }

    if (key == usdCyclesTokens->cyclesProgressive_update_timeout) {
        sessionParams->progressive_update_timeout = _HdCyclesGetVtValue<float>(
            value, sessionParams->progressive_update_timeout, &session_updated);
    }

    if (key == usdCyclesTokens->cyclesExperimental) {
        sessionParams->experimental
            = _HdCyclesGetVtValue<bool>(value, sessionParams->experimental,
                                        &session_updated);
    }

    if (key == usdCyclesTokens->cyclesSamples) {
        sessionParams->samples
            = _HdCyclesGetVtValue<int>(value, sessionParams->samples,
                                       &session_updated);
    }

    // Tiles

    if (key == usdCyclesTokens->cyclesTile_size) {
        sessionParams->tile_size = vec2i_to_int2(_HdCyclesGetVtValue<GfVec2i>(
            value, int2_to_vec2i(sessionParams->tile_size), &session_updated));
    }

    TfToken tileOrder;
    if (key == usdCyclesTokens->cyclesTile_order) {
        tileOrder = _HdCyclesGetVtValue<TfToken>(value, tileOrder,
                                                 &session_updated);

        if (tileOrder == usdCyclesTokens->hilbert_spiral) {
            sessionParams->tile_order = ccl::TILE_HILBERT_SPIRAL;
        } else if (tileOrder == usdCyclesTokens->center) {
            sessionParams->tile_order = ccl::TILE_CENTER;
        } else if (tileOrder == usdCyclesTokens->right_to_left) {
            sessionParams->tile_order = ccl::TILE_RIGHT_TO_LEFT;
        } else if (tileOrder == usdCyclesTokens->left_to_right) {
            sessionParams->tile_order = ccl::TILE_LEFT_TO_RIGHT;
        } else if (tileOrder == usdCyclesTokens->top_to_bottom) {
            sessionParams->tile_order = ccl::TILE_TOP_TO_BOTTOM;
        } else if (tileOrder == usdCyclesTokens->bottom_to_top) {
            sessionParams->tile_order = ccl::TILE_BOTTOM_TO_TOP;
        }
    }

    if (key == usdCyclesTokens->cyclesStart_resolution) {
        sessionParams->start_resolution
            = _HdCyclesGetVtValue<int>(value, sessionParams->start_resolution,
                                       &session_updated);
    }

    if (key == usdCyclesTokens->cyclesPixel_size) {
        sessionParams->pixel_size
            = _HdCyclesGetVtValue<int>(value, sessionParams->pixel_size,
                                       &session_updated);
    }

    if (key == usdCyclesTokens->cyclesThreads) {
        sessionParams->threads
            = _HdCyclesGetVtValue<int>(value, sessionParams->threads,
                                       &session_updated);
    }

    if (key == usdCyclesTokens->cyclesAdaptive_sampling) {
        sessionParams->adaptive_sampling
            = _HdCyclesGetVtValue<bool>(value, sessionParams->adaptive_sampling,
                                        &session_updated);
    }

    if (key == usdCyclesTokens->cyclesUse_profiling) {
        sessionParams->use_profiling
            = _HdCyclesGetVtValue<bool>(value, sessionParams->use_profiling,
                                        &session_updated);
    }

    if (key == usdCyclesTokens->cyclesDisplay_buffer_linear) {
        sessionParams->display_buffer_linear = _HdCyclesGetVtValue<bool>(
            value, sessionParams->display_buffer_linear, &session_updated);
    }

    //DenoiseParams denoising;

    TfToken shadingSystem;
    if (key == usdCyclesTokens->cyclesShading_system) {
        shadingSystem = _HdCyclesGetVtValue<TfToken>(value, shadingSystem,
                                                     &session_updated);

        if (shadingSystem == usdCyclesTokens->osl) {
            sessionParams->shadingsystem = ccl::SHADINGSYSTEM_OSL;
        } else {
            sessionParams->shadingsystem = ccl::SHADINGSYSTEM_SVM;
        }
    }

    if (key == usdCyclesTokens->cyclesUse_profiling) {
        sessionParams->use_profiling
            = _HdCyclesGetVtValue<bool>(value, sessionParams->use_profiling,
                                        &session_updated);
    }

    // Session BVH


    // Denoising

    bool denoising_updated = false;
    ccl::DenoiseParams denoisingParams;

    if (key == usdCyclesTokens->cyclesRun_denoising) {
        denoisingParams.use = _HdCyclesGetVtValue<int>(value,
                                                       denoisingParams.use,
                                                       &denoising_updated);
    }

    if (key == usdCyclesTokens->cyclesDenoising_start_sample) {
        sessionParams->denoising_start_sample = _HdCyclesGetVtValue<int>(
            value, sessionParams->denoising_start_sample, &denoising_updated);
    }

    if (denoising_updated) {
        sessionParams->denoising = denoisingParams;
        session_updated          = true;
    }

    // Final

    if (session_updated) {
        // Although this is called, it does not correctly reset session in IPR
        //Interrupt();
        return true;
    }

#endif
    return false;
}

// -- Scene

void
HdCyclesRenderParam::_UpdateSceneFromConfig(bool a_forceInit)
{
    static const HdCyclesConfig& config = HdCyclesConfig::GetInstance();

    ccl::SceneParams* sceneParams = &m_sceneParams;

    if (m_cyclesScene)
        sceneParams = &m_cyclesScene->params;

    ccl::SessionParams* sessionParams = &m_sessionParams;

    if (m_cyclesSession)
        sessionParams = &m_cyclesSession->params;

    // -- Scene init
    sceneParams->shadingsystem = sessionParams->shadingsystem;

    sceneParams->bvh_type = ccl::SceneParams::BVH_DYNAMIC;
    if (config.bvh_type.value == "STATIC")
        sceneParams->bvh_type = ccl::SceneParams::BVH_STATIC;

    sceneParams->bvh_layout = ccl::BVH_LAYOUT_EMBREE;

    sceneParams->persistent_data = true;

    config.curve_subdivisions.eval(sceneParams->hair_subdivisions, a_forceInit);
}

void
HdCyclesRenderParam::_UpdateSceneFromRenderSettings(
    HdRenderSettingsMap const& settingsMap)
{
    for (auto& entry : settingsMap) {
        TfToken key   = entry.first;
        VtValue value = entry.second;
        _HandleSceneRenderSetting(key, value);
    }
}

bool
HdCyclesRenderParam::_HandleSceneRenderSetting(const TfToken& key,
                                               const VtValue& value)
{
#ifdef USE_USD_CYCLES_SCHEMA
    // -- Scene

    ccl::SceneParams* sceneParams = &m_sceneParams;

    if (m_cyclesScene)
        sceneParams = &m_cyclesScene->params;

    bool scene_updated = false;

    if (key == usdCyclesTokens->cyclesShading_system) {
        TfToken shading_system
            = _HdCyclesGetVtValue<TfToken>(value, usdCyclesTokens->svm,
                                           &scene_updated);
        if (shading_system == usdCyclesTokens->svm) {
            sceneParams->shadingsystem = ccl::SHADINGSYSTEM_SVM;
        } else if (shading_system == usdCyclesTokens->osl) {
            sceneParams->shadingsystem = ccl::SHADINGSYSTEM_OSL;
        }
    }

    if (key == usdCyclesTokens->cyclesBvh_type) {
        TfToken bvh_type
            = _HdCyclesGetVtValue<TfToken>(value, usdCyclesTokens->bvh_dynamic,
                                           &scene_updated);
        if (bvh_type == usdCyclesTokens->bvh_dynamic) {
            sceneParams->bvh_type = ccl::SceneParams::BVH_DYNAMIC;
        } else if (bvh_type == usdCyclesTokens->bvh_static) {
            sceneParams->bvh_type = ccl::SceneParams::BVH_STATIC;
        }
    }

    if (key == usdCyclesTokens->cyclesCurve_subdivisions) {
        sceneParams->hair_subdivisions
            = _HdCyclesGetVtValue<int>(value, sceneParams->hair_subdivisions,
                                       &scene_updated);
    }

    // TODO: Unsure how we will handle this if the camera hasn't been created yet/at all...
    /*if (key == usdCyclesTokens->cyclesDicing_camera) {
        scene->dicing_camera
            = _HdCyclesGetVtValue<std::string>(value, scene->dicing_camera,
                                       &scene_updated);
    }*/


    if (key == usdCyclesTokens->cyclesUse_bvh_spatial_split) {
        sceneParams->use_bvh_spatial_split = _HdCyclesGetVtValue<bool>(
            value, sceneParams->use_bvh_spatial_split, &scene_updated);
    }

    if (key == usdCyclesTokens->cyclesUse_bvh_unaligned_nodes) {
        sceneParams->use_bvh_unaligned_nodes = _HdCyclesGetVtValue<bool>(
            value, sceneParams->use_bvh_unaligned_nodes, &scene_updated);
    }

    if (key == usdCyclesTokens->cyclesNum_bvh_time_steps) {
        sceneParams->num_bvh_time_steps
            = _HdCyclesGetVtValue<int>(value, sceneParams->num_bvh_time_steps,
                                       &scene_updated);
    }

    if (scene_updated) {
        // Although this is called, it does not correctly reset session in IPR
        if (m_cyclesSession && m_cyclesScene)
            Interrupt(true);
        return true;
    }

#endif
    return false;
}

// -- Config

void
HdCyclesRenderParam::_UpdateIntegratorFromConfig(bool a_forceInit)
{
    if (!m_cyclesScene)
        return;

    static const HdCyclesConfig& config = HdCyclesConfig::GetInstance();

    ccl::Integrator* integrator = m_cyclesScene->integrator;

    if (config.integrator_method.value == "PATH") {
        integrator->method = ccl::Integrator::PATH;
    } else {
        integrator->method = ccl::Integrator::BRANCHED_PATH;
    }

    // Samples

    if (config.diffuse_samples.eval(integrator->diffuse_samples, a_forceInit)
        && m_useSquareSamples) {
        integrator->diffuse_samples = integrator->diffuse_samples
                                      * integrator->diffuse_samples;
    }
    if (config.glossy_samples.eval(integrator->glossy_samples, a_forceInit)
        && m_useSquareSamples) {
        integrator->glossy_samples = integrator->glossy_samples
                                     * integrator->glossy_samples;
    }
    if (config.transmission_samples.eval(integrator->transmission_samples,
                                         a_forceInit)
        && m_useSquareSamples) {
        integrator->transmission_samples = integrator->transmission_samples
                                           * integrator->transmission_samples;
    }
    if (config.ao_samples.eval(integrator->ao_samples, a_forceInit)
        && m_useSquareSamples) {
        integrator->ao_samples = integrator->ao_samples
                                 * integrator->ao_samples;
    }
    if (config.mesh_light_samples.eval(integrator->mesh_light_samples,
                                       a_forceInit)
        && m_useSquareSamples) {
        integrator->mesh_light_samples = integrator->mesh_light_samples
                                         * integrator->mesh_light_samples;
    }
    if (config.subsurface_samples.eval(integrator->subsurface_samples,
                                       a_forceInit)
        && m_useSquareSamples) {
        integrator->subsurface_samples = integrator->subsurface_samples
                                         * integrator->subsurface_samples;
    }
    if (config.volume_samples.eval(integrator->volume_samples, a_forceInit)
        && m_useSquareSamples) {
        integrator->volume_samples = integrator->volume_samples
                                     * integrator->volume_samples;
    }
    /*if (config.adaptive_min_samples.eval(integrator->adaptive_min_samples)
        && m_useSquareSamples) {
        integrator->adaptive_min_samples
            = std::min(integrator->adaptive_min_samples
                           * integrator->adaptive_min_samples,
                       INT_MAX);
    }*/

    config.enable_motion_blur.eval(integrator->motion_blur, a_forceInit);

    integrator->tag_update(m_cyclesScene);
}

void
HdCyclesRenderParam::_UpdateIntegratorFromRenderSettings(
    HdRenderSettingsMap const& settingsMap)
{
    for (auto& entry : settingsMap) {
        TfToken key   = entry.first;
        VtValue value = entry.second;

        _HandleIntegratorRenderSetting(key, value);
    }
}

bool
HdCyclesRenderParam::_HandleIntegratorRenderSetting(const TfToken& key,
                                                    const VtValue& value)
{
#ifdef USE_USD_CYCLES_SCHEMA

    // -- Integrator Settings

    ccl::Integrator* integrator = m_cyclesScene->integrator;
    bool integrator_updated     = false;

    if (key == usdCyclesTokens->cyclesIntegratorSeed) {
        integrator->seed = _HdCyclesGetVtValue<int>(value, integrator->seed,
                                                    &integrator_updated);
    }

    if (key == usdCyclesTokens->cyclesIntegratorMin_bounce) {
        integrator->min_bounce
            = _HdCyclesGetVtValue<int>(value, integrator->min_bounce,
                                       &integrator_updated);
    }

    if (key == usdCyclesTokens->cyclesIntegratorMax_bounce) {
        integrator->max_bounce
            = _HdCyclesGetVtValue<int>(value, integrator->max_bounce,
                                       &integrator_updated);
    }

    if (key == usdCyclesTokens->cyclesIntegratorMethod) {
        TfToken integratorMethod
            = _HdCyclesGetVtValue<TfToken>(value, usdCyclesTokens->path,
                                           &integrator_updated);
        if (integratorMethod == usdCyclesTokens->path) {
            integrator->method = ccl::Integrator::PATH;
        } else {
            integrator->method = ccl::Integrator::BRANCHED_PATH;
        }
    }

    if (key == usdCyclesTokens->cyclesIntegratorSampling_method) {
        TfToken samplingMethod
            = _HdCyclesGetVtValue<TfToken>(value, usdCyclesTokens->sobol,
                                           &integrator_updated);
        if (samplingMethod == usdCyclesTokens->sobol) {
            integrator->sampling_pattern = ccl::SAMPLING_PATTERN_SOBOL;
        } else if (samplingMethod == usdCyclesTokens->cmj) {
            integrator->sampling_pattern = ccl::SAMPLING_PATTERN_CMJ;
        } else {
            integrator->sampling_pattern = ccl::SAMPLING_PATTERN_PMJ;
        }
    }

    if (key == usdCyclesTokens->cyclesIntegratorMax_diffuse_bounce) {
        integrator->max_diffuse_bounce
            = _HdCyclesGetVtValue<int>(value, integrator->max_diffuse_bounce,
                                       &integrator_updated);
    }

    if (key == usdCyclesTokens->cyclesIntegratorMax_glossy_bounce) {
        integrator->max_glossy_bounce
            = _HdCyclesGetVtValue<int>(value, integrator->max_glossy_bounce,
                                       &integrator_updated);
    }
    if (key == usdCyclesTokens->cyclesIntegratorMax_transmission_bounce) {
        integrator->max_transmission_bounce = _HdCyclesGetVtValue<int>(
            value, integrator->max_transmission_bounce, &integrator_updated);
    }

    if (key == usdCyclesTokens->cyclesIntegratorMax_volume_bounce) {
        integrator->max_volume_bounce
            = _HdCyclesGetVtValue<int>(value, integrator->max_volume_bounce,
                                       &integrator_updated);
    }
    if (key == usdCyclesTokens->cyclesIntegratorTransparent_min_bounce) {
        integrator->transparent_min_bounce = _HdCyclesGetVtValue<int>(
            value, integrator->transparent_min_bounce, &integrator_updated);
    }

    if (key == usdCyclesTokens->cyclesIntegratorTransparent_max_bounce) {
        integrator->transparent_max_bounce = _HdCyclesGetVtValue<int>(
            value, integrator->transparent_max_bounce, &integrator_updated);
    }

    if (key == usdCyclesTokens->cyclesIntegratorAo_bounces) {
        integrator->ao_bounces
            = _HdCyclesGetVtValue<int>(value, integrator->ao_bounces,
                                       &integrator_updated);
    }

    if (key == usdCyclesTokens->cyclesIntegratorVolume_max_steps) {
        integrator->volume_max_steps
            = _HdCyclesGetVtValue<int>(value, integrator->volume_max_steps,
                                       &integrator_updated);
    }

    if (key == usdCyclesTokens->cyclesIntegratorVolume_step_size) {
        integrator->volume_step_rate
            = _HdCyclesGetVtValue<float>(value, integrator->volume_step_rate,
                                         &integrator_updated);
    }

    if (key == usdCyclesTokens->cyclesIntegratorAdaptive_threshold) {
        integrator->adaptive_threshold
            = _HdCyclesGetVtValue<float>(value, integrator->adaptive_threshold,
                                         &integrator_updated);
    }

    // Samples

    if (key == usdCyclesTokens->cyclesIntegratorAa_samples) {
        bool sample_updated = false;
        integrator->aa_samples
            = _HdCyclesGetVtValue<int>(value, integrator->aa_samples,
                                       &sample_updated);

        if (sample_updated) {
            if (m_useSquareSamples) {
                integrator->aa_samples = integrator->aa_samples
                                         * integrator->aa_samples;
            }
            integrator_updated = true;
        }
    }

    if (key == usdCyclesTokens->cyclesIntegratorAdaptive_min_samples) {
        bool sample_updated = false;
        integrator->adaptive_min_samples
            = _HdCyclesGetVtValue<int>(value, integrator->adaptive_min_samples,
                                       &sample_updated);

        if (sample_updated) {
            if (m_useSquareSamples) {
                integrator->adaptive_min_samples
                    = std::min(integrator->adaptive_min_samples
                                   * integrator->adaptive_min_samples,
                               INT_MAX);
            }
            integrator_updated = true;
        }
    }

    if (key == usdCyclesTokens->cyclesIntegratorDiffuse_samples) {
        bool sample_updated = false;
        integrator->diffuse_samples
            = _HdCyclesGetVtValue<int>(value, integrator->diffuse_samples,
                                       &sample_updated);

        if (sample_updated) {
            if (m_useSquareSamples) {
                integrator->diffuse_samples = integrator->diffuse_samples
                                              * integrator->diffuse_samples;
            }
            integrator_updated = true;
        }
    }

    if (key == usdCyclesTokens->cyclesIntegratorGlossy_samples) {
        bool sample_updated = false;
        integrator->glossy_samples
            = _HdCyclesGetVtValue<int>(value, integrator->glossy_samples,
                                       &sample_updated);

        if (sample_updated) {
            if (m_useSquareSamples) {
                integrator->glossy_samples = integrator->glossy_samples
                                             * integrator->glossy_samples;
            }
            integrator_updated = true;
        }
    }

    if (key == usdCyclesTokens->cyclesIntegratorTransmission_samples) {
        bool sample_updated = false;
        integrator->transmission_samples
            = _HdCyclesGetVtValue<int>(value, integrator->transmission_samples,
                                       &sample_updated);

        if (sample_updated) {
            if (m_useSquareSamples) {
                integrator->transmission_samples
                    = integrator->transmission_samples
                      * integrator->transmission_samples;
            }
            integrator_updated = true;
        }
    }

    if (key == usdCyclesTokens->cyclesIntegratorAo_samples) {
        bool sample_updated = false;
        integrator->ao_samples
            = _HdCyclesGetVtValue<int>(value, integrator->ao_samples,
                                       &sample_updated);

        if (sample_updated) {
            if (m_useSquareSamples) {
                integrator->ao_samples = integrator->ao_samples
                                         * integrator->ao_samples;
            }
            integrator_updated = true;
        }
    }

    if (key == usdCyclesTokens->cyclesIntegratorMesh_light_samples) {
        bool sample_updated = false;
        integrator->mesh_light_samples
            = _HdCyclesGetVtValue<int>(value, integrator->mesh_light_samples,
                                       &sample_updated);

        if (sample_updated) {
            if (m_useSquareSamples) {
                integrator->mesh_light_samples
                    = integrator->mesh_light_samples
                      * integrator->mesh_light_samples;
            }
            integrator_updated = true;
        }
    }

    if (key == usdCyclesTokens->cyclesIntegratorSubsurface_samples) {
        bool sample_updated = false;
        integrator->subsurface_samples
            = _HdCyclesGetVtValue<int>(value, integrator->subsurface_samples,
                                       &sample_updated);

        if (sample_updated) {
            if (m_useSquareSamples) {
                integrator->subsurface_samples
                    = integrator->subsurface_samples
                      * integrator->subsurface_samples;
            }
            integrator_updated = true;
        }
    }

    if (key == usdCyclesTokens->cyclesIntegratorVolume_samples) {
        bool sample_updated = false;
        integrator->volume_samples
            = _HdCyclesGetVtValue<int>(value, integrator->volume_samples,
                                       &sample_updated);

        if (sample_updated) {
            if (m_useSquareSamples) {
                integrator->volume_samples = integrator->volume_samples
                                             * integrator->volume_samples;
            }
            integrator_updated = true;
        }
    }

    if (key == usdCyclesTokens->cyclesIntegratorStart_sample) {
        integrator->start_sample
            = _HdCyclesGetVtValue<int>(value, integrator->start_sample,
                                       &integrator_updated);
    }

    // Caustics

    if (key == usdCyclesTokens->cyclesIntegratorCaustics_reflective) {
        integrator->caustics_reflective
            = _HdCyclesGetVtValue<bool>(value, integrator->caustics_reflective,
                                        &integrator_updated);
    }
    if (key == usdCyclesTokens->cyclesIntegratorCaustics_refractive) {
        integrator->caustics_refractive
            = _HdCyclesGetVtValue<bool>(value, integrator->caustics_refractive,
                                        &integrator_updated);
    }

    // Filter

    if (key == usdCyclesTokens->cyclesIntegratorFilter_glossy) {
        integrator->filter_glossy
            = _HdCyclesGetVtValue<float>(value, integrator->filter_glossy,
                                         &integrator_updated);
    }

    if (key == usdCyclesTokens->cyclesIntegratorSample_clamp_direct) {
        integrator->sample_clamp_direct
            = _HdCyclesGetVtValue<float>(value, integrator->sample_clamp_direct,
                                         &integrator_updated);
    }
    if (key == usdCyclesTokens->cyclesIntegratorSample_clamp_indirect) {
        integrator->sample_clamp_indirect = _HdCyclesGetVtValue<float>(
            value, integrator->sample_clamp_indirect, &integrator_updated);
    }

    if (key == usdCyclesTokens->cyclesIntegratorMotion_blur) {
        integrator->motion_blur
            = _HdCyclesGetVtValue<bool>(value, integrator->motion_blur,
                                        &integrator_updated);
    }

    if (key == usdCyclesTokens->cyclesIntegratorSample_all_lights_direct) {
        integrator->sample_all_lights_direct = _HdCyclesGetVtValue<bool>(
            value, integrator->sample_all_lights_direct, &integrator_updated);
    }
    if (key == usdCyclesTokens->cyclesIntegratorSample_all_lights_indirect) {
        integrator->sample_all_lights_indirect = _HdCyclesGetVtValue<bool>(
            value, integrator->sample_all_lights_indirect, &integrator_updated);
    }

    if (key == usdCyclesTokens->cyclesIntegratorLight_sampling_threshold) {
        integrator->light_sampling_threshold = _HdCyclesGetVtValue<float>(
            value, integrator->light_sampling_threshold, &integrator_updated);
    }

    if (integrator_updated) {
        integrator->tag_update(m_cyclesScene);
        return true;
    }

#endif
    return false;
}

// -- Film

void
HdCyclesRenderParam::_UpdateFilmFromConfig(bool a_forceInit)
{
    if (!m_cyclesScene)
        return;

    static const HdCyclesConfig& config = HdCyclesConfig::GetInstance();

    ccl::Film* film = m_cyclesScene->film;

    config.exposure.eval(film->exposure, a_forceInit);

    film->tag_update(m_cyclesScene);
}

void
HdCyclesRenderParam::_UpdateFilmFromRenderSettings(
    HdRenderSettingsMap const& settingsMap)
{
    for (auto& entry : settingsMap) {
        TfToken key   = entry.first;
        VtValue value = entry.second;

        _HandleFilmRenderSetting(key, value);
    }
}

bool
HdCyclesRenderParam::_HandleFilmRenderSetting(const TfToken& key,
                                              const VtValue& value)
{
#ifdef USE_USD_CYCLES_SCHEMA
    // -- Film Settings

    ccl::Film* film   = m_cyclesScene->film;
    bool film_updated = false;

    if (key == usdCyclesTokens->cyclesFilmExposure) {
        film->exposure = _HdCyclesGetVtValue<float>(value, film->exposure,
                                                    &film_updated, false);
    }

    if (key == usdCyclesTokens->cyclesFilmPass_alpha_threshold) {
        film->pass_alpha_threshold
            = _HdCyclesGetVtValue<float>(value, film->pass_alpha_threshold,
                                         &film_updated, false);
    }

    // Filter

    if (key == usdCyclesTokens->cyclesFilmFilter_type) {
        TfToken filter = _HdCyclesGetVtValue<TfToken>(value,
                                                      usdCyclesTokens->box,
                                                      &film_updated);
        if (filter == usdCyclesTokens->box) {
            film->filter_type = ccl::FilterType::FILTER_BOX;
        } else if (filter == usdCyclesTokens->gaussian) {
            film->filter_type = ccl::FilterType::FILTER_GAUSSIAN;
        } else {
            film->filter_type = ccl::FilterType::FILTER_BLACKMAN_HARRIS;
        }
    }

    if (key == usdCyclesTokens->cyclesFilmFilter_width) {
        film->filter_width = _HdCyclesGetVtValue<float>(value,
                                                        film->filter_width,
                                                        &film_updated, false);
    }

    // Mist

    if (key == usdCyclesTokens->cyclesFilmMist_start) {
        film->mist_start = _HdCyclesGetVtValue<float>(value, film->mist_start,
                                                      &film_updated, false);
    }

    if (key == usdCyclesTokens->cyclesFilmMist_depth) {
        film->mist_depth = _HdCyclesGetVtValue<float>(value, film->mist_depth,
                                                      &film_updated, false);
    }

    if (key == usdCyclesTokens->cyclesFilmMist_falloff) {
        film->mist_falloff = _HdCyclesGetVtValue<float>(value,
                                                        film->mist_falloff,
                                                        &film_updated, false);
    }

    // Light

    if (key == usdCyclesTokens->cyclesFilmUse_light_visibility) {
        film->use_light_visibility
            = _HdCyclesGetVtValue<bool>(value, film->use_light_visibility,
                                        &film_updated, false);
    }

    // Sampling

    // TODO: Check if cycles actually uses this, doesnt appear to...
    if (key == usdCyclesTokens->cyclesFilmUse_adaptive_sampling) {
        film->use_adaptive_sampling
            = _HdCyclesGetVtValue<bool>(value, film->use_adaptive_sampling,
                                        &film_updated, false);
    }

    if (key == usdCyclesTokens->cyclesFilmCryptomatte_depth) {
        int cryptomatte_depth = _HdCyclesGetVtValue<int>(value, 4, 
                                                         &film_updated, false);
        film->cryptomatte_depth = ccl::divide_up(ccl::min(16, cryptomatte_depth), 2);
    }

    if (film_updated) {
        film->tag_update(m_cyclesScene);
        return true;
    }

#endif
    return false;
}

void
HdCyclesRenderParam::_UpdateBackgroundFromConfig(bool a_forceInit)
{
    if (!m_cyclesScene)
        return;

    static const HdCyclesConfig& config = HdCyclesConfig::GetInstance();

    ccl::Background* background = m_cyclesScene->background;

    if (config.enable_transparent_background.value)
        background->transparent = true;


    background->tag_update(m_cyclesScene);
}

void
HdCyclesRenderParam::_UpdateBackgroundFromRenderSettings(
    HdRenderSettingsMap const& settingsMap)
{
    for (auto& entry : settingsMap) {
        TfToken key   = entry.first;
        VtValue value = entry.second;
        _HandleBackgroundRenderSetting(key, value);
    }
}

bool
HdCyclesRenderParam::_HandleBackgroundRenderSetting(const TfToken& key,
                                                    const VtValue& value)
{
#ifdef USE_USD_CYCLES_SCHEMA

    // -- Background Settings

    ccl::Background* background = m_cyclesScene->background;
    bool background_updated     = false;

    if (key == usdCyclesTokens->cyclesBackgroundAo_factor) {
        background->ao_factor
            = _HdCyclesGetVtValue<float>(value, background->ao_factor,
                                         &background_updated);
    }
    if (key == usdCyclesTokens->cyclesBackgroundAo_distance) {
        background->ao_distance
            = _HdCyclesGetVtValue<float>(value, background->ao_distance,
                                         &background_updated);
    }

    if (key == usdCyclesTokens->cyclesBackgroundUse_shader) {
        background->use_shader
            = _HdCyclesGetVtValue<bool>(value, background->use_shader,
                                        &background_updated);
    }
    if (key == usdCyclesTokens->cyclesBackgroundUse_ao) {
        background->use_ao = _HdCyclesGetVtValue<bool>(value,
                                                       background->use_ao,
                                                       &background_updated);
    }

    // Visibility

    bool visCamera, visDiffuse, visGlossy, visTransmission, visScatter;
    visCamera = visDiffuse = visGlossy = visTransmission = visScatter = true;

    unsigned int visFlags = 0;

    if (key == usdCyclesTokens->cyclesBackgroundVisibilityCamera) {
        visCamera = _HdCyclesGetVtValue<bool>(value, visCamera,
                                              &background_updated);
    }

    if (key == usdCyclesTokens->cyclesBackgroundVisibilityDiffuse) {
        visDiffuse = _HdCyclesGetVtValue<bool>(value, visDiffuse,
                                               &background_updated);
    }

    if (key == usdCyclesTokens->cyclesBackgroundVisibilityGlossy) {
        visGlossy = _HdCyclesGetVtValue<bool>(value, visGlossy,
                                              &background_updated);
    }

    if (key == usdCyclesTokens->cyclesBackgroundVisibilityTransmission) {
        visTransmission = _HdCyclesGetVtValue<bool>(value, visTransmission,
                                                    &background_updated);
    }

    if (key == usdCyclesTokens->cyclesBackgroundVisibilityScatter) {
        visScatter = _HdCyclesGetVtValue<bool>(value, visScatter,
                                               &background_updated);
    }

    visFlags |= visCamera ? ccl::PATH_RAY_CAMERA : 0;
    visFlags |= visDiffuse ? ccl::PATH_RAY_DIFFUSE : 0;
    visFlags |= visGlossy ? ccl::PATH_RAY_GLOSSY : 0;
    visFlags |= visTransmission ? ccl::PATH_RAY_TRANSMIT : 0;
    visFlags |= visScatter ? ccl::PATH_RAY_VOLUME_SCATTER : 0;

    background->visibility = visFlags;

    // Glass

    if (key == usdCyclesTokens->cyclesBackgroundTransparent) {
        background->transparent
            = _HdCyclesGetVtValue<bool>(value, background->transparent,
                                        &background_updated);
    }

    if (key == usdCyclesTokens->cyclesBackgroundTransparent_glass) {
        background->transparent_glass
            = _HdCyclesGetVtValue<bool>(value, background->transparent_glass,
                                        &background_updated);
    }

    if (key
        == usdCyclesTokens->cyclesBackgroundTransparent_roughness_threshold) {
        background->transparent_roughness_threshold = _HdCyclesGetVtValue<float>(
            value, background->transparent_roughness_threshold,
            &background_updated);
    }

    // Volume

    if (key == usdCyclesTokens->cyclesBackgroundVolume_step_size) {
        background->volume_step_size
            = _HdCyclesGetVtValue<float>(value, background->volume_step_size,
                                         &background_updated);
    }

    if (background_updated) {
        background->tag_update(m_cyclesScene);
        return true;
    }

#endif
    return false;
}

void
HdCyclesRenderParam::_HandlePasses()
{
    // TODO: These might need to live elsewhere when we fully implement aovs/passes
    m_bufferParams.passes.clear();

    ccl::Pass::add(ccl::PASS_COMBINED, m_bufferParams.passes, "Combined");

    m_cyclesScene->film->tag_passes_update(m_cyclesScene,
                                           m_bufferParams.passes);
}

bool
HdCyclesRenderParam::SetRenderSetting(const TfToken& key, const VtValue& value)
{
    // This has some inherent performance overheads (runs multiple times, unecessary)
    // however for now, this works the most clearly due to Cycles restrictions
#ifdef USE_USD_CYCLES_SCHEMA
    _HandleSessionRenderSetting(key, value);
    _HandleSceneRenderSetting(key, value);
    _HandleIntegratorRenderSetting(key, value);
    _HandleFilmRenderSetting(key, value);
    _HandleBackgroundRenderSetting(key, value);
#endif
    return false;
}

bool
HdCyclesRenderParam::_CreateSession()
{
    bool foundDevice = SetDeviceType(m_deviceName, m_sessionParams);

    if (!foundDevice)
        return false;

    m_cyclesSession = new ccl::Session(m_sessionParams);

    m_cyclesSession->write_render_tile_cb
        = std::bind(&HdCyclesRenderParam::_WriteRenderTile, this, ccl::_1);
    m_cyclesSession->update_render_tile_cb
        = std::bind(&HdCyclesRenderParam::_UpdateRenderTile, this, ccl::_1,
                    ccl::_2);

    m_cyclesSession->progress.set_update_callback(
        std::bind(&HdCyclesRenderParam::_SessionUpdateCallback, this));

    return true;
}

void
HdCyclesRenderParam::_WriteRenderTile(ccl::RenderTile& rtile)
{
    // No session, exit out
    if (!m_cyclesSession)
        return;

    if (!m_useTiledRendering)
        return;

    ccl::thread_scoped_lock session_lock(m_cyclesScene->mutex);

    const int w = rtile.w;
    const int h = rtile.h;

    ccl::RenderBuffers* buffers = rtile.buffers;

    // copy data from device
    if (!buffers->copy_from_device())
        return;

    // Adjust absolute sample number to the range.
    int sample = rtile.sample;
    const int range_start_sample
        = m_cyclesSession->tile_manager.range_start_sample;
    if (range_start_sample != -1) {
        sample -= range_start_sample;
    }

    const float exposure = m_cyclesScene->film->exposure;

    if (!m_aovs.empty()) {
        // Blit from the framebuffer to currently selected aovs...
        for (auto& aov : m_aovs) {
            if (!TF_VERIFY(aov.renderBuffer != nullptr)) {
                continue;
            }

            auto* rb = static_cast<HdCyclesRenderBuffer*>(aov.renderBuffer);

            if (rb == nullptr) {
                continue;
            }

            if (rb->GetFormat() == HdFormatInvalid) {
                continue;
            }

            HdCyclesAov cyclesAov;
            if (!GetCyclesAov(aov, cyclesAov)) {
                continue;
            }

            // We don't want a mismatch of formats
            if (rb->GetFormat() != cyclesAov.format) {
                continue;
            }

            bool custom = false;
            if ((cyclesAov.token == HdCyclesAovTokens->CryptoObject) ||
                (cyclesAov.token == HdCyclesAovTokens->CryptoMaterial) ||
                (cyclesAov.token == HdCyclesAovTokens->CryptoAsset) ||
                (cyclesAov.token == HdCyclesAovTokens->AOVC) ||
                (cyclesAov.token == HdCyclesAovTokens->AOVV)) {
                    custom = true;
            }

            // Pixels we will use to get from cycles.
            int numComponents = HdGetComponentCount(cyclesAov.format);
            ccl::vector<float> tileData(w * h * numComponents);

            rb->SetConverged(IsConverged());

            bool read = false;
            if (!custom) {
                read = buffers->get_pass_rect(cyclesAov.name.c_str(),
                                              exposure, sample,
                                              numComponents,
                                              &tileData[0]);
            } else {
                read = buffers->get_pass_rect(aov.aovName.GetText(),
                                              exposure, sample,
                                              numComponents,
                                              &tileData[0]);
            }

            if (!read) {
                memset(&tileData[0], 0,
                        tileData.size() * sizeof(float));
            }

            rb->BlitTile(cyclesAov.format, rtile.x, rtile.y, rtile.w,
                            rtile.h, 0, rtile.w,
                            reinterpret_cast<uint8_t*>(tileData.data()));
        }
    }
}

void
HdCyclesRenderParam::_UpdateRenderTile(ccl::RenderTile& rtile, bool highlight)
{
    if (m_cyclesSession->params.progressive_refine)
        _WriteRenderTile(rtile);
}

bool
HdCyclesRenderParam::_CreateScene()
{
    static const HdCyclesConfig& config = HdCyclesConfig::GetInstance();

    m_cyclesScene = new ccl::Scene(m_sceneParams, m_cyclesSession->device);

    m_width  = config.render_width.value;
    m_height = config.render_height.value;

    m_cyclesScene->camera->width  = m_width;
    m_cyclesScene->camera->height = m_height;

    m_cyclesScene->camera->compute_auto_viewplane();

    m_cyclesSession->scene = m_cyclesScene;

    m_bufferParams.width       = m_width;
    m_bufferParams.height      = m_height;
    m_bufferParams.full_width  = m_width;
    m_bufferParams.full_height = m_height;

    default_attrib_display_color_surface = HdCyclesCreateAttribColorSurface();
    default_attrib_display_color_surface->tag_update(m_cyclesScene);
    m_cyclesScene->shaders.push_back(default_attrib_display_color_surface);

    default_object_display_color_surface = HdCyclesCreateObjectColorSurface();
    default_object_display_color_surface->tag_update(m_cyclesScene);
    m_cyclesScene->shaders.push_back(default_object_display_color_surface);

    SetBackgroundShader(nullptr);

    m_cyclesSession->reset(m_bufferParams, m_sessionParams.samples);

    return true;
}

void
HdCyclesRenderParam::StartRender()
{
    _CyclesStart();
}

void
HdCyclesRenderParam::StopRender()
{
    _CyclesExit();
}


// Deprecate? This isnt used... Also doesnt work
void
HdCyclesRenderParam::RestartRender()
{
    StopRender();
    Initialize({});
    StartRender();
}

void
HdCyclesRenderParam::PauseRender()
{
    if (m_cyclesSession)
        m_cyclesSession->set_pause(true);
}

void
HdCyclesRenderParam::ResumeRender()
{
    if (m_cyclesSession)
        m_cyclesSession->set_pause(false);
}

void
HdCyclesRenderParam::Interrupt(bool a_forceUpdate)
{
    m_shouldUpdate = true;
    PauseRender();
}

void
HdCyclesRenderParam::CommitResources()
{
    if (m_shouldUpdate) {
        if (m_cyclesScene->lights.size() > 0) {
            if (m_numDomeLights <= 0)
                SetBackgroundShader(nullptr, false);
        } else {
            SetBackgroundShader(nullptr, true);
        }

        CyclesReset(false);
        m_shouldUpdate = false;
        ResumeRender();
    }
}

void
HdCyclesRenderParam::SetBackgroundShader(ccl::Shader* a_shader, bool a_emissive)
{
    if (a_shader)
        m_cyclesScene->default_background = a_shader;
    else {
        // TODO: These aren't properly destroyed from memory

        // Create empty background shader
        m_cyclesScene->default_background        = new ccl::Shader();
        m_cyclesScene->default_background->name  = "default_background";
        m_cyclesScene->default_background->graph = new ccl::ShaderGraph();
        if (a_emissive) {
            ccl::BackgroundNode* bgNode = new ccl::BackgroundNode();
            bgNode->color               = ccl::make_float3(0.6f, 0.6f, 0.6f);

            m_cyclesScene->default_background->graph->add(bgNode);

            ccl::ShaderNode* out
                = m_cyclesScene->default_background->graph->output();
            m_cyclesScene->default_background->graph->connect(
                bgNode->output("Background"), out->input("Surface"));
        }

        m_cyclesScene->default_background->tag_update(m_cyclesScene);

        m_cyclesScene->shaders.push_back(m_cyclesScene->default_background);
    }
    m_cyclesScene->background->tag_update(m_cyclesScene);
}

/* ======= Cycles Settings ======= */

// -- Cycles render device

bool
HdCyclesRenderParam::SetDeviceType(ccl::DeviceType a_deviceType,
                                   ccl::SessionParams& params)
{
    if (a_deviceType == ccl::DeviceType::DEVICE_NONE) {
        TF_WARN("Attempted to set device of type DEVICE_NONE.");
        return false;
    }

    m_deviceType = a_deviceType;
    m_deviceName = ccl::Device::string_from_type(a_deviceType);

    return _SetDevice(m_deviceType, params);
}

bool
HdCyclesRenderParam::SetDeviceType(const std::string& a_deviceType,
                                   ccl::SessionParams& params)
{
    return SetDeviceType(ccl::Device::type_from_string(a_deviceType.c_str()),
                         params);
}

bool
HdCyclesRenderParam::SetDeviceType(const std::string& a_deviceType)
{
    ccl::SessionParams* params = &m_sessionParams;
    if (m_cyclesSession)
        params = &m_cyclesSession->params;

    return SetDeviceType(a_deviceType, *params);
}

bool
HdCyclesRenderParam::_SetDevice(const ccl::DeviceType& a_deviceType,
                                ccl::SessionParams& params)
{
    std::vector<ccl::DeviceInfo> devices = ccl::Device::available_devices(
        (ccl::DeviceTypeMask)(1 << a_deviceType));

    bool device_available = false;

    if (!devices.empty()) {
        params.device    = devices.front();
        device_available = true;
    }

    if (params.device.type == ccl::DEVICE_NONE || !device_available) {
        TF_RUNTIME_ERROR("No device available exiting.");
    }

    return device_available;
}

/* ====== HdCycles Settings ====== */

/* ====== Cycles Lifecycle ====== */

void
HdCyclesRenderParam::_CyclesStart()
{
    m_cyclesSession->start();
}

void
HdCyclesRenderParam::_CyclesExit()
{
    m_cyclesSession->set_pause(true);

    lock_guard lock{m_cyclesScene->mutex};

    m_cyclesScene->shaders.clear();
    m_cyclesScene->geometry.clear();
    m_cyclesScene->objects.clear();
    m_cyclesScene->lights.clear();
    m_cyclesScene->particle_systems.clear();

    if (m_cyclesSession) {
        delete m_cyclesSession;
        m_cyclesSession = nullptr;
    }
}

// TODO: Refactor these two resets
void
HdCyclesRenderParam::CyclesReset(bool a_forceUpdate)
{
    lock_guard lock{m_cyclesScene->mutex};

    m_cyclesSession->progress.reset();

    if (m_curveUpdated || m_meshUpdated || m_geometryUpdated
        || m_shadersUpdated || m_pointCloudUpdated) {
        m_cyclesScene->geometry_manager->tag_update(m_cyclesScene);
        m_geometryUpdated = false;
        m_meshUpdated     = false;
        m_pointCloudUpdated = false;
    }

    if (m_curveUpdated) {
        m_curveUpdated = false;
    }

    if (m_objectsUpdated || m_shadersUpdated) {
        m_cyclesScene->object_manager->tag_update(m_cyclesScene);
        m_objectsUpdated = false;
        m_shadersUpdated = false;
    }
    if (m_lightsUpdated) {
        m_cyclesScene->light_manager->tag_update(m_cyclesScene);
        m_lightsUpdated = false;
    }

    if (a_forceUpdate) {
        m_cyclesScene->integrator->tag_update(m_cyclesScene);
        m_cyclesScene->background->tag_update(m_cyclesScene);
        m_cyclesScene->film->tag_update(m_cyclesScene);
    }

    m_cyclesSession->reset(m_bufferParams, m_cyclesSession->params.samples);
}

void
HdCyclesRenderParam::SetViewport(int w, int h)
{
    m_width  = w;
    m_height = h;

    m_bufferParams.width          = m_width;
    m_bufferParams.height         = m_height;
    m_bufferParams.full_width     = m_width;
    m_bufferParams.full_height    = m_height;
    m_cyclesScene->camera->width  = m_width;
    m_cyclesScene->camera->height = m_height;
    m_cyclesScene->camera->compute_auto_viewplane();
    m_cyclesScene->camera->need_update        = true;
    m_cyclesScene->camera->need_device_update = true;

    m_aovBindingsNeedValidation = true;

    m_cyclesSession->reset(m_bufferParams, m_cyclesSession->params.samples);
}

void
HdCyclesRenderParam::DirectReset()
{
    m_cyclesSession->reset(m_bufferParams, m_cyclesSession->params.samples);
}

void
HdCyclesRenderParam::AddLight(ccl::Light* a_light)
{
    lock_guard lock{m_cyclesScene->mutex};

    if (!m_cyclesScene) {
        TF_WARN("Couldn't add light to scene. Scene is null.");
        return;
    }

    m_lightsUpdated = true;

    m_cyclesScene->lights.push_back(a_light);

    if (a_light->type == ccl::LIGHT_BACKGROUND) {
        m_numDomeLights += 1;
    }
}

void
HdCyclesRenderParam::AddObject(ccl::Object* a_object)
{
    lock_guard lock{m_cyclesScene->mutex};

    if (!m_cyclesScene) {
        TF_WARN("Couldn't add object to scene. Scene is null.");
        return;
    }

    m_objectsUpdated = true;

    m_cyclesScene->objects.push_back(a_object);

    Interrupt();
}

void
HdCyclesRenderParam::AddGeometry(ccl::Geometry* a_geometry)
{
    lock_guard lock{m_cyclesScene->mutex};

    if (!m_cyclesScene) {
        TF_WARN("Couldn't add geometry to scene. Scene is null.");
        return;
    }

    m_geometryUpdated = true;

    m_cyclesScene->geometry.push_back(a_geometry);

    Interrupt();
}

void
HdCyclesRenderParam::AddMesh(ccl::Mesh* a_mesh)
{
    lock_guard lock{m_cyclesScene->mutex};

    if (!m_cyclesScene) {
        TF_WARN("Couldn't add geometry to scene. Scene is null.");
        return;
    }

    m_meshUpdated = true;

    m_cyclesScene->geometry.push_back(a_mesh);

    Interrupt();
}

void
HdCyclesRenderParam::AddPointCloud(ccl::PointCloud* a_pc)
{
    if (!m_cyclesScene) {
        TF_WARN("Couldn't add geometry to scene. Scene is null.");
        return;
    }

    m_pointCloudUpdated = true;

    m_cyclesScene->geometry.push_back(a_pc);

    Interrupt();
}

void
HdCyclesRenderParam::AddCurve(ccl::Geometry* a_curve)
{
    lock_guard lock{m_cyclesScene->mutex};

    if (!m_cyclesScene) {
        TF_WARN("Couldn't add geometry to scene. Scene is null.");
        return;
    }

    m_curveUpdated = true;

    m_cyclesScene->geometry.push_back(a_curve);

    Interrupt();
}

void
HdCyclesRenderParam::AddShader(ccl::Shader* a_shader)
{
    lock_guard lock{m_cyclesScene->mutex};

    if (!m_cyclesScene) {
        TF_WARN("Couldn't add geometry to scene. Scene is null.");
        return;
    }

    m_shadersUpdated = true;

    m_cyclesScene->shaders.push_back(a_shader);
}

void
HdCyclesRenderParam::RemoveObject(ccl::Object* a_object)
{
    lock_guard lock{m_cyclesScene->mutex};

    for (ccl::vector<ccl::Object*>::iterator it = m_cyclesScene->objects.begin();
         it != m_cyclesScene->objects.end();) {
        if (a_object == *it) {
            it = m_cyclesScene->objects.erase(it);

            m_objectsUpdated = true;
            break;
        } else {
            ++it;
        }
    }

    if (m_objectsUpdated)
        Interrupt();
}

void
HdCyclesRenderParam::RemoveLight(ccl::Light* a_light)
{
    lock_guard lock{m_cyclesScene->mutex};

    for (ccl::vector<ccl::Light*>::iterator it = m_cyclesScene->lights.begin();
         it != m_cyclesScene->lights.end();) {
        if (a_light == *it) {
            it = m_cyclesScene->lights.erase(it);

            // TODO: This doesnt respect multiple dome lights
            if (a_light->type == ccl::LIGHT_BACKGROUND) {
                m_numDomeLights = std::max(0, m_numDomeLights - 1);
            }

            m_lightsUpdated = true;

            break;
        } else {
            ++it;
        }
    }


    if (m_lightsUpdated)
        Interrupt();
}

void
HdCyclesRenderParam::RemoveMesh(ccl::Mesh* a_mesh)
{
    lock_guard lock{m_cyclesScene->mutex};

    for (ccl::vector<ccl::Geometry*>::iterator it
         = m_cyclesScene->geometry.begin();
         it != m_cyclesScene->geometry.end();) {
        if (a_mesh == *it) {
            it = m_cyclesScene->geometry.erase(it);

            m_meshUpdated = true;

            break;
        } else {
            ++it;
        }
    }

    if (m_geometryUpdated)
        Interrupt();
}

void
<<<<<<< HEAD
HdCyclesRenderParam::RemovePointCloud(ccl::PointCloud* a_pc) {
    for (ccl::vector<ccl::Geometry*>::iterator it
         = m_cyclesScene->geometry.begin();
         it != m_cyclesScene->geometry.end();) {
        if (a_pc == *it) {
            it = m_cyclesScene->geometry.erase(it);

            m_pointCloudUpdated = true;

            break;
        } else {
            ++it;
        }
    }

    if (m_geometryUpdated)
        Interrupt();

=======
HdCyclesRenderParam::UpdateShadersTag(ccl::vector<ccl::Shader*>& shaders) {
    lock_guard lock{m_cyclesScene->mutex};
    for(auto& shader : shaders) {
        shader->tag_update(m_cyclesScene);
    }
>>>>>>> 5ce05a67
}

void
HdCyclesRenderParam::RemoveCurve(ccl::Hair* a_hair)
{
    lock_guard lock{m_cyclesScene->mutex};

    for (ccl::vector<ccl::Geometry*>::iterator it
         = m_cyclesScene->geometry.begin();
         it != m_cyclesScene->geometry.end();) {
        if (a_hair == *it) {
            it = m_cyclesScene->geometry.erase(it);

            m_curveUpdated = true;

            break;
        } else {
            ++it;
        }
    }

    if (m_geometryUpdated)
        Interrupt();
}

void
HdCyclesRenderParam::RemoveShader(ccl::Shader* a_shader)
{
    lock_guard lock{m_cyclesScene->mutex};

    for (ccl::vector<ccl::Shader*>::iterator it = m_cyclesScene->shaders.begin();
         it != m_cyclesScene->shaders.end();) {
        if (a_shader == *it) {
            it = m_cyclesScene->shaders.erase(it);

            m_shadersUpdated = true;

            break;
        } else {
            ++it;
        }
    }

    if (m_shadersUpdated)
        Interrupt();
}

VtDictionary
HdCyclesRenderParam::GetRenderStats() const
{
    // Currently, collect_statistics errors seemingly during render,
    // we probably need to only access these when the render is complete
    // however this codeflow is currently undefined...

    //ccl::RenderStats stats;
    //m_cyclesSession->collect_statistics(&stats);

    VtDictionary result = {
        { "hdcycles:version", VtValue(HD_CYCLES_VERSION) },

        // - Cycles specific

        // These error out currently, kept for future reference
        /*{ "hdcycles:geometry:total_memory",
          VtValue(ccl::string_human_readable_size(stats.mesh.geometry.total_size)
                      .c_str()) },*/
        /*{ "hdcycles:textures:total_memory",
          VtValue(
              ccl::string_human_readable_size(stats.image.textures.total_size)
                  .c_str()) },*/
        { "hdcycles:scene:num_objects", VtValue(m_cyclesScene->objects.size()) },
        { "hdcycles:scene:num_shaders", VtValue(m_cyclesScene->shaders.size()) },

        // - Solaris, husk specific

        // Currently these don't update properly. It is unclear if we need to tag renderstats as
        // dynamic. Maybe our VtValues need to live longer?

        { "rendererName", VtValue("Cycles") },
        { "rendererVersion", VtValue(HD_CYCLES_VERSION) },
        { "percentDone", VtValue(m_renderPercent) },
        { "fractionDone", VtValue(m_renderProgress) },
        { "lightCounts", VtValue(m_cyclesScene->lights.size()) },
        { "totalClockTime", VtValue(m_totalTime) },
        { "cameraRays", VtValue(0) },
        { "numCompletedSamples", VtValue(0) }

    };

    // We need to store the cryptomatte metadata here, based on if there's any Cryptomatte AOVs

    bool cryptoAsset = false;
    bool cryptoObject = false;
    bool cryptoMaterial = false;

    for (const HdRenderPassAovBinding& aov : m_aovs) {
        TfToken sourceName = GetSourceName(aov);
        if (sourceName == HdCyclesAovTokens->CryptoAsset) {
            cryptoAsset = true;
            continue;
        }
        if (sourceName == HdCyclesAovTokens->CryptoObject) {
            cryptoObject = true;
            continue;
        }
        if (sourceName == HdCyclesAovTokens->CryptoMaterial) {
            cryptoMaterial = true;
            continue;
        }
    }

    if (cryptoAsset) {
        std::string cryptoName = HdCyclesAovTokens->CryptoAsset.GetText();
        std::string identifier = ccl::string_printf("%08x", ccl::util_murmur_hash3(cryptoName.c_str(), cryptoName.length(), 0));
        std::string prefix = "cryptomatte/" + identifier.substr(0, 7) + "/";
        result[prefix + "name"] = VtValue(cryptoName);
        result[prefix + "hash"] = VtValue("MurmurHash3_32");
        result[prefix + "conversion"] = VtValue("uint32_to_float32");
        result[prefix + "manifest"] = VtValue(m_cyclesScene->object_manager->get_cryptomatte_assets(m_cyclesScene));
    }

    if (cryptoObject) {
        std::string cryptoName = HdCyclesAovTokens->CryptoObject.GetText();
        std::string identifier = ccl::string_printf("%08x", ccl::util_murmur_hash3(cryptoName.c_str(), cryptoName.length(), 0));
        std::string prefix = "cryptomatte/" + identifier.substr(0, 7) + "/";
        result[prefix + "name"] = VtValue(cryptoName);
        result[prefix + "hash"] = VtValue("MurmurHash3_32");
        result[prefix + "conversion"] = VtValue("uint32_to_float32");
        result[prefix + "manifest"] = VtValue(m_cyclesScene->object_manager->get_cryptomatte_objects(m_cyclesScene));
    }

    if (cryptoMaterial) {
        std::string cryptoName = HdCyclesAovTokens->CryptoMaterial.GetText();
        std::string identifier = ccl::string_printf("%08x", ccl::util_murmur_hash3(cryptoName.c_str(), cryptoName.length(), 0));
        std::string prefix = "cryptomatte/" + identifier.substr(0, 7) + "/";
        result[prefix + "name"] = VtValue(cryptoName);
        result[prefix + "hash"] = VtValue("MurmurHash3_32");
        result[prefix + "conversion"] = VtValue("uint32_to_float32");
        result[prefix + "manifest"] = VtValue(m_cyclesScene->shader_manager->get_cryptomatte_materials(m_cyclesScene));
    }

    return result;
}

void
HdCyclesRenderParam::SetAovBindings(HdRenderPassAovBindingVector const& a_aovs)
{
    m_aovs = a_aovs;
    m_bufferParams.passes.clear();
    bool has_combined = false;
    ccl::Film *film = m_cyclesScene->film;

    ccl::CryptomatteType cryptomatte_passes = ccl::CRYPT_NONE;
    if (film->cryptomatte_passes & ccl::CRYPT_ACCURATE) {
        cryptomatte_passes = (ccl::CryptomatteType)(cryptomatte_passes | ccl::CRYPT_ACCURATE);
    }
    film->cryptomatte_passes = cryptomatte_passes;

    int cryptoObject = 0;
    int cryptoMaterial = 0;
    int cryptoAsset = 0;

    for (const HdRenderPassAovBinding& aov : m_aovs) {

        TfToken sourceName = GetSourceName(aov);

        for (HdCyclesAov& cyclesAov : DefaultAovs) {
            if (sourceName == cyclesAov.token) {
                if (cyclesAov.type == ccl::PASS_COMBINED) {
                    has_combined = true;
                }
                ccl::Pass::add(cyclesAov.type, m_bufferParams.passes, cyclesAov.name.c_str(), cyclesAov.filter);
                continue;
            }
        }

        for (HdCyclesAov& cyclesAov : CustomAovs) {
            if (sourceName == cyclesAov.token) {
                ccl::Pass::add(cyclesAov.type, m_bufferParams.passes, aov.aovName.GetText(), cyclesAov.filter);
                continue;
            }
        }

        for (HdCyclesAov& cyclesAov : CryptomatteAovs) {
            if (sourceName == cyclesAov.token) {
                if (cyclesAov.token == HdCyclesAovTokens->CryptoObject) {
                    cryptoObject += 1;
                    continue;
                }
                if (cyclesAov.token == HdCyclesAovTokens->CryptoMaterial) {
                    cryptoMaterial += 1;
                    continue;
                }
                if (cyclesAov.token == HdCyclesAovTokens->CryptoAsset) {
                    cryptoAsset += 1;
                    continue;
                }
            }
        }
    }

    if (cryptoObject != film->cryptomatte_depth) {
        TF_WARN("Cryptomatte Object AOV/depth mismatch");
    }
    if (cryptoMaterial != film->cryptomatte_depth) {
        TF_WARN("Cryptomatte Material AOV/depth mismatch");
    }
    if (cryptoAsset != film->cryptomatte_depth) {
        TF_WARN("Cryptomatte Asset AOV/depth mismatch");
    }

    // Ordering matters
    if (cryptoObject) {
        film->cryptomatte_passes = (ccl::CryptomatteType)(film->cryptomatte_passes | ccl::CRYPT_OBJECT);
        for (int i = 0; i < cryptoObject; ++i) {
            ccl::Pass::add(ccl::PASS_CRYPTOMATTE, m_bufferParams.passes, 
                           ccl::string_printf("%s%02i", HdCyclesAovTokens->CryptoObject.GetText(), i).c_str());
        }
    }
    if (cryptoMaterial) {
        film->cryptomatte_passes = (ccl::CryptomatteType)(film->cryptomatte_passes | ccl::CRYPT_MATERIAL);
        for (int i = 0; i < cryptoMaterial; ++i) {
            ccl::Pass::add(ccl::PASS_CRYPTOMATTE, m_bufferParams.passes,
                           ccl::string_printf("%s%02i", HdCyclesAovTokens->CryptoMaterial.GetText(), i).c_str());
        }
    }
    if (cryptoAsset) {
        film->cryptomatte_passes = (ccl::CryptomatteType)(film->cryptomatte_passes | ccl::CRYPT_ASSET);
        for (int i = 0; i < cryptoAsset; ++i) {
            ccl::Pass::add(ccl::PASS_CRYPTOMATTE, m_bufferParams.passes,
                           ccl::string_printf("%s%02i", HdCyclesAovTokens->CryptoAsset.GetText(), i).c_str());
        }
    }

    if (m_sessionParams.adaptive_sampling)
    {
        ccl::Pass::add(ccl::PASS_ADAPTIVE_AUX_BUFFER, m_bufferParams.passes);
        ccl::Pass::add(ccl::PASS_SAMPLE_COUNT, m_bufferParams.passes);
    }

    if (!has_combined) {
        ccl::Pass::add(DefaultAovs[0].type, m_bufferParams.passes, DefaultAovs[0].name.c_str(), DefaultAovs[0].filter);
    }
    film->display_pass = m_bufferParams.passes[0].type;
    film->tag_passes_update(m_cyclesScene, m_bufferParams.passes);

    film->tag_update(m_cyclesScene);
    Interrupt();
}

void
HdCyclesRenderParam::SetDisplayAov(HdRenderPassAovBinding const& a_aov)
{
    m_cyclesScene->film->display_pass = DefaultAovs[0].type;
    m_displayAovToken = DefaultAovs[0].token;
    if(!m_aovs.empty()) {
        TfToken sourceName = GetSourceName(a_aov);
        for (HdCyclesAov& cyclesAov : DefaultAovs) {
            if (sourceName == cyclesAov.token) {
                m_cyclesScene->film->display_pass = cyclesAov.type;
                m_displayAovToken = a_aov.aovName;
                break;
            }
        }
        m_cyclesScene->film->tag_update(m_cyclesScene);
        Interrupt();
    }
}

PXR_NAMESPACE_CLOSE_SCOPE<|MERGE_RESOLUTION|>--- conflicted
+++ resolved
@@ -1968,7 +1968,6 @@
 }
 
 void
-<<<<<<< HEAD
 HdCyclesRenderParam::RemovePointCloud(ccl::PointCloud* a_pc) {
     for (ccl::vector<ccl::Geometry*>::iterator it
          = m_cyclesScene->geometry.begin();
@@ -1987,13 +1986,14 @@
     if (m_geometryUpdated)
         Interrupt();
 
-=======
+}
+
+void
 HdCyclesRenderParam::UpdateShadersTag(ccl::vector<ccl::Shader*>& shaders) {
     lock_guard lock{m_cyclesScene->mutex};
     for(auto& shader : shaders) {
         shader->tag_update(m_cyclesScene);
     }
->>>>>>> 5ce05a67
 }
 
 void
