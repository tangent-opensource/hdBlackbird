//  Copyright 2020 Tangent Animation
//
//  Licensed under the Apache License, Version 2.0 (the "License");
//  you may not use this file except in compliance with the License.
//  You may obtain a copy of the License at
//
//      http://www.apache.org/licenses/LICENSE-2.0
//
//  Unless required by applicable law or agreed to in writing, software
//  distributed under the License is distributed on an "AS IS" BASIS,
//  WITHOUT WARRANTIES OR CONDITIONS OF ANY KIND, either express or implied,
//  including without limitation, as related to merchantability and fitness
//  for a particular purpose.
//
//  In no event shall any copyright holder be liable for any damages of any kind
//  arising from the use of this software, whether in contract, tort or otherwise.
//  See the License for the specific language governing permissions and
//  limitations under the License.

#include "renderParam.h"

#include "config.h"
#include "renderBuffer.h"
#include "renderDelegate.h"
#include "utils.h"

#include <algorithm>
#include <memory>
#include <unordered_set>

#include <device/device.h>
#include <render/background.h>
#include <render/buffers.h>
#include <render/camera.h>
#include <render/curves.h>
#include <render/hair.h>
#include <render/integrator.h>
#include <render/light.h>
#include <render/mesh.h>
#include <render/nodes.h>
#include <render/object.h>
#include <render/pointcloud.h>
#include <render/scene.h>
#include <render/session.h>
#include <render/stats.h>
#include <util/util_murmurhash.h>
#include <util/util_task.h>

#ifdef WITH_CYCLES_LOGGING
#    include <util/util_logging.h>
#endif

#include <pxr/usd/usdRender/tokens.h>
#include <usdCycles/tokens.h>

PXR_NAMESPACE_OPEN_SCOPE

namespace {
struct HdCyclesAov {
    std::string name;
    ccl::PassType type;
    TfToken token;
    HdFormat format;
    bool filter;
};

std::array<HdCyclesAov, 27> DefaultAovs = { {
    { "Combined", ccl::PASS_COMBINED, HdAovTokens->color, HdFormatFloat32Vec4, true },
    { "Depth", ccl::PASS_DEPTH, HdAovTokens->depth, HdFormatFloat32, false },
    { "Normal", ccl::PASS_NORMAL, HdAovTokens->normal, HdFormatFloat32Vec3, true },
    { "IndexOB", ccl::PASS_OBJECT_ID, HdAovTokens->primId, HdFormatFloat32, false },
    { "IndexMA", ccl::PASS_MATERIAL_ID, HdCyclesAovTokens->IndexMA, HdFormatFloat32, false },
    { "Mist", ccl::PASS_MIST, HdCyclesAovTokens->Mist, HdFormatFloat32, true },
    { "Emission", ccl::PASS_EMISSION, HdCyclesAovTokens->Emit, HdFormatFloat32Vec3, true },
    { "Shadow", ccl::PASS_SHADOW, HdCyclesAovTokens->Shadow, HdFormatFloat32Vec3, true },
    { "AO", ccl::PASS_AO, HdCyclesAovTokens->AO, HdFormatFloat32Vec3, true },

    { "UV", ccl::PASS_UV, HdCyclesAovTokens->UV, HdFormatFloat32Vec3, true },
    { "Vector", ccl::PASS_MOTION, HdCyclesAovTokens->Vector, HdFormatFloat32Vec4, true },

    { "DiffDir", ccl::PASS_DIFFUSE_DIRECT, HdCyclesAovTokens->DiffDir, HdFormatFloat32Vec3, true },
    { "DiffInd", ccl::PASS_DIFFUSE_INDIRECT, HdCyclesAovTokens->DiffInd, HdFormatFloat32Vec3, true },
    { "DiffCol", ccl::PASS_DIFFUSE_COLOR, HdCyclesAovTokens->DiffCol, HdFormatFloat32Vec3, true },

    { "GlossDir", ccl::PASS_GLOSSY_DIRECT, HdCyclesAovTokens->GlossDir, HdFormatFloat32Vec3, true },
    { "GlossInd", ccl::PASS_GLOSSY_INDIRECT, HdCyclesAovTokens->GlossInd, HdFormatFloat32Vec3, true },
    { "GlossCol", ccl::PASS_GLOSSY_COLOR, HdCyclesAovTokens->GlossCol, HdFormatFloat32Vec3, true },

    { "TransDir", ccl::PASS_TRANSMISSION_DIRECT, HdCyclesAovTokens->TransDir, HdFormatFloat32Vec3, true },
    { "TransInd", ccl::PASS_TRANSMISSION_INDIRECT, HdCyclesAovTokens->TransInd, HdFormatFloat32Vec3, true },
    { "TransCol", ccl::PASS_TRANSMISSION_COLOR, HdCyclesAovTokens->TransCol, HdFormatFloat32Vec3, true },

    { "VolumeDir", ccl::PASS_VOLUME_DIRECT, HdCyclesAovTokens->VolumeDir, HdFormatFloat32Vec3, true },
    { "VolumeInd", ccl::PASS_VOLUME_INDIRECT, HdCyclesAovTokens->VolumeInd, HdFormatFloat32Vec3, true },

    { "RenderTime", ccl::PASS_RENDER_TIME, HdCyclesAovTokens->RenderTime, HdFormatFloat32, false },
    { "SampleCount", ccl::PASS_SAMPLE_COUNT, HdCyclesAovTokens->SampleCount, HdFormatFloat32, false },

    { "P", ccl::PASS_AOV_COLOR, HdCyclesAovTokens->P, HdFormatFloat32Vec3, false },
    { "Pref", ccl::PASS_AOV_COLOR, HdCyclesAovTokens->Pref, HdFormatFloat32Vec3, false },
    { "Ngn", ccl::PASS_AOV_COLOR, HdCyclesAovTokens->Ngn, HdFormatFloat32Vec3, false },
} };

std::array<HdCyclesAov, 2> CustomAovs = { {
    { "AOVC", ccl::PASS_AOV_COLOR, HdCyclesAovTokens->AOVC, HdFormatFloat32Vec3, true },
    { "AOVV", ccl::PASS_AOV_VALUE, HdCyclesAovTokens->AOVV, HdFormatFloat32, true },
} };

std::array<HdCyclesAov, 3> CryptomatteAovs = { {
    { "CryptoObject", ccl::PASS_CRYPTOMATTE, HdCyclesAovTokens->CryptoObject, HdFormatFloat32Vec4, true },
    { "CryptoMaterial", ccl::PASS_CRYPTOMATTE, HdCyclesAovTokens->CryptoMaterial, HdFormatFloat32Vec4, true },
    { "CryptoAsset", ccl::PASS_CRYPTOMATTE, HdCyclesAovTokens->CryptoAsset, HdFormatFloat32Vec4, true },
} };

std::array<HdCyclesAov, 2> DenoiseAovs = { {
    { "DenoiseNormal", ccl::PASS_NONE, HdCyclesAovTokens->DenoiseNormal, HdFormatFloat32Vec3, true },
    { "DenoiseAlbedo", ccl::PASS_NONE, HdCyclesAovTokens->DenoiseAlbedo, HdFormatFloat32Vec3, true },
} };

// Workaround for Houdini's default color buffer naming convention (not using HdAovTokens->color)
const TfToken defaultHoudiniColor = TfToken("C.*");

TfToken
GetSourceName(const HdRenderPassAovBinding& aov)
{
    const auto& it = aov.aovSettings.find(UsdRenderTokens->sourceName);
    if (it != aov.aovSettings.end()) {
        if (it->second.IsHolding<std::string>()) {
            TfToken token = TfToken(it->second.UncheckedGet<std::string>());
            if (token == defaultHoudiniColor) {
                return HdAovTokens->color;
            } else if (token == HdAovTokens->cameraDepth) {
                // To be backwards-compatible with older scenes
                return HdAovTokens->depth;
            } else {
                return token;
            }
        }
    }

    // If a source name is not present, we attempt to use the name of the
    // AOV for the same purpose. This picks up the default aovs in
    // usdview and the Houdini Render Outputs pane
    return aov.aovName;
}

bool
GetCyclesAov(const HdRenderPassAovBinding& aov, HdCyclesAov& cyclesAov)
{
    TfToken sourceName = GetSourceName(aov);

    for (HdCyclesAov& _cyclesAov : DefaultAovs) {
        if (sourceName == _cyclesAov.token) {
            cyclesAov = _cyclesAov;
            return true;
        }
    }
    for (HdCyclesAov& _cyclesAov : CustomAovs) {
        if (sourceName == _cyclesAov.token) {
            cyclesAov = _cyclesAov;
            return true;
        }
    }
    for (HdCyclesAov& _cyclesAov : CryptomatteAovs) {
        if (sourceName == _cyclesAov.token) {
            cyclesAov = _cyclesAov;
            return true;
        }
    }
    for (HdCyclesAov& _cyclesAov : DenoiseAovs) {
        if (sourceName == _cyclesAov.token) {
            cyclesAov = _cyclesAov;
            return true;
        }
    }

    return false;
}

int
GetDenoisePass(const TfToken token)
{
    if (token == HdCyclesAovTokens->DenoiseNormal) {
        return ccl::DENOISING_PASS_PREFILTERED_NORMAL;
    } else if (token == HdCyclesAovTokens->DenoiseAlbedo) {
        return ccl::DENOISING_PASS_PREFILTERED_ALBEDO;
    } else {
        return -1;
    }
}

}  // namespace

HdCyclesRenderParam::HdCyclesRenderParam()
    : m_renderPercent(0)
    , m_renderProgress(0.0f)
    , m_useTiledRendering(false)
    , m_objectsUpdated(false)
    , m_geometryUpdated(false)
    , m_lightsUpdated(false)
    , m_shadersUpdated(false)
    , m_shouldUpdate(false)
    , m_numDomeLights(0)
    , m_useSquareSamples(false)
    , m_cyclesSession(nullptr)
    , m_cyclesScene(nullptr)
{
    _InitializeDefaults();
}

void
HdCyclesRenderParam::_InitializeDefaults()
{
    // These aren't directly cycles settings, but inform the creation and behaviour
    // of a render. These should be will need to be set by schema too...
    static const HdCyclesConfig& config = HdCyclesConfig::GetInstance();
    m_deviceName = config.device_name.value;
    m_useSquareSamples = config.use_square_samples.value;
    m_useTiledRendering = config.use_tiled_rendering;

    m_dataWindowNDC = GfVec4f(0.f, 0.f, 1.f, 1.f);
    m_resolutionAuthored = false;

    m_upAxis = UpAxis::Z;
    if (config.up_axis == "Z") {
        m_upAxis = UpAxis::Z;
    } else if (config.up_axis == "Y") {
        m_upAxis = UpAxis::Y;
    }

#ifdef WITH_CYCLES_LOGGING
    if (config.cycles_enable_logging) {
        ccl::util_logging_start();
        ccl::util_logging_verbosity_set(config.cycles_logging_severity);
    }
#endif
}

float
HdCyclesRenderParam::GetProgress()
{
    return m_renderProgress;
}

bool
HdCyclesRenderParam::IsConverged()
{
    return GetProgress() >= 1.0f;
}

void
HdCyclesRenderParam::_SessionUpdateCallback()
{
    // - Get Session progress integer amount

    m_renderProgress = m_cyclesSession->progress.get_progress();

    int newPercent = static_cast<int>(floor(m_renderProgress * 100.0f));
    if (newPercent != m_renderPercent) {
        m_renderPercent = newPercent;


        if (HdCyclesConfig::GetInstance().enable_progress) {
            std::cout << "Progress: " << m_renderPercent << "%" << std::endl << std::flush;
        }
    }

    // - Get Render time

    m_cyclesSession->progress.get_time(m_totalTime, m_renderTime);

    // - Handle Session status logging

    if (HdCyclesConfig::GetInstance().enable_logging) {
        std::string status, substatus;
        m_cyclesSession->progress.get_status(status, substatus);
        if (substatus != "")
            status += ": " + substatus;

        std::cout << "cycles: " << m_renderProgress << " : " << status << '\n';
    }
}

/*
    This paradigm does cause unecessary loops through settingsMap for each feature. 
    This should be addressed in the future. For the moment, the flexibility of setting
    order of operations is more important.
*/
bool
HdCyclesRenderParam::Initialize(HdRenderSettingsMap const& settingsMap)
{
    // -- Delegate
    _UpdateDelegateFromConfig(true);
    _UpdateDelegateFromRenderSettings(settingsMap);
    _UpdateDelegateFromConfig();

    // -- Session
    _UpdateSessionFromConfig(true);
    _UpdateSessionFromRenderSettings(settingsMap);
    _UpdateSessionFromConfig();

    // Setting up number of threads, this is useful for applications(husk) that control task arena
    m_sessionParams.threads = tbb::this_task_arena::max_concurrency();

    if (!_CreateSession()) {
        std::cout << "COULD NOT CREATE CYCLES SESSION\n";
        // Couldn't create session, big issue
        return false;
    }

    // -- Scene
    _UpdateSceneFromConfig(true);
    _UpdateSceneFromRenderSettings(settingsMap);
    _UpdateSceneFromConfig();

    if (!_CreateScene()) {
        std::cout << "COULD NOT CREATE CYCLES SCENE\n";
        // Couldn't create scene, big issue
        return false;
    }

    // -- Film
    _UpdateFilmFromConfig(true);
    _UpdateFilmFromRenderSettings(settingsMap);
    _UpdateFilmFromConfig();

    // -- Integrator
    _UpdateIntegratorFromConfig(true);
    _UpdateIntegratorFromRenderSettings(settingsMap);
    _UpdateIntegratorFromConfig();

    // -- Background
    _UpdateBackgroundFromConfig(true);
    _UpdateBackgroundFromRenderSettings(settingsMap);
    _UpdateBackgroundFromConfig();

    _HandlePasses();

    return true;
}


// -- HdCycles Misc Delegate Settings

void
HdCyclesRenderParam::_UpdateDelegateFromConfig(bool a_forceInit)
{
    static const HdCyclesConfig& config = HdCyclesConfig::GetInstance();
    (void)config;
}

void
HdCyclesRenderParam::_UpdateDelegateFromRenderSettings(HdRenderSettingsMap const& settingsMap)
{
    for (auto& entry : settingsMap) {
        TfToken key = entry.first;
        VtValue value = entry.second;
        _HandleDelegateRenderSetting(key, value);
    }
}

bool
HdCyclesRenderParam::_HandleDelegateRenderSetting(const TfToken& key, const VtValue& value)
{
    bool delegate_updated = false;

    if (key == usdCyclesTokens->blackbirdUse_square_samples) {
        m_useSquareSamples = _HdCyclesGetVtValue<bool>(value, m_useSquareSamples, &delegate_updated);
    }

    if (delegate_updated) {
        // Although this is called, it does not correctly reset session in IPR
        //Interrupt();
        return true;
    }
    return false;
}

// -- Session

void
HdCyclesRenderParam::_UpdateSessionFromConfig(bool a_forceInit)
{
    static const HdCyclesConfig& config = HdCyclesConfig::GetInstance();

    ccl::SessionParams* sessionParams = &m_sessionParams;

    if (m_cyclesSession)
        sessionParams = &m_cyclesSession->params;

    config.enable_experimental.eval(sessionParams->experimental, a_forceInit);

    config.display_buffer_linear.eval(sessionParams->display_buffer_linear, a_forceInit);

    sessionParams->shadingsystem = ccl::SHADINGSYSTEM_SVM;
    if (config.shading_system.value == "OSL" || config.shading_system.value == "SHADINGSYSTEM_OSL")
        sessionParams->shadingsystem = ccl::SHADINGSYSTEM_OSL;

    sessionParams->background = false;

    config.start_resolution.eval(sessionParams->start_resolution, a_forceInit);

    sessionParams->progressive = true;
    sessionParams->progressive_refine = false;
    sessionParams->progressive_update_timeout = 0.1;

    config.pixel_size.eval(sessionParams->pixel_size, a_forceInit);
    config.tile_size_x.eval(sessionParams->tile_size.x, a_forceInit);
    config.tile_size_y.eval(sessionParams->tile_size.y, a_forceInit);

    // Tiled rendering requires some settings to be forced on...
    // This requires some more thought and testing in regards
    // to the usdCycles schema...
    if (m_useTiledRendering) {
        sessionParams->background = true;
        sessionParams->start_resolution = INT_MAX;
        sessionParams->progressive = false;
        sessionParams->progressive_refine = false;
    }

    config.max_samples.eval(sessionParams->samples, a_forceInit);
}

void
HdCyclesRenderParam::_UpdateSessionFromRenderSettings(HdRenderSettingsMap const& settingsMap)
{
    for (auto& entry : settingsMap) {
        TfToken key = entry.first;
        VtValue value = entry.second;
        _HandleSessionRenderSetting(key, value);
    }
}

bool
HdCyclesRenderParam::_HandleSessionRenderSetting(const TfToken& key, const VtValue& value)
{
    ccl::SessionParams* sessionParams = &m_sessionParams;

    if (m_cyclesSession)
        sessionParams = &m_cyclesSession->params;

    bool session_updated = false;
    bool samples_updated = false;

    // This is now handled by HdCycles depending on tiled or not tiled rendering...
    /*if (key == usdCyclesTokens->blackbirdBackground) {
        sessionParams->background
            = _HdCyclesGetVtValue<bool>(value, sessionParams->background,
                                        &session_updated);
    }*/

    if (key == usdCyclesTokens->blackbirdProgressive_refine) {
        sessionParams->progressive_refine = _HdCyclesGetVtValue<bool>(value, sessionParams->progressive_refine,
                                                                      &session_updated);
    }

    if (key == usdCyclesTokens->blackbirdProgressive) {
        sessionParams->progressive = _HdCyclesGetVtValue<bool>(value, sessionParams->progressive, &session_updated);
    }

    if (key == usdCyclesTokens->blackbirdProgressive_update_timeout) {
        sessionParams->progressive_update_timeout = static_cast<double>(
            _HdCyclesGetVtValue<float>(value, static_cast<float>(sessionParams->progressive_update_timeout),
                                       &session_updated));
    }

    if (key == usdCyclesTokens->blackbirdExperimental) {
        sessionParams->experimental = _HdCyclesGetVtValue<bool>(value, sessionParams->experimental, &session_updated);
    }

    if (key == usdCyclesTokens->blackbirdSamples) {
        // If branched-path mode is set, make sure to set samples to use the
        // aa_samples instead from the integrator.
        int samples = sessionParams->samples;
        int aa_samples = 0;
        ccl::Integrator::Method method = ccl::Integrator::PATH;

        if (m_cyclesScene) {
            method = m_cyclesScene->integrator->method;
            aa_samples = m_cyclesScene->integrator->aa_samples;

            // Don't apply aa_samples if it is 0
            if (aa_samples && method == ccl::Integrator::BRANCHED_PATH) {
                samples = aa_samples;
            }
        }

        sessionParams->samples = _HdCyclesGetVtValue<int>(value, samples, &samples_updated);
        if (samples_updated) {
            session_updated = true;

            if (m_cyclesScene && aa_samples && method == ccl::Integrator::BRANCHED_PATH) {
                sessionParams->samples = aa_samples;
            }
        }
    }

    // Tiles

    if (key == usdCyclesTokens->blackbirdTile_size) {
        if (value.IsHolding<GfVec2i>()) {
            sessionParams->tile_size = vec2i_to_int2(
                _HdCyclesGetVtValue<GfVec2i>(value, int2_to_vec2i(sessionParams->tile_size), &session_updated));
        } else if (value.IsHolding<GfVec2f>()) {
            // Adding this check for safety since the original implementation was using GfVec2i which
            // might have been valid at some point but does not match the current schema.
            sessionParams->tile_size = vec2f_to_int2(
                _HdCyclesGetVtValue<GfVec2f>(value, int2_to_vec2f(sessionParams->tile_size), &session_updated));
            TF_WARN(
                "Tile size was specified as float, but the schema uses int. The value will be converted but you should update the schema version.");
        } else {
            TF_WARN("Tile size has unsupported type %s, expected GfVec2f", value.GetTypeName().c_str());
        }
    }

    TfToken tileOrder;
    if (key == usdCyclesTokens->blackbirdTile_order) {
        tileOrder = _HdCyclesGetVtValue<TfToken>(value, tileOrder, &session_updated);

        if (tileOrder == usdCyclesTokens->hilbert_spiral) {
            sessionParams->tile_order = ccl::TILE_HILBERT_SPIRAL;
        } else if (tileOrder == usdCyclesTokens->center) {
            sessionParams->tile_order = ccl::TILE_CENTER;
        } else if (tileOrder == usdCyclesTokens->right_to_left) {
            sessionParams->tile_order = ccl::TILE_RIGHT_TO_LEFT;
        } else if (tileOrder == usdCyclesTokens->left_to_right) {
            sessionParams->tile_order = ccl::TILE_LEFT_TO_RIGHT;
        } else if (tileOrder == usdCyclesTokens->top_to_bottom) {
            sessionParams->tile_order = ccl::TILE_TOP_TO_BOTTOM;
        } else if (tileOrder == usdCyclesTokens->bottom_to_top) {
            sessionParams->tile_order = ccl::TILE_BOTTOM_TO_TOP;
        }
    }

    if (key == usdCyclesTokens->blackbirdStart_resolution) {
        sessionParams->start_resolution = _HdCyclesGetVtValue<int>(value, sessionParams->start_resolution,
                                                                   &session_updated);
    }

    if (key == usdCyclesTokens->blackbirdPixel_size) {
        sessionParams->pixel_size = _HdCyclesGetVtValue<int>(value, sessionParams->pixel_size, &session_updated);
    }

    if (key == usdCyclesTokens->blackbirdAdaptive_sampling) {
        sessionParams->adaptive_sampling = _HdCyclesGetVtValue<bool>(value, sessionParams->adaptive_sampling,
                                                                     &session_updated);
    }

    if (key == usdCyclesTokens->blackbirdUse_profiling) {
        sessionParams->use_profiling = _HdCyclesGetVtValue<bool>(value, sessionParams->use_profiling, &session_updated);
    }

    if (key == usdCyclesTokens->blackbirdDisplay_buffer_linear) {
        sessionParams->display_buffer_linear = _HdCyclesGetVtValue<bool>(value, sessionParams->display_buffer_linear,
                                                                         &session_updated);
    }

    TfToken shadingSystem;
    if (key == usdCyclesTokens->blackbirdShading_system) {
        shadingSystem = _HdCyclesGetVtValue<TfToken>(value, shadingSystem, &session_updated);

        if (shadingSystem == usdCyclesTokens->osl) {
            sessionParams->shadingsystem = ccl::SHADINGSYSTEM_OSL;
        } else {
            sessionParams->shadingsystem = ccl::SHADINGSYSTEM_SVM;
        }
    }

    if (key == usdCyclesTokens->blackbirdUse_profiling) {
        sessionParams->use_profiling = _HdCyclesGetVtValue<bool>(value, sessionParams->use_profiling, &session_updated);
    }

    // Session BVH


    // Denoising

    bool denoising_updated = false;
    bool denoising_start_sample_updated = false;
    ccl::DenoiseParams denoisingParams = sessionParams->denoising;

    if (key == usdCyclesTokens->blackbirdDenoiseUse) {
        denoisingParams.use = _HdCyclesGetVtValue<bool>(value, denoisingParams.use, &denoising_updated);
    }

    if (key == usdCyclesTokens->blackbirdDenoiseStore_passes) {
        denoisingParams.store_passes = _HdCyclesGetVtValue<bool>(value, denoisingParams.store_passes,
                                                                 &denoising_updated);
    }

    if (key == usdCyclesTokens->blackbirdDenoiseStart_sample) {
        sessionParams->denoising_start_sample = _HdCyclesGetVtValue<int>(value, sessionParams->denoising_start_sample,
                                                                         &denoising_start_sample_updated);
    }

    if (key == usdCyclesTokens->blackbirdDenoiseType) {
        TfToken type = usdCyclesTokens->none;
        type = _HdCyclesGetVtValue<TfToken>(value, type, &denoising_updated);
        if (type == usdCyclesTokens->none) {
            denoisingParams.type = ccl::DENOISER_NONE;
        } else if (type == usdCyclesTokens->openimagedenoise) {
            denoisingParams.type = ccl::DENOISER_OPENIMAGEDENOISE;
        } else if (type == usdCyclesTokens->optix) {
            denoisingParams.type = ccl::DENOISER_OPTIX;
        } else {
            denoisingParams.type = ccl::DENOISER_NONE;
        }
    }

    if (key == usdCyclesTokens->blackbirdDenoiseInput_passes) {
        TfToken inputPasses = usdCyclesTokens->rgb_albedo_normal;
        inputPasses = _HdCyclesGetVtValue<TfToken>(value, inputPasses, &denoising_updated);

        if (inputPasses == usdCyclesTokens->rgb) {
            denoisingParams.input_passes = ccl::DENOISER_INPUT_RGB;
        } else if (inputPasses == usdCyclesTokens->rgb_albedo) {
            denoisingParams.input_passes = ccl::DENOISER_INPUT_RGB_ALBEDO;
        } else if (inputPasses == usdCyclesTokens->rgb_albedo_normal) {
            denoisingParams.input_passes = ccl::DENOISER_INPUT_RGB_ALBEDO_NORMAL;
        }
    }

    if (denoising_updated || denoising_start_sample_updated) {
        if (m_cyclesSession) {
            m_cyclesSession->set_denoising(denoisingParams);
            if (denoising_start_sample_updated) {
                m_cyclesSession->set_denoising_start_sample(sessionParams->denoising_start_sample);
            }
        } else {
            sessionParams->denoising = denoisingParams;
        }
        session_updated = true;
    }

    // Final

    if (session_updated) {
        // Although this is called, it does not correctly reset session in IPR
        //Interrupt();
        return true;
    }

    return false;
}

// -- Scene

void
HdCyclesRenderParam::_UpdateSceneFromConfig(bool a_forceInit)
{
    static const HdCyclesConfig& config = HdCyclesConfig::GetInstance();

    ccl::SceneParams* sceneParams = &m_sceneParams;

    if (m_cyclesScene)
        sceneParams = &m_cyclesScene->params;

    ccl::SessionParams* sessionParams = &m_sessionParams;

    if (m_cyclesSession)
        sessionParams = &m_cyclesSession->params;

    // -- Scene init
    sceneParams->shadingsystem = sessionParams->shadingsystem;

    sceneParams->bvh_type = ccl::SceneParams::BVH_DYNAMIC;
    if (config.bvh_type.value == "STATIC")
        sceneParams->bvh_type = ccl::SceneParams::BVH_STATIC;

    sceneParams->bvh_layout = ccl::BVH_LAYOUT_EMBREE;

    sceneParams->persistent_data = false;

    config.curve_subdivisions.eval(sceneParams->hair_subdivisions, a_forceInit);
}

void
HdCyclesRenderParam::_UpdateSceneFromRenderSettings(HdRenderSettingsMap const& settingsMap)
{
    for (auto& entry : settingsMap) {
        TfToken key = entry.first;
        VtValue value = entry.second;
        _HandleSceneRenderSetting(key, value);
    }
}

bool
HdCyclesRenderParam::_HandleSceneRenderSetting(const TfToken& key, const VtValue& value)
{
    // -- Scene

    ccl::SceneParams* sceneParams = &m_sceneParams;

    if (m_cyclesScene)
        sceneParams = &m_cyclesScene->params;

    bool scene_updated = false;
    bool texture_updated = false;

    if (key == usdCyclesTokens->blackbirdShading_system) {
        TfToken shading_system = _HdCyclesGetVtValue<TfToken>(value, usdCyclesTokens->svm, &scene_updated);
        if (shading_system == usdCyclesTokens->svm) {
            sceneParams->shadingsystem = ccl::SHADINGSYSTEM_SVM;
        } else if (shading_system == usdCyclesTokens->osl) {
            sceneParams->shadingsystem = ccl::SHADINGSYSTEM_OSL;
        }
    }

    if (key == usdCyclesTokens->blackbirdBvh_type) {
        TfToken bvh_type = _HdCyclesGetVtValue<TfToken>(value, usdCyclesTokens->bvh_dynamic, &scene_updated);
        if (bvh_type == usdCyclesTokens->bvh_dynamic) {
            sceneParams->bvh_type = ccl::SceneParams::BVH_DYNAMIC;
        } else if (bvh_type == usdCyclesTokens->bvh_static) {
            sceneParams->bvh_type = ccl::SceneParams::BVH_STATIC;
        }
    }

    if (key == usdCyclesTokens->blackbirdCurve_subdivisions) {
        sceneParams->hair_subdivisions = _HdCyclesGetVtValue<int>(value, sceneParams->hair_subdivisions,
                                                                  &scene_updated);
    }

    // TODO: Unsure how we will handle this if the camera hasn't been created yet/at all...
    /*if (key == usdCyclesTokens->blackbirdDicing_camera) {
        scene->dicing_camera
            = _HdCyclesGetVtValue<std::string>(value, scene->dicing_camera,
                                       &scene_updated);
    }*/


    if (key == usdCyclesTokens->blackbirdUse_bvh_spatial_split) {
        sceneParams->use_bvh_spatial_split = _HdCyclesGetVtValue<bool>(value, sceneParams->use_bvh_spatial_split,
                                                                       &scene_updated);
    }

    if (key == usdCyclesTokens->blackbirdUse_bvh_unaligned_nodes) {
        sceneParams->use_bvh_unaligned_nodes = _HdCyclesGetVtValue<bool>(value, sceneParams->use_bvh_unaligned_nodes,
                                                                         &scene_updated);
    }

    if (key == usdCyclesTokens->blackbirdNum_bvh_time_steps) {
        sceneParams->num_bvh_time_steps = _HdCyclesGetVtValue<int>(value, sceneParams->num_bvh_time_steps,
                                                                   &scene_updated);
    }

    if (key == usdCyclesTokens->blackbirdTexture_use_cache) {
        sceneParams->texture.use_cache = _HdCyclesGetVtValue<bool>(value, sceneParams->texture.use_cache,
                                                                   &texture_updated);
    }

    if (key == usdCyclesTokens->blackbirdTexture_cache_size) {
        sceneParams->texture.cache_size = _HdCyclesGetVtValue<int>(value, sceneParams->texture.cache_size,
                                                                   &texture_updated);
    }

    if (key == usdCyclesTokens->blackbirdTexture_tile_size) {
        sceneParams->texture.tile_size = _HdCyclesGetVtValue<int>(value, sceneParams->texture.tile_size,
                                                                  &texture_updated);
    }

    if (key == usdCyclesTokens->blackbirdTexture_diffuse_blur) {
        sceneParams->texture.diffuse_blur = _HdCyclesGetVtValue<float>(value, sceneParams->texture.diffuse_blur,
                                                                       &texture_updated);
    }

    if (key == usdCyclesTokens->blackbirdTexture_glossy_blur) {
        sceneParams->texture.glossy_blur = _HdCyclesGetVtValue<float>(value, sceneParams->texture.glossy_blur,
                                                                      &texture_updated);
    }

    if (key == usdCyclesTokens->blackbirdTexture_auto_convert) {
        sceneParams->texture.auto_convert = _HdCyclesGetVtValue<bool>(value, sceneParams->texture.auto_convert,
                                                                      &texture_updated);
    }

    if (key == usdCyclesTokens->blackbirdTexture_accept_unmipped) {
        sceneParams->texture.accept_unmipped = _HdCyclesGetVtValue<bool>(value, sceneParams->texture.accept_unmipped,
                                                                         &texture_updated);
    }

    if (key == usdCyclesTokens->blackbirdTexture_accept_untiled) {
        sceneParams->texture.accept_untiled = _HdCyclesGetVtValue<bool>(value, sceneParams->texture.accept_untiled,
                                                                        &texture_updated);
    }
    if (key == usdCyclesTokens->blackbirdTexture_auto_tile) {
        sceneParams->texture.auto_tile = _HdCyclesGetVtValue<bool>(value, sceneParams->texture.auto_tile,
                                                                   &texture_updated);
    }
    if (key == usdCyclesTokens->blackbirdTexture_auto_mip) {
        sceneParams->texture.auto_mip = _HdCyclesGetVtValue<bool>(value, sceneParams->texture.auto_mip,
                                                                  &texture_updated);
    }
    if (key == usdCyclesTokens->blackbirdTexture_use_custom_path) {
        sceneParams->texture.use_custom_cache_path
            = _HdCyclesGetVtValue<bool>(value, sceneParams->texture.use_custom_cache_path, &texture_updated);
    }
<<<<<<< HEAD
    if (key == usdCyclesTokens->blackbirdTexture_max_size) {
        sceneParams->texture_limit
            = _HdCyclesGetVtValue<int>(value, sceneParams->texture_limit, &texture_updated);
=======
    if (key == usdCyclesTokens->cyclesTexture_max_size) {
        sceneParams->texture_limit = _HdCyclesGetVtValue<int>(value, sceneParams->texture_limit, &texture_updated);
>>>>>>> 4c496d51
    }

    if (scene_updated || texture_updated) {
        // Although this is called, it does not correctly reset session in IPR
        if (m_cyclesSession && m_cyclesScene) {
            Interrupt(true);
            if (texture_updated) {
                m_cyclesScene->image_manager->need_update = true;
                m_cyclesScene->shader_manager->need_update = true;
            }
        }
        return true;
    }

    return false;
}

// -- Config

void
HdCyclesRenderParam::_UpdateIntegratorFromConfig(bool a_forceInit)
{
    if (!m_cyclesScene)
        return;

    static const HdCyclesConfig& config = HdCyclesConfig::GetInstance();

    ccl::Integrator* integrator = m_cyclesScene->integrator;

    if (a_forceInit) {
        if (config.integrator_method.value == "PATH") {
            integrator->method = ccl::Integrator::PATH;
        } else {
            integrator->method = ccl::Integrator::BRANCHED_PATH;
        }
    }

    // Samples

    if (config.diffuse_samples.eval(integrator->diffuse_samples, a_forceInit) && m_useSquareSamples) {
        integrator->diffuse_samples = integrator->diffuse_samples * integrator->diffuse_samples;
    }
    if (config.glossy_samples.eval(integrator->glossy_samples, a_forceInit) && m_useSquareSamples) {
        integrator->glossy_samples = integrator->glossy_samples * integrator->glossy_samples;
    }
    if (config.transmission_samples.eval(integrator->transmission_samples, a_forceInit) && m_useSquareSamples) {
        integrator->transmission_samples = integrator->transmission_samples * integrator->transmission_samples;
    }
    if (config.ao_samples.eval(integrator->ao_samples, a_forceInit) && m_useSquareSamples) {
        integrator->ao_samples = integrator->ao_samples * integrator->ao_samples;
    }
    if (config.mesh_light_samples.eval(integrator->mesh_light_samples, a_forceInit) && m_useSquareSamples) {
        integrator->mesh_light_samples = integrator->mesh_light_samples * integrator->mesh_light_samples;
    }
    if (config.subsurface_samples.eval(integrator->subsurface_samples, a_forceInit) && m_useSquareSamples) {
        integrator->subsurface_samples = integrator->subsurface_samples * integrator->subsurface_samples;
    }
    if (config.volume_samples.eval(integrator->volume_samples, a_forceInit) && m_useSquareSamples) {
        integrator->volume_samples = integrator->volume_samples * integrator->volume_samples;
    }
    /*if (config.adaptive_min_samples.eval(integrator->adaptive_min_samples)
        && m_useSquareSamples) {
        integrator->adaptive_min_samples
            = std::min(integrator->adaptive_min_samples
                           * integrator->adaptive_min_samples,
                       INT_MAX);
    }*/

    integrator->motion_blur = config.motion_blur.value;

    integrator->tag_update(m_cyclesScene);
}

void
HdCyclesRenderParam::_UpdateIntegratorFromRenderSettings(HdRenderSettingsMap const& settingsMap)
{
    for (auto& entry : settingsMap) {
        TfToken key = entry.first;
        VtValue value = entry.second;

        _HandleIntegratorRenderSetting(key, value);
    }
}

bool
HdCyclesRenderParam::_HandleIntegratorRenderSetting(const TfToken& key, const VtValue& value)
{
    // -- Integrator Settings

    ccl::Integrator* integrator = m_cyclesScene->integrator;
    bool integrator_updated = false;
    bool method_updated = false;

    if (key == usdCyclesTokens->blackbirdIntegratorSeed) {
        integrator->seed = _HdCyclesGetVtValue<int>(value, integrator->seed, &integrator_updated);
    }

    if (key == usdCyclesTokens->blackbirdIntegratorMin_bounce) {
        integrator->min_bounce = _HdCyclesGetVtValue<int>(value, integrator->min_bounce, &integrator_updated);
    }

    if (key == usdCyclesTokens->blackbirdIntegratorMax_bounce) {
        integrator->max_bounce = _HdCyclesGetVtValue<int>(value, integrator->max_bounce, &integrator_updated);
    }

    if (key == usdCyclesTokens->blackbirdIntegratorMethod) {
        TfToken integratorMethod = _HdCyclesGetVtValue<TfToken>(value, usdCyclesTokens->path, &method_updated);
        if (integratorMethod == usdCyclesTokens->path) {
            integrator->method = ccl::Integrator::PATH;
        } else {
            integrator->method = ccl::Integrator::BRANCHED_PATH;
        }

        if (method_updated) {
            integrator_updated = true;
            if (integrator->aa_samples && integrator->method == ccl::Integrator::BRANCHED_PATH) {
                m_cyclesSession->params.samples = integrator->aa_samples;
            }
        }
    }

    if (key == usdCyclesTokens->blackbirdIntegratorSampling_method) {
        TfToken defaultPattern = usdCyclesTokens->sobol;
        if (integrator->sampling_pattern == ccl::SAMPLING_PATTERN_CMJ) {
            defaultPattern = usdCyclesTokens->cmj;
        } else if (integrator->sampling_pattern == ccl::SAMPLING_PATTERN_PMJ) {
            defaultPattern = usdCyclesTokens->pmj;
        }

        TfToken samplingMethod = _HdCyclesGetVtValue<TfToken>(value, defaultPattern, &integrator_updated);
        if (samplingMethod == usdCyclesTokens->sobol) {
            integrator->sampling_pattern = ccl::SAMPLING_PATTERN_SOBOL;
        } else if (samplingMethod == usdCyclesTokens->cmj) {
            integrator->sampling_pattern = ccl::SAMPLING_PATTERN_CMJ;
        } else {
            integrator->sampling_pattern = ccl::SAMPLING_PATTERN_PMJ;
        }

        // Adaptive sampling must use PMJ
        if (m_cyclesSession->params.adaptive_sampling && integrator->sampling_pattern != ccl::SAMPLING_PATTERN_PMJ) {
            integrator_updated = true;
            integrator->sampling_pattern = ccl::SAMPLING_PATTERN_PMJ;
        }
    }

    if (key == usdCyclesTokens->blackbirdIntegratorMax_diffuse_bounce) {
        integrator->max_diffuse_bounce = _HdCyclesGetVtValue<int>(value, integrator->max_diffuse_bounce,
                                                                  &integrator_updated);
    }

    if (key == usdCyclesTokens->blackbirdIntegratorMax_glossy_bounce) {
        integrator->max_glossy_bounce = _HdCyclesGetVtValue<int>(value, integrator->max_glossy_bounce,
                                                                 &integrator_updated);
    }
    if (key == usdCyclesTokens->blackbirdIntegratorMax_transmission_bounce) {
        integrator->max_transmission_bounce = _HdCyclesGetVtValue<int>(value, integrator->max_transmission_bounce,
                                                                       &integrator_updated);
    }

    if (key == usdCyclesTokens->blackbirdIntegratorMax_volume_bounce) {
        integrator->max_volume_bounce = _HdCyclesGetVtValue<int>(value, integrator->max_volume_bounce,
                                                                 &integrator_updated);
    }
    if (key == usdCyclesTokens->blackbirdIntegratorTransparent_min_bounce) {
        integrator->transparent_min_bounce = _HdCyclesGetVtValue<int>(value, integrator->transparent_min_bounce,
                                                                      &integrator_updated);
    }

    if (key == usdCyclesTokens->blackbirdIntegratorTransparent_max_bounce) {
        integrator->transparent_max_bounce = _HdCyclesGetVtValue<int>(value, integrator->transparent_max_bounce,
                                                                      &integrator_updated);
    }

    if (key == usdCyclesTokens->blackbirdIntegratorAo_bounces) {
        integrator->ao_bounces = _HdCyclesGetVtValue<int>(value, integrator->ao_bounces, &integrator_updated);
    }

    if (key == usdCyclesTokens->blackbirdIntegratorVolume_max_steps) {
        integrator->volume_max_steps = _HdCyclesGetVtValue<int>(value, integrator->volume_max_steps,
                                                                &integrator_updated);
    }

    if (key == usdCyclesTokens->blackbirdIntegratorVolume_step_size) {
        integrator->volume_step_rate = _HdCyclesGetVtValue<float>(value, integrator->volume_step_rate,
                                                                  &integrator_updated);
    }

    if (key == usdCyclesTokens->blackbirdIntegratorAdaptive_threshold) {
        integrator->adaptive_threshold = _HdCyclesGetVtValue<float>(value, integrator->adaptive_threshold,
                                                                    &integrator_updated);
    }

    // Samples

    if (key == usdCyclesTokens->blackbirdIntegratorAa_samples) {
        bool sample_updated = false;
        integrator->aa_samples = _HdCyclesGetVtValue<int>(value, integrator->aa_samples, &sample_updated);

        if (sample_updated) {
            if (m_useSquareSamples) {
                integrator->aa_samples = integrator->aa_samples * integrator->aa_samples;
            }
            if (integrator->aa_samples && integrator->method == ccl::Integrator::BRANCHED_PATH) {
                m_cyclesSession->params.samples = integrator->aa_samples;
            }
            integrator_updated = true;
        }
    }

    if (key == usdCyclesTokens->blackbirdIntegratorAdaptive_min_samples) {
        bool sample_updated = false;
        integrator->adaptive_min_samples = _HdCyclesGetVtValue<int>(value, integrator->adaptive_min_samples,
                                                                    &sample_updated);

        if (sample_updated) {
            if (m_useSquareSamples) {
                integrator->adaptive_min_samples
                    = std::min(integrator->adaptive_min_samples * integrator->adaptive_min_samples, INT_MAX);
            }
            integrator_updated = true;
        }
    }

    if (key == usdCyclesTokens->blackbirdIntegratorDiffuse_samples) {
        bool sample_updated = false;
        integrator->diffuse_samples = _HdCyclesGetVtValue<int>(value, integrator->diffuse_samples, &sample_updated);

        if (sample_updated) {
            if (m_useSquareSamples) {
                integrator->diffuse_samples = integrator->diffuse_samples * integrator->diffuse_samples;
            }
            integrator_updated = true;
        }
    }

    if (key == usdCyclesTokens->blackbirdIntegratorGlossy_samples) {
        bool sample_updated = false;
        integrator->glossy_samples = _HdCyclesGetVtValue<int>(value, integrator->glossy_samples, &sample_updated);

        if (sample_updated) {
            if (m_useSquareSamples) {
                integrator->glossy_samples = integrator->glossy_samples * integrator->glossy_samples;
            }
            integrator_updated = true;
        }
    }

    if (key == usdCyclesTokens->blackbirdIntegratorTransmission_samples) {
        bool sample_updated = false;
        integrator->transmission_samples = _HdCyclesGetVtValue<int>(value, integrator->transmission_samples,
                                                                    &sample_updated);

        if (sample_updated) {
            if (m_useSquareSamples) {
                integrator->transmission_samples = integrator->transmission_samples * integrator->transmission_samples;
            }
            integrator_updated = true;
        }
    }

    if (key == usdCyclesTokens->blackbirdIntegratorAo_samples) {
        bool sample_updated = false;
        integrator->ao_samples = _HdCyclesGetVtValue<int>(value, integrator->ao_samples, &sample_updated);

        if (sample_updated) {
            if (m_useSquareSamples) {
                integrator->ao_samples = integrator->ao_samples * integrator->ao_samples;
            }
            integrator_updated = true;
        }
    }

    if (key == usdCyclesTokens->blackbirdIntegratorMesh_light_samples) {
        bool sample_updated = false;
        integrator->mesh_light_samples = _HdCyclesGetVtValue<int>(value, integrator->mesh_light_samples,
                                                                  &sample_updated);

        if (sample_updated) {
            if (m_useSquareSamples) {
                integrator->mesh_light_samples = integrator->mesh_light_samples * integrator->mesh_light_samples;
            }
            integrator_updated = true;
        }
    }

    if (key == usdCyclesTokens->blackbirdIntegratorSubsurface_samples) {
        bool sample_updated = false;
        integrator->subsurface_samples = _HdCyclesGetVtValue<int>(value, integrator->subsurface_samples,
                                                                  &sample_updated);

        if (sample_updated) {
            if (m_useSquareSamples) {
                integrator->subsurface_samples = integrator->subsurface_samples * integrator->subsurface_samples;
            }
            integrator_updated = true;
        }
    }

    if (key == usdCyclesTokens->blackbirdIntegratorVolume_samples) {
        bool sample_updated = false;
        integrator->volume_samples = _HdCyclesGetVtValue<int>(value, integrator->volume_samples, &sample_updated);

        if (sample_updated) {
            if (m_useSquareSamples) {
                integrator->volume_samples = integrator->volume_samples * integrator->volume_samples;
            }
            integrator_updated = true;
        }
    }

    if (key == usdCyclesTokens->blackbirdIntegratorStart_sample) {
        integrator->start_sample = _HdCyclesGetVtValue<int>(value, integrator->start_sample, &integrator_updated);
    }

    // Caustics

    if (key == usdCyclesTokens->blackbirdIntegratorCaustics_reflective) {
        integrator->caustics_reflective = _HdCyclesGetVtValue<bool>(value, integrator->caustics_reflective,
                                                                    &integrator_updated);
    }
    if (key == usdCyclesTokens->blackbirdIntegratorCaustics_refractive) {
        integrator->caustics_refractive = _HdCyclesGetVtValue<bool>(value, integrator->caustics_refractive,
                                                                    &integrator_updated);
    }

    // Filter

    if (key == usdCyclesTokens->blackbirdIntegratorFilter_glossy) {
        integrator->filter_glossy = _HdCyclesGetVtValue<float>(value, integrator->filter_glossy, &integrator_updated);
    }

    if (key == usdCyclesTokens->blackbirdIntegratorSample_clamp_direct) {
        integrator->sample_clamp_direct = _HdCyclesGetVtValue<float>(value, integrator->sample_clamp_direct,
                                                                     &integrator_updated);
    }
    if (key == usdCyclesTokens->blackbirdIntegratorSample_clamp_indirect) {
        integrator->sample_clamp_indirect = _HdCyclesGetVtValue<float>(value, integrator->sample_clamp_indirect,
                                                                       &integrator_updated);
    }

    if (key == usdCyclesTokens->blackbirdIntegratorMotion_blur) {
        integrator->motion_blur = _HdCyclesGetVtValue<bool>(value, integrator->motion_blur, &integrator_updated);
    }

    if (key == usdCyclesTokens->blackbirdIntegratorSample_all_lights_direct) {
        integrator->sample_all_lights_direct = _HdCyclesGetVtValue<bool>(value, integrator->sample_all_lights_direct,
                                                                         &integrator_updated);
    }
    if (key == usdCyclesTokens->blackbirdIntegratorSample_all_lights_indirect) {
        integrator->sample_all_lights_indirect
            = _HdCyclesGetVtValue<bool>(value, integrator->sample_all_lights_indirect, &integrator_updated);
    }

    if (key == usdCyclesTokens->blackbirdIntegratorLight_sampling_threshold) {
        integrator->light_sampling_threshold = _HdCyclesGetVtValue<float>(value, integrator->light_sampling_threshold,
                                                                          &integrator_updated);
    }

    if (integrator_updated) {
        integrator->tag_update(m_cyclesScene);
        if (method_updated) {
            DirectReset();
        }
        return true;
    }

    return false;
}

// -- Film

void
HdCyclesRenderParam::_UpdateFilmFromConfig(bool a_forceInit)
{
    if (!m_cyclesScene)
        return;

    static const HdCyclesConfig& config = HdCyclesConfig::GetInstance();

    ccl::Film* film = m_cyclesScene->film;

    config.exposure.eval(film->exposure, a_forceInit);

    film->tag_update(m_cyclesScene);
}

void
HdCyclesRenderParam::_UpdateFilmFromRenderSettings(HdRenderSettingsMap const& settingsMap)
{
    for (auto& entry : settingsMap) {
        TfToken key = entry.first;
        VtValue value = entry.second;

        _HandleFilmRenderSetting(key, value);
    }
}

bool
HdCyclesRenderParam::_HandleFilmRenderSetting(const TfToken& key, const VtValue& value)
{
    // -- Film Settings

    ccl::Film* film = m_cyclesScene->film;
    bool film_updated = false;
    bool doResetBuffers = false;

    if (key == usdCyclesTokens->blackbirdFilmExposure) {
        film->exposure = _HdCyclesGetVtValue<float>(value, film->exposure, &film_updated, false);
    }

    if (key == usdCyclesTokens->blackbirdFilmPass_alpha_threshold) {
        film->pass_alpha_threshold = _HdCyclesGetVtValue<float>(value, film->pass_alpha_threshold, &film_updated,
                                                                false);
    }

    // https://www.sidefx.com/docs/hdk/_h_d_k__u_s_d_hydra.html

    if (key == UsdRenderTokens->resolution) {
        GfVec2i resolutionDefault = m_resolutionImage;
        if (value.IsHolding<GfVec2i>()) {
            m_resolutionImage = _HdCyclesGetVtValue<GfVec2i>(value, resolutionDefault, &film_updated, false);
            m_resolutionAuthored = true;
            doResetBuffers = true;
        } else {
            TF_WARN("Unexpected type for resolution %s", value.GetTypeName().c_str());
        }
    }

    if (key == UsdRenderTokens->dataWindowNDC) {
        GfVec4f dataWindowNDCDefault = { 0.f, 0.f, 1.f, 1.f };
        if (value.IsHolding<GfVec4f>()) {
            m_dataWindowNDC = _HdCyclesGetVtValue<GfVec4f>(value, dataWindowNDCDefault, &film_updated, false);

            // Rect has to be valid, otherwise reset to default
            if (m_dataWindowNDC[0] > m_dataWindowNDC[2] || m_dataWindowNDC[1] > m_dataWindowNDC[3]) {
                TF_WARN("Invalid dataWindowNDC rectangle %f %f %f %f", m_dataWindowNDC[0], m_dataWindowNDC[1],
                        m_dataWindowNDC[2], m_dataWindowNDC[3]);
                m_dataWindowNDC = dataWindowNDCDefault;
            }

            doResetBuffers = true;
        } else {
            TF_WARN("Unexpected type for ndcDataWindow %s", value.GetTypeName().c_str());
        }
    }

    // Filter

    if (key == usdCyclesTokens->blackbirdFilmFilter_type) {
        TfToken filter = _HdCyclesGetVtValue<TfToken>(value, usdCyclesTokens->box, &film_updated);
        if (filter == usdCyclesTokens->box) {
            film->filter_type = ccl::FilterType::FILTER_BOX;
        } else if (filter == usdCyclesTokens->gaussian) {
            film->filter_type = ccl::FilterType::FILTER_GAUSSIAN;
        } else {
            film->filter_type = ccl::FilterType::FILTER_BLACKMAN_HARRIS;
        }
    }

    if (key == usdCyclesTokens->blackbirdFilmFilter_width) {
        film->filter_width = _HdCyclesGetVtValue<float>(value, film->filter_width, &film_updated, false);
    }

    // Mist

    if (key == usdCyclesTokens->blackbirdFilmMist_start) {
        film->mist_start = _HdCyclesGetVtValue<float>(value, film->mist_start, &film_updated, false);
    }

    if (key == usdCyclesTokens->blackbirdFilmMist_depth) {
        film->mist_depth = _HdCyclesGetVtValue<float>(value, film->mist_depth, &film_updated, false);
    }

    if (key == usdCyclesTokens->blackbirdFilmMist_falloff) {
        film->mist_falloff = _HdCyclesGetVtValue<float>(value, film->mist_falloff, &film_updated, false);
    }

    // Light

    if (key == usdCyclesTokens->blackbirdFilmUse_light_visibility) {
        film->use_light_visibility = _HdCyclesGetVtValue<bool>(value, film->use_light_visibility, &film_updated, false);
    }

    // Sampling

    // TODO: Check if cycles actually uses this, doesnt appear to...
    if (key == usdCyclesTokens->blackbirdFilmUse_adaptive_sampling) {
        film->use_adaptive_sampling = _HdCyclesGetVtValue<bool>(value, film->use_adaptive_sampling, &film_updated,
                                                                false);
    }

    if (key == usdCyclesTokens->blackbirdFilmCryptomatte_depth) {
        auto cryptomatte_depth = _HdCyclesGetVtValue<int>(value, 4, &film_updated, false);
        film->cryptomatte_depth = static_cast<int>(
            ccl::divide_up(static_cast<size_t>(ccl::min(16, cryptomatte_depth)), 2));
    }

    if (film_updated) {
        film->tag_update(m_cyclesScene);

        // todo: Should this live in another location?
        if (doResetBuffers) {
            film->tag_passes_update(m_cyclesScene, m_bufferParams.passes);
            SetViewport(m_resolutionDisplay[0], m_resolutionDisplay[1]);

            for (HdRenderPassAovBinding& aov : m_aovs) {
                if (aov.renderBuffer) {
                    dynamic_cast<HdCyclesRenderBuffer*>(aov.renderBuffer)->Clear();
                }
            }
        }

        return true;
    }

    return false;
}

void
HdCyclesRenderParam::_UpdateBackgroundFromConfig(bool a_forceInit)
{
    if (!m_cyclesScene)
        return;

    static const HdCyclesConfig& config = HdCyclesConfig::GetInstance();

    ccl::Background* background = m_cyclesScene->background;

    if (config.enable_transparent_background.value)
        background->transparent = true;


    background->tag_update(m_cyclesScene);
}

void
HdCyclesRenderParam::_UpdateBackgroundFromRenderSettings(HdRenderSettingsMap const& settingsMap)
{
    for (auto& entry : settingsMap) {
        TfToken key = entry.first;
        VtValue value = entry.second;
        _HandleBackgroundRenderSetting(key, value);
    }
}

bool
HdCyclesRenderParam::_HandleBackgroundRenderSetting(const TfToken& key, const VtValue& value)
{
    // -- Background Settings

    ccl::Background* background = m_cyclesScene->background;
    bool background_updated = false;

    if (key == usdCyclesTokens->blackbirdBackgroundAo_factor) {
        background->ao_factor = _HdCyclesGetVtValue<float>(value, background->ao_factor, &background_updated);
    }
    if (key == usdCyclesTokens->blackbirdBackgroundAo_distance) {
        background->ao_distance = _HdCyclesGetVtValue<float>(value, background->ao_distance, &background_updated);
    }

    if (key == usdCyclesTokens->blackbirdBackgroundUse_shader) {
        background->use_shader = _HdCyclesGetVtValue<bool>(value, background->use_shader, &background_updated);
    }
    if (key == usdCyclesTokens->blackbirdBackgroundUse_ao) {
        background->use_ao = _HdCyclesGetVtValue<bool>(value, background->use_ao, &background_updated);
    }

    // Visibility

    bool visCamera, visDiffuse, visGlossy, visTransmission, visScatter;
    visCamera = visDiffuse = visGlossy = visTransmission = visScatter = true;

    unsigned int visFlags = 0;

    if (key == usdCyclesTokens->blackbirdBackgroundVisibilityCamera) {
        visCamera = _HdCyclesGetVtValue<bool>(value, visCamera, &background_updated);
    }

    if (key == usdCyclesTokens->blackbirdBackgroundVisibilityDiffuse) {
        visDiffuse = _HdCyclesGetVtValue<bool>(value, visDiffuse, &background_updated);
    }

    if (key == usdCyclesTokens->blackbirdBackgroundVisibilityGlossy) {
        visGlossy = _HdCyclesGetVtValue<bool>(value, visGlossy, &background_updated);
    }

    if (key == usdCyclesTokens->blackbirdBackgroundVisibilityTransmission) {
        visTransmission = _HdCyclesGetVtValue<bool>(value, visTransmission, &background_updated);
    }

    if (key == usdCyclesTokens->blackbirdBackgroundVisibilityScatter) {
        visScatter = _HdCyclesGetVtValue<bool>(value, visScatter, &background_updated);
    }

    visFlags |= visCamera ? ccl::PATH_RAY_CAMERA : 0;
    visFlags |= visDiffuse ? ccl::PATH_RAY_DIFFUSE : 0;
    visFlags |= visGlossy ? ccl::PATH_RAY_GLOSSY : 0;
    visFlags |= visTransmission ? ccl::PATH_RAY_TRANSMIT : 0;
    visFlags |= visScatter ? ccl::PATH_RAY_VOLUME_SCATTER : 0;

    background->visibility = visFlags;

    // Glass

    if (key == usdCyclesTokens->blackbirdBackgroundTransparent) {
        background->transparent = _HdCyclesGetVtValue<bool>(value, background->transparent, &background_updated);
    }

    if (key == usdCyclesTokens->blackbirdBackgroundTransparent_glass) {
        background->transparent_glass = _HdCyclesGetVtValue<bool>(value, background->transparent_glass,
                                                                  &background_updated);
    }

    if (key == usdCyclesTokens->blackbirdBackgroundTransparent_roughness_threshold) {
        background->transparent_roughness_threshold
            = _HdCyclesGetVtValue<float>(value, background->transparent_roughness_threshold, &background_updated);
    }

    // Volume

    if (key == usdCyclesTokens->blackbirdBackgroundVolume_step_size) {
        background->volume_step_size = _HdCyclesGetVtValue<float>(value, background->volume_step_size,
                                                                  &background_updated);
    }

    if (background_updated) {
        background->tag_update(m_cyclesScene);
        return true;
    }

    return false;
}

void
HdCyclesRenderParam::_HandlePasses()
{
    // TODO: These might need to live elsewhere when we fully implement aovs/passes
    m_bufferParams.passes.clear();

    ccl::Pass::add(ccl::PASS_COMBINED, m_bufferParams.passes, "Combined");

    m_cyclesScene->film->tag_passes_update(m_cyclesScene, m_bufferParams.passes);
}

bool
HdCyclesRenderParam::SetRenderSetting(const TfToken& key, const VtValue& value)
{
    // This has some inherent performance overheads (runs multiple times, unecessary)
    // however for now, this works the most clearly due to Cycles restrictions
    _HandleSessionRenderSetting(key, value);
    _HandleSceneRenderSetting(key, value);
    _HandleIntegratorRenderSetting(key, value);
    _HandleFilmRenderSetting(key, value);
    _HandleBackgroundRenderSetting(key, value);
    return false;
}

bool
HdCyclesRenderParam::_CreateSession()
{
    bool foundDevice = SetDeviceType(m_deviceName, m_sessionParams);

    if (!foundDevice)
        return false;

    m_cyclesSession = new ccl::Session(m_sessionParams);

    m_cyclesSession->display_copy_cb = [this](int samples) {
        for (auto aov : m_aovs) {
            BlitFromCyclesPass(aov, m_cyclesSession->tile_manager.state.buffer.width,
                               m_cyclesSession->tile_manager.state.buffer.height, samples);
        }
    };

    m_cyclesSession->write_render_tile_cb = std::bind(&HdCyclesRenderParam::_WriteRenderTile, this, ccl::_1);
    m_cyclesSession->update_render_tile_cb = std::bind(&HdCyclesRenderParam::_UpdateRenderTile, this, ccl::_1, ccl::_2);

    m_cyclesSession->progress.set_update_callback(std::bind(&HdCyclesRenderParam::_SessionUpdateCallback, this));

    return true;
}

void
HdCyclesRenderParam::_WriteRenderTile(ccl::RenderTile& rtile)
{
    // No session, exit out
    if (!m_cyclesSession)
        return;

    if (!m_useTiledRendering)
        return;

    const int w = rtile.w;
    const int h = rtile.h;

    ccl::RenderBuffers* buffers = rtile.buffers;

    // copy data from device
    if (!buffers->copy_from_device())
        return;

    // Adjust absolute sample number to the range.
    int sample = rtile.sample;
    const int range_start_sample = m_cyclesSession->tile_manager.range_start_sample;
    if (range_start_sample != -1) {
        sample -= range_start_sample;
    }

    const float exposure = m_cyclesScene->film->exposure;

    if (!m_aovs.empty()) {
        // Blit from the framebuffer to currently selected aovs...
        for (auto& aov : m_aovs) {
            if (!TF_VERIFY(aov.renderBuffer != nullptr)) {
                continue;
            }

            auto* rb = static_cast<HdCyclesRenderBuffer*>(aov.renderBuffer);

            if (rb == nullptr) {
                continue;
            }

            if (rb->GetFormat() == HdFormatInvalid) {
                continue;
            }

            HdCyclesAov cyclesAov;
            if (!GetCyclesAov(aov, cyclesAov)) {
                continue;
            }

            // We don't want a mismatch of formats
            if (rb->GetFormat() != cyclesAov.format) {
                continue;
            }

            bool custom = false;
            bool denoise = false;
            if ((cyclesAov.token == HdCyclesAovTokens->CryptoObject)
                || (cyclesAov.token == HdCyclesAovTokens->CryptoMaterial)
                || (cyclesAov.token == HdCyclesAovTokens->CryptoAsset) || (cyclesAov.token == HdCyclesAovTokens->AOVC)
                || (cyclesAov.token == HdCyclesAovTokens->AOVV)) {
                custom = true;
            } else if ((cyclesAov.token == HdCyclesAovTokens->DenoiseNormal)
                       || (cyclesAov.token == HdCyclesAovTokens->DenoiseAlbedo)) {
                denoise = true;
            }

            // Pixels we will use to get from cycles.
            size_t numComponents = HdGetComponentCount(cyclesAov.format);
            ccl::vector<float> tileData(w * h * numComponents);

            rb->SetConverged(IsConverged());

            bool read = false;
            if (!custom && !denoise) {
                read = buffers->get_pass_rect(cyclesAov.name.c_str(), exposure, sample, static_cast<int>(numComponents),
                                              &tileData[0]);
            } else if (denoise) {
                read = buffers->get_denoising_pass_rect(GetDenoisePass(cyclesAov.token), exposure, sample,
                                                        static_cast<int>(numComponents), &tileData[0]);
            } else if (custom) {
                read = buffers->get_pass_rect(aov.aovName.GetText(), exposure, sample, static_cast<int>(numComponents),
                                              &tileData[0]);
            }

            if (!read) {
                memset(&tileData[0], 0, tileData.size() * sizeof(float));
            }

            // Translate source subrect to the origin
            const unsigned int x_src = rtile.x - m_cyclesSession->tile_manager.params.full_x;
            const unsigned int y_src = rtile.y - m_cyclesSession->tile_manager.params.full_y;

            // Passing the dimension as float to not lose the decimal points in the conversion to int
            // We need to do this only for tiles becase we are scaling the source rect to calculate
            // the region to write to in the destination rect
            const float width_data_src = m_renderRect[2];
            const float height_data_src = m_renderRect[3];

            rb->BlitTile(cyclesAov.format, x_src, y_src, rtile.w, rtile.h, width_data_src, height_data_src, 0, rtile.w,
                         reinterpret_cast<uint8_t*>(tileData.data()));
        }
    }
}

void
HdCyclesRenderParam::_UpdateRenderTile(ccl::RenderTile& rtile, bool highlight)
{
    if (m_cyclesSession->params.progressive_refine)
        _WriteRenderTile(rtile);
}

bool
HdCyclesRenderParam::_CreateScene()
{
    static const HdCyclesConfig& config = HdCyclesConfig::GetInstance();

    m_cyclesScene = new ccl::Scene(m_sceneParams, m_cyclesSession->device);

    m_resolutionImage = GfVec2i(0, 0);
    m_resolutionDisplay = GfVec2i(config.render_width.value, config.render_height.value);

    m_renderRect = GfVec4f(0.f, 0.f, static_cast<float>(config.render_width.value),
                           static_cast<float>(config.render_height.value));

    m_cyclesScene->camera->width = m_resolutionDisplay[0];
    m_cyclesScene->camera->height = m_resolutionDisplay[1];

    m_cyclesScene->camera->compute_auto_viewplane();

    m_cyclesSession->scene = m_cyclesScene;

    m_bufferParams.width = m_resolutionDisplay[0];
    m_bufferParams.height = m_resolutionDisplay[1];
    m_bufferParams.full_width = m_resolutionDisplay[0];
    m_bufferParams.full_height = m_resolutionDisplay[1];

    default_attrib_display_color_surface = HdCyclesCreateAttribColorSurface();
    default_attrib_display_color_surface->tag_update(m_cyclesScene);
    m_cyclesScene->shaders.push_back(default_attrib_display_color_surface);

    default_object_display_color_surface = HdCyclesCreateObjectColorSurface();
    default_object_display_color_surface->tag_update(m_cyclesScene);
    m_cyclesScene->shaders.push_back(default_object_display_color_surface);

    default_vcol_display_color_surface = HdCyclesCreateDefaultShader();
    default_vcol_display_color_surface->tag_update(m_cyclesScene);
    m_cyclesScene->shaders.push_back(default_vcol_display_color_surface);

    SetBackgroundShader(nullptr);

    m_cyclesSession->reset(m_bufferParams, m_sessionParams.samples);

    return true;
}

void
HdCyclesRenderParam::StartRender()
{
    _CyclesStart();
}

void
HdCyclesRenderParam::StopRender()
{
    _CyclesExit();
}


// Deprecate? This isnt used... Also doesnt work
void
HdCyclesRenderParam::RestartRender()
{
    StopRender();
    Initialize({});
    StartRender();
}

void
HdCyclesRenderParam::PauseRender()
{
    if (m_cyclesSession)
        m_cyclesSession->set_pause(true);
}

void
HdCyclesRenderParam::ResumeRender()
{
    if (m_cyclesSession)
        m_cyclesSession->set_pause(false);
}

void
HdCyclesRenderParam::Interrupt(bool a_forceUpdate)
{
    m_shouldUpdate = true;
    PauseRender();
}

void
HdCyclesRenderParam::CommitResources()
{
    ccl::thread_scoped_lock lock { m_cyclesScene->mutex };

    if (m_shouldUpdate) {
        if (m_cyclesScene->lights.size() > 0) {
            if (m_numDomeLights <= 0)
                SetBackgroundShader(nullptr, false);
        } else {
            SetBackgroundShader(nullptr, true);
        }

        CyclesReset(false);
        m_shouldUpdate = false;
        ResumeRender();
    }
}

void
HdCyclesRenderParam::SetBackgroundShader(ccl::Shader* a_shader, bool a_emissive)
{
    if (a_shader)
        m_cyclesScene->default_background = a_shader;
    else {
        // TODO: These aren't properly destroyed from memory

        // Create empty background shader
        m_cyclesScene->default_background = new ccl::Shader();
        m_cyclesScene->default_background->name = "default_background";
        m_cyclesScene->default_background->graph = new ccl::ShaderGraph();
        if (a_emissive) {
            ccl::BackgroundNode* bgNode = new ccl::BackgroundNode();
            bgNode->color = ccl::make_float3(0.6f, 0.6f, 0.6f);

            m_cyclesScene->default_background->graph->add(bgNode);

            ccl::ShaderNode* out = m_cyclesScene->default_background->graph->output();
            m_cyclesScene->default_background->graph->connect(bgNode->output("Background"), out->input("Surface"));
        }

        m_cyclesScene->default_background->tag_update(m_cyclesScene);

        m_cyclesScene->shaders.push_back(m_cyclesScene->default_background);
    }
    m_cyclesScene->background->tag_update(m_cyclesScene);
}

/* ======= Cycles Settings ======= */

// -- Cycles render device

bool
HdCyclesRenderParam::SetDeviceType(ccl::DeviceType a_deviceType, ccl::SessionParams& params)
{
    if (a_deviceType == ccl::DeviceType::DEVICE_NONE) {
        TF_WARN("Attempted to set device of type DEVICE_NONE.");
        return false;
    }

    m_deviceType = a_deviceType;
    m_deviceName = ccl::Device::string_from_type(a_deviceType);

    return _SetDevice(m_deviceType, params);
}

bool
HdCyclesRenderParam::SetDeviceType(const std::string& a_deviceType, ccl::SessionParams& params)
{
    return SetDeviceType(ccl::Device::type_from_string(a_deviceType.c_str()), params);
}

bool
HdCyclesRenderParam::SetDeviceType(const std::string& a_deviceType)
{
    ccl::SessionParams* params = &m_sessionParams;
    if (m_cyclesSession)
        params = &m_cyclesSession->params;

    return SetDeviceType(a_deviceType, *params);
}

bool
HdCyclesRenderParam::_SetDevice(const ccl::DeviceType& a_deviceType, ccl::SessionParams& params)
{
    std::vector<ccl::DeviceInfo> devices = ccl::Device::available_devices(
        static_cast<ccl::DeviceTypeMask>(1 << a_deviceType));

    bool device_available = false;

    if (!devices.empty()) {
        params.device = devices.front();
        device_available = true;
    }

    if (params.device.type == ccl::DEVICE_NONE || !device_available) {
        TF_RUNTIME_ERROR("No device available exiting.");
    }

    return device_available;
}

/* ====== HdCycles Settings ====== */

/* ====== Cycles Lifecycle ====== */

void
HdCyclesRenderParam::_CyclesStart()
{
    m_cyclesSession->start();
}

void
HdCyclesRenderParam::_CyclesExit()
{
    m_cyclesSession->set_pause(true);

    ccl::thread_scoped_lock lock { m_cyclesScene->mutex };

    m_cyclesScene->shaders.clear();
    m_cyclesScene->geometry.clear();
    m_cyclesScene->objects.clear();
    m_cyclesScene->lights.clear();
    m_cyclesScene->particle_systems.clear();

    if (m_cyclesSession) {
        delete m_cyclesSession;
        m_cyclesSession = nullptr;
    }
}

// TODO: Refactor these two resets
void
HdCyclesRenderParam::CyclesReset(bool a_forceUpdate)
{
    m_cyclesSession->progress.reset();

    if (m_geometryUpdated || m_shadersUpdated) {
        m_cyclesScene->geometry_manager->tag_update(m_cyclesScene);
        m_geometryUpdated = false;
    }

    if (m_objectsUpdated || m_shadersUpdated) {
        m_cyclesScene->object_manager->tag_update(m_cyclesScene);
        if (m_shadersUpdated) {
            m_cyclesScene->background->tag_update(m_cyclesScene);
        }
        m_objectsUpdated = false;
        m_shadersUpdated = false;
    }
    if (m_lightsUpdated) {
        m_cyclesScene->light_manager->tag_update(m_cyclesScene);
        m_lightsUpdated = false;
    }

    if (a_forceUpdate) {
        m_cyclesScene->integrator->tag_update(m_cyclesScene);
        m_cyclesScene->background->tag_update(m_cyclesScene);
        m_cyclesScene->film->tag_update(m_cyclesScene);
    }

    m_cyclesSession->reset(m_bufferParams, m_cyclesSession->params.samples);
}

void
HdCyclesRenderParam::SetViewport(int w, int h)
{
    m_resolutionDisplay = GfVec2i(w, h);

    // If no image resolution was specified, we use the display's
    if (!m_resolutionAuthored) {
        m_resolutionImage = m_resolutionDisplay;
    }

    m_renderRect[0] = m_dataWindowNDC[0] * (float)m_resolutionImage[0];
    m_renderRect[1] = m_dataWindowNDC[1] * (float)m_resolutionImage[1];
    m_renderRect[2] = m_dataWindowNDC[2] * (float)m_resolutionImage[0] - m_bufferParams.full_x;
    m_renderRect[3] = m_dataWindowNDC[3] * (float)m_resolutionImage[1] - m_bufferParams.full_y;

    m_bufferParams.full_width = m_resolutionImage[0];
    m_bufferParams.full_height = m_resolutionImage[1];
    m_bufferParams.full_x = static_cast<int>(m_renderRect[0]);
    m_bufferParams.full_y = static_cast<int>(m_renderRect[1]);
    m_bufferParams.width = static_cast<int>(m_renderRect[2]);
    m_bufferParams.height = static_cast<int>(m_renderRect[3]);

    m_bufferParams.width = ::std::max(m_bufferParams.width, 1);
    m_bufferParams.height = ::std::max(m_bufferParams.height, 1);

    m_cyclesScene->camera->width = m_resolutionImage[0];
    m_cyclesScene->camera->height = m_resolutionImage[1];
    m_cyclesScene->camera->compute_auto_viewplane();
    m_cyclesScene->camera->need_update = true;
    m_cyclesScene->camera->need_device_update = true;

    m_aovBindingsNeedValidation = true;

    DirectReset();
}

void
HdCyclesRenderParam::DirectReset()
{
    m_cyclesSession->reset(m_bufferParams, m_cyclesSession->params.samples);
}

void
HdCyclesRenderParam::UpdateShadersTag(ccl::vector<ccl::Shader*>& shaders)
{
    for (auto& shader : shaders) {
        shader->tag_update(m_cyclesScene);
    }
}

void
HdCyclesRenderParam::AddShader(ccl::Shader* shader)
{
    if (!m_cyclesScene) {
        TF_WARN("Couldn't add geometry to scene. Scene is null.");
        return;
    }

    m_shadersUpdated = true;

    m_cyclesScene->shaders.push_back(shader);
}


void
HdCyclesRenderParam::AddLight(ccl::Light* light)
{
    if (!m_cyclesScene) {
        TF_WARN("Couldn't add light to scene. Scene is null.");
        return;
    }

    m_lightsUpdated = true;

    m_cyclesScene->lights.push_back(light);

    if (light->type == ccl::LIGHT_BACKGROUND) {
        m_numDomeLights += 1;
    }
}

void
HdCyclesRenderParam::AddObject(ccl::Object* object)
{
    if (!m_cyclesScene) {
        TF_WARN("Couldn't add object to scene. Scene is null.");
        return;
    }

    m_objectsUpdated = true;

    m_cyclesScene->objects.push_back(object);

    Interrupt();
}

void
HdCyclesRenderParam::AddObjectArray(std::vector<ccl::Object>& objects)
{
    if (!m_cyclesScene) {
        TF_WARN("Couldn't add object to scene. Scene is null.");
        return;
    }

    const size_t numObjects = objects.size();
    const size_t startIndex = m_cyclesScene->objects.size();
    m_cyclesScene->objects.resize(startIndex + numObjects);
    for (size_t i = 0; i < numObjects; i++) {
        m_cyclesScene->objects[startIndex + i] = &objects[i];
    }

    m_objectsUpdated = true;
    Interrupt();
}

void
HdCyclesRenderParam::RemoveObjectArray(const std::vector<ccl::Object>& objects)
{
    if (!m_cyclesScene) {
        TF_WARN("Couldn't add object to scene. Scene is null.");
        return;
    }

    size_t numObjectsToRemove = objects.size();
    const size_t numSceneObjects = m_cyclesScene->objects.size();
    // Find the first object
    for (size_t i = 0; i < numSceneObjects; i++) {
        if (m_cyclesScene->objects[i] == &objects[0]) {
            m_cyclesScene->objects.erase(m_cyclesScene->objects.begin() + i,
                                         m_cyclesScene->objects.begin() + i + numObjectsToRemove);
            break;
        }
    }
    m_objectsUpdated = true;
    Interrupt();
}

void
HdCyclesRenderParam::AddGeometry(ccl::Geometry* geometry)
{
    if (!m_cyclesScene) {
        TF_WARN("Couldn't add geometry to scene. Scene is null.");
        return;
    }

    m_geometryUpdated = true;

    m_cyclesScene->geometry.push_back(geometry);

    Interrupt();
}

void
HdCyclesRenderParam::RemoveShader(ccl::Shader* shader)
{
    for (auto it = m_cyclesScene->shaders.begin(); it != m_cyclesScene->shaders.end();) {
        if (shader == *it) {
            it = m_cyclesScene->shaders.erase(it);

            m_shadersUpdated = true;

            break;
        } else {
            ++it;
        }
    }

    if (m_shadersUpdated)
        Interrupt();
}

void
HdCyclesRenderParam::RemoveLight(ccl::Light* light)
{
    for (auto it = m_cyclesScene->lights.begin(); it != m_cyclesScene->lights.end();) {
        if (light == *it) {
            it = m_cyclesScene->lights.erase(it);

            // TODO: This doesnt respect multiple dome lights
            if (light->type == ccl::LIGHT_BACKGROUND) {
                m_numDomeLights = std::max(0, m_numDomeLights - 1);
            }

            m_lightsUpdated = true;

            break;
        } else {
            ++it;
        }
    }


    if (m_lightsUpdated)
        Interrupt();
}


void
HdCyclesRenderParam::RemoveObject(ccl::Object* object)
{
    for (auto it = m_cyclesScene->objects.begin(); it != m_cyclesScene->objects.end();) {
        if (object == *it) {
            it = m_cyclesScene->objects.erase(it);

            m_objectsUpdated = true;
            break;
        } else {
            ++it;
        }
    }

    if (m_objectsUpdated)
        Interrupt();
}

void
HdCyclesRenderParam::RemoveGeometry(ccl::Geometry* geometry)
{
    for (auto it = m_cyclesScene->geometry.begin(); it != m_cyclesScene->geometry.end();) {
        if (geometry == *it) {
            it = m_cyclesScene->geometry.erase(it);

            m_geometryUpdated = true;

            break;
        } else {
            ++it;
        }
    }

    if (m_geometryUpdated)
        Interrupt();
}

void
HdCyclesRenderParam::AddShaderSafe(ccl::Shader* shader)
{
    ccl::thread_scoped_lock lock { m_cyclesScene->mutex };
    AddShader(shader);
}

void
HdCyclesRenderParam::AddLightSafe(ccl::Light* light)
{
    ccl::thread_scoped_lock lock { m_cyclesScene->mutex };
    AddLight(light);
}

void
HdCyclesRenderParam::AddObjectSafe(ccl::Object* object)
{
    ccl::thread_scoped_lock lock { m_cyclesScene->mutex };
    AddObject(object);
}

void
HdCyclesRenderParam::AddGeometrySafe(ccl::Geometry* geometry)
{
    ccl::thread_scoped_lock lock { m_cyclesScene->mutex };
    AddGeometry(geometry);
}

void
HdCyclesRenderParam::RemoveShaderSafe(ccl::Shader* shader)
{
    ccl::thread_scoped_lock lock { m_cyclesScene->mutex };
    RemoveShader(shader);
}

void
HdCyclesRenderParam::RemoveLightSafe(ccl::Light* light)
{
    ccl::thread_scoped_lock lock { m_cyclesScene->mutex };
    RemoveLight(light);
}

void
HdCyclesRenderParam::RemoveObjectSafe(ccl::Object* object)
{
    ccl::thread_scoped_lock lock { m_cyclesScene->mutex };
    RemoveObject(object);
}

void
HdCyclesRenderParam::RemoveGeometrySafe(ccl::Geometry* geometry)
{
    ccl::thread_scoped_lock lock { m_cyclesScene->mutex };
    RemoveGeometry(geometry);
}

VtDictionary
HdCyclesRenderParam::GetRenderStats() const
{
    // Currently, collect_statistics errors seemingly during render,
    // we probably need to only access these when the render is complete
    // however this codeflow is currently undefined...

    //ccl::RenderStats stats;
    //m_cyclesSession->collect_statistics(&stats);

    VtDictionary result = { { "hdcycles:version", VtValue(HD_CYCLES_VERSION) },

                            // - Cycles specific

                            // These error out currently, kept for future reference
                            /*{ "hdcycles:geometry:total_memory",
          VtValue(ccl::string_human_readable_size(stats.mesh.geometry.total_size)
                      .c_str()) },*/
                            /*{ "hdcycles:textures:total_memory",
          VtValue(
              ccl::string_human_readable_size(stats.image.textures.total_size)
                  .c_str()) },*/
                            { "hdcycles:scene:num_objects", VtValue(m_cyclesScene->objects.size()) },
                            { "hdcycles:scene:num_shaders", VtValue(m_cyclesScene->shaders.size()) },

                            // - Solaris, husk specific

                            // Currently these don't update properly. It is unclear if we need to tag renderstats as
                            // dynamic. Maybe our VtValues need to live longer?

                            { "rendererName", VtValue("Cycles") },
                            { "rendererVersion", VtValue(HD_CYCLES_VERSION) },
                            { "percentDone", VtValue(m_renderPercent) },
                            { "fractionDone", VtValue(m_renderProgress) },
                            { "lightCounts", VtValue(m_cyclesScene->lights.size()) },
                            { "totalClockTime", VtValue(m_totalTime) },
                            { "cameraRays", VtValue(0) },
                            { "numCompletedSamples", VtValue(0) }

    };

    // We need to store the cryptomatte metadata here, based on if there's any Cryptomatte AOVs

    bool cryptoAsset = false;
    bool cryptoObject = false;
    bool cryptoMaterial = false;
    std::string cryptoAssetName;
    std::string cryptoObjectName;
    std::string cryptoMaterialName;

    for (const HdRenderPassAovBinding& aov : m_aovs) {
        TfToken sourceName = GetSourceName(aov);
        if (!cryptoAsset && sourceName == HdCyclesAovTokens->CryptoAsset) {
            cryptoAssetName = aov.aovName.GetText();
            if (cryptoAssetName.length() > 2) {
                cryptoAsset = true;
                cryptoAssetName.erase(cryptoAssetName.end() - 2, cryptoAssetName.end());
            }
            continue;
        }
        if (!cryptoObject && sourceName == HdCyclesAovTokens->CryptoObject) {
            cryptoObjectName = aov.aovName.GetText();
            if (cryptoObjectName.length() > 2) {
                cryptoObject = true;
                cryptoObjectName.erase(cryptoObjectName.end() - 2, cryptoObjectName.end());
            }
            continue;
        }
        if (!cryptoMaterial && sourceName == HdCyclesAovTokens->CryptoMaterial) {
            cryptoMaterialName = aov.aovName.GetText();
            if (cryptoMaterialName.length() > 2) {
                cryptoMaterial = true;
                cryptoMaterialName.erase(cryptoMaterialName.end() - 2, cryptoMaterialName.end());
            }
            continue;
        }
    }

    if (cryptoAsset) {
        auto cryptoNameLength = static_cast<int>(cryptoAssetName.length());
        std::string identifier
            = ccl::string_printf("%08x", ccl::util_murmur_hash3(cryptoAssetName.c_str(), cryptoNameLength, 0));
        std::string prefix = "cryptomatte/" + identifier.substr(0, 7) + "/";
        result[prefix + "name"] = VtValue(cryptoAssetName);
        result[prefix + "hash"] = VtValue("MurmurHash3_32");
        result[prefix + "conversion"] = VtValue("uint32_to_float32");
        result[prefix + "manifest"] = VtValue(m_cyclesScene->object_manager->get_cryptomatte_assets(m_cyclesScene));
    }

    if (cryptoObject) {
        auto cryptoNameLength = static_cast<int>(cryptoObjectName.length());
        std::string identifier
            = ccl::string_printf("%08x", ccl::util_murmur_hash3(cryptoObjectName.c_str(), cryptoNameLength, 0));
        std::string prefix = "cryptomatte/" + identifier.substr(0, 7) + "/";
        result[prefix + "name"] = VtValue(cryptoObjectName);
        result[prefix + "hash"] = VtValue("MurmurHash3_32");
        result[prefix + "conversion"] = VtValue("uint32_to_float32");
        result[prefix + "manifest"] = VtValue(m_cyclesScene->object_manager->get_cryptomatte_objects(m_cyclesScene));
    }

    if (cryptoMaterial) {
        auto cryptoNameLength = static_cast<int>(cryptoMaterialName.length());
        std::string identifier
            = ccl::string_printf("%08x", ccl::util_murmur_hash3(cryptoMaterialName.c_str(), cryptoNameLength, 0));
        std::string prefix = "cryptomatte/" + identifier.substr(0, 7) + "/";
        result[prefix + "name"] = VtValue(cryptoMaterialName);
        result[prefix + "hash"] = VtValue("MurmurHash3_32");
        result[prefix + "conversion"] = VtValue("uint32_to_float32");
        result[prefix + "manifest"] = VtValue(m_cyclesScene->shader_manager->get_cryptomatte_materials(m_cyclesScene));
    }

    return result;
}

void
HdCyclesRenderParam::SetAovBindings(HdRenderPassAovBindingVector const& a_aovs)
{
    // Synchronizes with the render buffers reset and blitting (display)
    // Also mirror the locks used when in the display_copy_cb callback
    ccl::thread_scoped_lock display_lock = m_cyclesSession->acquire_display_lock();
    ccl::thread_scoped_lock buffers_lock = m_cyclesSession->acquire_buffers_lock();

    // This is necessary as the scene film is edited
    ccl::thread_scoped_lock scene_lock { m_cyclesScene->mutex };

    m_aovs = a_aovs;

    m_bufferParams.passes.clear();
    bool has_combined = false;
    bool has_sample_count = false;

    ccl::Film* film = m_cyclesScene->film;

    ccl::CryptomatteType cryptomatte_passes = ccl::CRYPT_NONE;
    if (film->cryptomatte_passes & ccl::CRYPT_ACCURATE) {
        cryptomatte_passes = static_cast<ccl::CryptomatteType>(cryptomatte_passes | ccl::CRYPT_ACCURATE);
    }
    film->cryptomatte_passes = cryptomatte_passes;

    int cryptoObject = 0;
    int cryptoMaterial = 0;
    int cryptoAsset = 0;
    std::string cryptoObjectName;
    std::string cryptoMaterialName;
    std::string cryptoAssetName;

    film->denoising_flags = 0;
    film->denoising_data_pass = false;
    film->denoising_clean_pass = false;
    bool denoiseNormal = false;
    bool denoiseAlbedo = false;

    for (const HdRenderPassAovBinding& aov : m_aovs) {
        TfToken sourceName = GetSourceName(aov);

        for (HdCyclesAov& cyclesAov : DefaultAovs) {
            if (sourceName == cyclesAov.token) {
                if (cyclesAov.type == ccl::PASS_COMBINED) {
                    has_combined = true;
                } else if (cyclesAov.type == ccl::PASS_SAMPLE_COUNT) {
                    has_sample_count = true;
                }
                ccl::Pass::add(cyclesAov.type, m_bufferParams.passes, cyclesAov.name.c_str(), cyclesAov.filter);
                continue;
            }
        }

        for (HdCyclesAov& cyclesAov : CustomAovs) {
            if (sourceName == cyclesAov.token) {
                ccl::Pass::add(cyclesAov.type, m_bufferParams.passes, aov.aovName.GetText(), cyclesAov.filter);
                continue;
            }
        }

        for (HdCyclesAov& cyclesAov : CryptomatteAovs) {
            if (sourceName == cyclesAov.token) {
                if (cyclesAov.token == HdCyclesAovTokens->CryptoObject) {
                    if (cryptoObject == 0) {
                        cryptoObjectName = aov.aovName.GetText();
                    }
                    cryptoObject += 1;
                    continue;
                }
                if (cyclesAov.token == HdCyclesAovTokens->CryptoMaterial) {
                    if (cryptoMaterial == 0) {
                        cryptoMaterialName = aov.aovName.GetText();
                    }
                    cryptoMaterial += 1;
                    continue;
                }
                if (cyclesAov.token == HdCyclesAovTokens->CryptoAsset) {
                    if (cryptoAsset == 0) {
                        cryptoAssetName = aov.aovName.GetText();
                    }
                    cryptoAsset += 1;
                    continue;
                }
            }
        }

        for (HdCyclesAov& cyclesAov : DenoiseAovs) {
            if (sourceName == cyclesAov.token) {
                if (cyclesAov.token == HdCyclesAovTokens->DenoiseNormal) {
                    denoiseNormal = true;
                    continue;
                }
                if (cyclesAov.token == HdCyclesAovTokens->DenoiseAlbedo) {
                    denoiseAlbedo = true;
                }
            }
        }
    }

    if (!denoiseNormal && !denoiseAlbedo) {
        m_cyclesSession->params.denoising.store_passes = false;
    }

    film->denoising_data_pass = m_cyclesSession->params.denoising.use || m_cyclesSession->params.denoising.store_passes;
    film->denoising_flags = ccl::DENOISING_PASS_PREFILTERED_COLOR | ccl::DENOISING_PASS_PREFILTERED_NORMAL
                            | ccl::DENOISING_PASS_PREFILTERED_ALBEDO;
    film->denoising_clean_pass = (film->denoising_flags & ccl::DENOISING_CLEAN_ALL_PASSES);
    film->denoising_prefiltered_pass = m_cyclesSession->params.denoising.store_passes
                                       && m_cyclesSession->params.denoising.type == ccl::DENOISER_NLM;

    m_bufferParams.denoising_data_pass = film->denoising_data_pass;
    m_bufferParams.denoising_clean_pass = film->denoising_clean_pass;
    m_bufferParams.denoising_prefiltered_pass = film->denoising_prefiltered_pass;

    // Check for issues

    if (cryptoObject != film->cryptomatte_depth) {
        TF_WARN("Cryptomatte Object AOV/depth mismatch");
        cryptoObject = 0;
    }
    if (cryptoMaterial != film->cryptomatte_depth) {
        TF_WARN("Cryptomatte Material AOV/depth mismatch");
        cryptoMaterial = 0;
    }
    if (cryptoAsset != film->cryptomatte_depth) {
        TF_WARN("Cryptomatte Asset AOV/depth mismatch");
        cryptoAsset = 0;
    }

    if (cryptoObjectName.length() < 3) {
        TF_WARN("Cryptomatte Object has an invalid layer name");
        cryptoObject = 0;
    } else {
        cryptoObjectName.erase(cryptoObjectName.end() - 2, cryptoObjectName.end());
    }
    if (cryptoMaterialName.length() < 3) {
        TF_WARN("Cryptomatte Material has an invalid layer name");
        cryptoMaterial = 0;
    } else {
        cryptoMaterialName.erase(cryptoMaterialName.end() - 2, cryptoMaterialName.end());
    }
    if (cryptoAssetName.length() < 3) {
        TF_WARN("Cryptomatte Asset has an invalid layer name");
        cryptoAsset = 0;
    } else {
        cryptoAssetName.erase(cryptoAssetName.end() - 2, cryptoAssetName.end());
    }

    // Ordering matters
    if (cryptoObject) {
        film->cryptomatte_passes = static_cast<ccl::CryptomatteType>(film->cryptomatte_passes | ccl::CRYPT_OBJECT);
        for (int i = 0; i < cryptoObject; ++i) {
            ccl::Pass::add(ccl::PASS_CRYPTOMATTE, m_bufferParams.passes,
                           ccl::string_printf("%s%02i", cryptoObjectName.c_str(), i).c_str());
        }
    }
    if (cryptoMaterial) {
        film->cryptomatte_passes = static_cast<ccl::CryptomatteType>(film->cryptomatte_passes | ccl::CRYPT_MATERIAL);
        for (int i = 0; i < cryptoMaterial; ++i) {
            ccl::Pass::add(ccl::PASS_CRYPTOMATTE, m_bufferParams.passes,
                           ccl::string_printf("%s%02i", cryptoMaterialName.c_str(), i).c_str());
        }
    }
    if (cryptoAsset) {
        film->cryptomatte_passes = static_cast<ccl::CryptomatteType>(film->cryptomatte_passes | ccl::CRYPT_ASSET);
        for (int i = 0; i < cryptoAsset; ++i) {
            ccl::Pass::add(ccl::PASS_CRYPTOMATTE, m_bufferParams.passes,
                           ccl::string_printf("%s%02i", cryptoAssetName.c_str(), i).c_str());
        }
    }

    if (m_sessionParams.adaptive_sampling) {
        ccl::Pass::add(ccl::PASS_ADAPTIVE_AUX_BUFFER, m_bufferParams.passes);
        if (!has_sample_count) {
            ccl::Pass::add(ccl::PASS_SAMPLE_COUNT, m_bufferParams.passes);
        }
    }

    if (!has_combined) {
        ccl::Pass::add(DefaultAovs[0].type, m_bufferParams.passes, DefaultAovs[0].name.c_str(), DefaultAovs[0].filter);
    }


    film->display_pass = m_bufferParams.passes[0].type;
    film->tag_passes_update(m_cyclesScene, m_bufferParams.passes);

    film->tag_update(m_cyclesScene);
}

// We need to remove the aov binding because the renderbuffer can be
// deallocated before new aov bindings are set in the renderpass.
//
// clang-format off
void
HdCyclesRenderParam::RemoveAovBinding(HdRenderBuffer* rb)
{
    if (!rb) {
        return;
    }

    // Aovs access is synchronized with the Cycles display lock
    ccl::thread_scoped_lock display_lock = m_cyclesSession->acquire_display_lock();
    ccl::thread_scoped_lock buffers_lock = m_cyclesSession->acquire_buffers_lock();

    m_aovs.erase(std::remove_if(m_aovs.begin(), m_aovs.end(), [rb](HdRenderPassAovBinding& aov) { 
        return aov.renderBuffer == rb; 
    }), m_aovs.end());
}
// clang-format on

void
HdCyclesRenderParam::BlitFromCyclesPass(const HdRenderPassAovBinding& aov, int w, int h, int samples)
{
    if (samples < 0) {
        return;
    }

    HdCyclesAov cyclesAov;
    if (!GetCyclesAov(aov, cyclesAov)) {
        return;
    }

    // The RenderParam logic should guarantee that aov bindings always point to valid renderbuffer
    auto* rb = static_cast<HdCyclesRenderBuffer*>(aov.renderBuffer);
    if (!rb) {
        return;
    }

    // No point in blitting since the session will be reset
    const unsigned int dstWidth = rb->GetWidth();
    const unsigned int dstHeight = rb->GetHeight();
    if (m_resolutionDisplay[0] != dstWidth || m_resolutionDisplay[1] != dstHeight) {
        return;
    }

    // This acquires the whole object, not just the pixel buffer
    // It needs to wrap any getters
    void* data = rb->Map();

    if (data) {
        const int n_comps_cycles = static_cast<int>(HdGetComponentCount(cyclesAov.format));
        const int n_comps_hd = static_cast<int>(HdGetComponentCount(rb->GetFormat()));

        if (n_comps_cycles <= n_comps_hd) {
            ccl::RenderBuffers::ComponentType pixels_type = ccl::RenderBuffers::ComponentType::None;
            switch (rb->GetFormat()) {
            case HdFormatFloat16: pixels_type = ccl::RenderBuffers::ComponentType::Float16; break;
            case HdFormatFloat16Vec3: pixels_type = ccl::RenderBuffers::ComponentType::Float16x3; break;
            case HdFormatFloat16Vec4: pixels_type = ccl::RenderBuffers::ComponentType::Float16x4; break;
            case HdFormatFloat32: pixels_type = ccl::RenderBuffers::ComponentType::Float32; break;
            case HdFormatFloat32Vec3: pixels_type = ccl::RenderBuffers::ComponentType::Float32x3; break;
            case HdFormatFloat32Vec4: pixels_type = ccl::RenderBuffers::ComponentType::Float32x4; break;
            case HdFormatInt32: pixels_type = ccl::RenderBuffers::ComponentType::Int32; break;
            default: assert(false); break;
            }

            // todo: Is there a utility to convert HdFormat to string?
            if (pixels_type == ccl::RenderBuffers::ComponentType::None) {
                TF_WARN("Unsupported component type %d for aov %s ", static_cast<int>(rb->GetFormat()),
                        aov.aovName.GetText());
                rb->Unmap();
                return;
            }

            const int stride = static_cast<int>(HdDataSizeOfFormat(rb->GetFormat()));
            const float exposure = m_cyclesScene->film->exposure;
            auto buffers = m_cyclesSession->buffers;
            buffers->get_pass_rect_as(cyclesAov.name.c_str(), exposure, samples + 1, n_comps_cycles,
                                      static_cast<uint8_t*>(data), pixels_type, w, h, dstWidth, dstHeight, stride);


            if (cyclesAov.type == ccl::PASS_OBJECT_ID) {
                if (n_comps_hd == 1 && rb->GetFormat() == HdFormatInt32) {
                    /* We bump the PrimId() before sending it to hydra, decrementing it here */
                    int32_t* pixels = static_cast<int32_t*>(data);
                    for (size_t i = 0; i < rb->GetWidth() * rb->GetHeight(); ++i) {
                        pixels[i] -= 1;
                    }
                } else {
                    TF_WARN("Object ID pass %s has unrecognized type", aov.aovName.GetText());
                }
            }
        } else {
            TF_WARN("Don't know how to narrow aov %s from %d components (cycles) to %d components (HdRenderBuffer)",
                    aov.aovName.GetText(), n_comps_cycles, n_comps_hd);
        }
        rb->Unmap();
    } else {
        TF_WARN("Failed to map renderbuffer %s for writing on Cycles display callback", aov.aovName.GetText());
    }
}


PXR_NAMESPACE_CLOSE_SCOPE<|MERGE_RESOLUTION|>--- conflicted
+++ resolved
@@ -794,16 +794,9 @@
         sceneParams->texture.use_custom_cache_path
             = _HdCyclesGetVtValue<bool>(value, sceneParams->texture.use_custom_cache_path, &texture_updated);
     }
-<<<<<<< HEAD
     if (key == usdCyclesTokens->blackbirdTexture_max_size) {
-        sceneParams->texture_limit
-            = _HdCyclesGetVtValue<int>(value, sceneParams->texture_limit, &texture_updated);
-=======
-    if (key == usdCyclesTokens->cyclesTexture_max_size) {
         sceneParams->texture_limit = _HdCyclesGetVtValue<int>(value, sceneParams->texture_limit, &texture_updated);
->>>>>>> 4c496d51
-    }
-
+    }
     if (scene_updated || texture_updated) {
         // Although this is called, it does not correctly reset session in IPR
         if (m_cyclesSession && m_cyclesScene) {
