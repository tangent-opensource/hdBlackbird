//  Copyright 2020 Tangent Animation
//
//  Licensed under the Apache License, Version 2.0 (the "License");
//  you may not use this file except in compliance with the License.
//  You may obtain a copy of the License at
//
//      http://www.apache.org/licenses/LICENSE-2.0
//
//  Unless required by applicable law or agreed to in writing, software
//  distributed under the License is distributed on an "AS IS" BASIS,
//  WITHOUT WARRANTIES OR CONDITIONS OF ANY KIND, either express or implied,
//  including without limitation, as related to merchantability and fitness
//  for a particular purpose.
//
//  In no event shall any copyright holder be liable for any damages of any kind
//  arising from the use of this software, whether in contract, tort or otherwise.
//  See the License for the specific language governing permissions and
//  limitations under the License.

#include "mesh.h"

#include "config.h"
#include "instancer.h"
#include "material.h"
#include "renderDelegate.h"
#include "renderParam.h"
#include "utils.h"

#include "Mikktspace/mikktspace.h"

#include <vector>

#include <render/mesh.h>
#include <render/object.h>
#include <render/scene.h>
#include <render/shader.h>
#include <subd/subd_dice.h>
#include <subd/subd_split.h>
#include <util/util_math_float2.h>
#include <util/util_math_float3.h>

#include <pxr/base/gf/matrix4d.h>
#include <pxr/base/gf/matrix4f.h>
#include <pxr/base/gf/vec2f.h>
#include <pxr/base/gf/vec3f.h>
#include <pxr/base/gf/vec3i.h>
#include <pxr/imaging/hd/extComputationUtils.h>
#include <pxr/imaging/hd/mesh.h>
#include <pxr/imaging/hd/meshUtil.h>
#include <pxr/imaging/hd/points.h>
#include <pxr/imaging/hd/sceneDelegate.h>
#include <pxr/imaging/hd/smoothNormals.h>
#include <pxr/imaging/pxOsd/tokens.h>

#ifdef USE_USD_CYCLES_SCHEMA
#    include <usdCycles/tokens.h>
#endif

PXR_NAMESPACE_OPEN_SCOPE

// clang-format off
TF_DEFINE_PRIVATE_TOKENS(_tokens, 
    (st)
    (uv)
);
// clang-format on

HdCyclesMesh::HdCyclesMesh(SdfPath const& id, SdfPath const& instancerId,
                           HdCyclesRenderDelegate* a_renderDelegate)
    : HdMesh(id, instancerId)
    , m_renderDelegate(a_renderDelegate)
    , m_cyclesMesh(nullptr)
    , m_cyclesObject(nullptr)
    , m_hasVertexColors(false)
    , m_visibilityFlags(ccl::PATH_RAY_ALL_VISIBILITY)
    , m_visCamera(true)
    , m_visDiffuse(true)
    , m_visGlossy(true)
    , m_visScatter(true)
    , m_visShadow(true)
    , m_visTransmission(true)
    , m_velocityScale(1.0f)
{
    static const HdCyclesConfig& config = HdCyclesConfig::GetInstance();
    m_subdivEnabled                     = config.enable_subdivision;
    m_dicingRate                        = config.subdivision_dicing_rate;
    m_maxSubdivision                    = config.max_subdivision;
    m_useMotionBlur                     = config.enable_motion_blur;

    m_cyclesObject = _CreateCyclesObject();

    m_cyclesMesh = _CreateCyclesMesh();

    m_cyclesObject->geometry = m_cyclesMesh;

    m_renderDelegate->GetCyclesRenderParam()->AddGeometry(m_cyclesMesh);
    m_renderDelegate->GetCyclesRenderParam()->AddObject(m_cyclesObject);
}

HdCyclesMesh::~HdCyclesMesh()
{
    if (m_cyclesMesh) {
        m_renderDelegate->GetCyclesRenderParam()->RemoveMesh(m_cyclesMesh);
        delete m_cyclesMesh;
    }

    if (m_cyclesObject) {
        m_renderDelegate->GetCyclesRenderParam()->RemoveObject(m_cyclesObject);
        delete m_cyclesObject;
    }

    if (m_cyclesInstances.size() > 0) {
        for (auto instance : m_cyclesInstances) {
            if (instance) {
                m_renderDelegate->GetCyclesRenderParam()->RemoveObject(
                    instance);
                delete instance;
            }
        }
    }
}

HdDirtyBits
HdCyclesMesh::GetInitialDirtyBitsMask() const
{
    return HdChangeTracker::Clean | HdChangeTracker::DirtyPoints
           | HdChangeTracker::DirtyTransform | HdChangeTracker::DirtyPrimvar
           | HdChangeTracker::DirtyTopology | HdChangeTracker::DirtyVisibility
           | HdChangeTracker::DirtyMaterialId | HdChangeTracker::DirtySubdivTags
           | HdChangeTracker::DirtyDisplayStyle
           | HdChangeTracker::DirtyDoubleSided;
}
template<typename T>
bool
HdCyclesMesh::GetPrimvarData(TfToken const& name,
                             HdSceneDelegate* sceneDelegate,
                             std::map<HdInterpolation, HdPrimvarDescriptorVector>
                                 primvarDescsPerInterpolation,
                             VtArray<T>& out_data, VtIntArray& out_indices)
{
    out_data.clear();
    out_indices.clear();

    for (auto& primvarDescsEntry : primvarDescsPerInterpolation) {
        for (auto& pv : primvarDescsEntry.second) {
            if (pv.name == name) {
                auto value = GetPrimvar(sceneDelegate, name);
                if (value.IsHolding<VtArray<T>>()) {
                    out_data = value.UncheckedGet<VtArray<T>>();
                    if (primvarDescsEntry.first == HdInterpolationFaceVarying) {
                        out_indices.reserve(m_faceVertexIndices.size());
                        for (int i = 0; i < m_faceVertexIndices.size(); ++i) {
                            out_indices.push_back(i);
                        }
                    }
                    return true;
                }
                return false;
            }
        }
    }

    return false;
}
template bool
HdCyclesMesh::GetPrimvarData<GfVec2f>(
    TfToken const&, HdSceneDelegate*,
    std::map<HdInterpolation, HdPrimvarDescriptorVector>, VtArray<GfVec2f>&,
    VtIntArray&);
template bool
HdCyclesMesh::GetPrimvarData<GfVec3f>(
    TfToken const&, HdSceneDelegate*,
    std::map<HdInterpolation, HdPrimvarDescriptorVector>, VtArray<GfVec3f>&,
    VtIntArray&);

HdDirtyBits
HdCyclesMesh::_PropagateDirtyBits(HdDirtyBits bits) const
{
    return bits;
}

void
HdCyclesMesh::_InitRepr(TfToken const& reprToken, HdDirtyBits* dirtyBits)
{
}

void
HdCyclesMesh::_ComputeTangents(bool needsign)
{
    // This is likely deprecated now
    ccl::AttributeSet* attributes = (m_useSubdivision)
                                        ? &m_cyclesMesh->subd_attributes
                                        : &m_cyclesMesh->attributes;

    ccl::Attribute* attr = attributes->find(ccl::ATTR_STD_UV);
    if (attr) {
        mikk_compute_tangents(attr->standard_name(ccl::ATTR_STD_UV),
                              m_cyclesMesh, needsign, true);
    }
}

void
HdCyclesMesh::_AddUVSet(TfToken name, VtVec2fArray& uvs, ccl::Scene* scene,
                        HdInterpolation interpolation)
{
    ccl::AttributeSet* attributes = (m_useSubdivision)
                                        ? &m_cyclesMesh->subd_attributes
                                        : &m_cyclesMesh->attributes;
    bool subdivide_uvs = false;

    ccl::ustring uv_name      = ccl::ustring(name.GetString());
    ccl::ustring tangent_name = ccl::ustring(name.GetString() + ".tangent");

    bool need_uv = m_cyclesMesh->need_attribute(scene, uv_name)
                   || m_cyclesMesh->need_attribute(scene, ccl::ATTR_STD_UV);
    bool need_tangent
        = m_cyclesMesh->need_attribute(scene, tangent_name)
          || m_cyclesMesh->need_attribute(scene, ccl::ATTR_STD_UV_TANGENT);

    // Forced true for now... Should be based on shader compilation needs
    need_tangent = true;

    ccl::Attribute* attr = attributes->add(ccl::ATTR_STD_UV, uv_name);
    ccl::float2* fdata   = attr->data_float2();

    if (m_useSubdivision && subdivide_uvs)
        attr->flags |= ccl::ATTR_SUBDIVIDED;

    if (interpolation == HdInterpolationVertex) {
        VtIntArray::const_iterator idxIt = m_faceVertexIndices.begin();

        // TODO: Add support for subd faces?
        for (int i = 0; i < m_faceVertexCounts.size(); i++) {
            const int vCount = m_faceVertexCounts[i];

            if (m_useSubdivision) {
                for (int j = 0; j < vCount; ++j) {
                    if (m_orientation == HdTokens->rightHanded) {
                        fdata[0] = vec2f_to_float2(uvs[*(idxIt + j)]);
                    } else {
                        fdata[0] = vec2f_to_float2(
                            uvs[*(idxIt + (vCount - j - 1))]);
                    }
                    fdata++;
                }
            } else {
                for (int j = 1; j < vCount - 1; ++j) {
                    int v0 = *idxIt;
                    int v1 = *(idxIt + j + 0);
                    int v2 = *(idxIt + j + 1);


                    if (m_orientation == HdTokens->leftHanded)
                        v1 = *(idxIt + ((vCount - 1) - j) + 0);
                    if (m_orientation == HdTokens->leftHanded)
                        v2 = *(idxIt + ((vCount - 1) - j) + 1);

                    fdata[0] = vec2f_to_float2(uvs[v0]);
                    fdata[1] = vec2f_to_float2(uvs[v1]);
                    fdata[2] = vec2f_to_float2(uvs[v2]);
                    fdata += 3;
                }
            }
            idxIt += vCount;
        }
    } else if (interpolation == HdInterpolationFaceVarying) {
        if (m_useSubdivision) {
            int idx = 0;
            if (m_orientation == HdTokens->rightHanded) {
                for (int i = m_faceVertexCounts.size(); i > 0; i--) {
                    const int vCount = m_faceVertexCounts[i - 1];

                    for (int j = 0; j < vCount; ++j) {
                        fdata[0] = vec2f_to_float2(uvs[idx + j]);
                        fdata += 1;
                    }
                    idx += vCount;
                }
            } else {
                for (int i = 0; i < m_faceVertexCounts.size(); i++) {
                    const int vCount = m_faceVertexCounts[i];

                    for (int j = vCount; j > 0; --j) {
                        int ii = idx + (j - 1);

                        fdata[0] = vec2f_to_float2(uvs[ii]);
                        fdata += 1;
                    }
                    idx += vCount;
                }
            }
        } else {
            VtIntArray::const_iterator idxIt = m_faceVertexIndices.begin();

            int idx = 0;
            for (int i = 0; i < m_faceVertexCounts.size(); i++) {
                const int vCount = m_faceVertexCounts[i];
                int faceidx      = 0;

                for (int j = 1; j < vCount - 1; ++j) {
                    int iter = 3 * (j - 1);
                    if (m_orientation == HdTokens->leftHanded)
                        iter = (vCount - 1) - (j - 1);
                    iter += idx;
                    int v0 = iter + 0;
                    int v1 = iter + 1;
                    int v2 = iter + 2;

                    // TODO: Currently faceVarying left handed is broken
                    if (m_orientation == HdTokens->leftHanded) {
                        //if((j-1) %  )
                        //v1 = *(idxIt + ((vCount - 1) - j) + 0);

                        //v2 = *(idxIt + ((vCount - 1) - j) + 1);
                    }

                    fdata[0] = vec2f_to_float2(uvs[v0]);
                    fdata[1] = vec2f_to_float2(uvs[v1]);
                    fdata[2] = vec2f_to_float2(uvs[v2]);
                    fdata += 3;

                    faceidx += 3;
                }
                //}
                idx += faceidx;
            }
        }
    }

    if (need_tangent) {
        ccl::ustring sign_name = ccl::ustring(name.GetString()
                                              + ".tangent_sign");
        bool need_sign
            = m_cyclesMesh->need_attribute(scene, sign_name)
              || m_cyclesMesh->need_attribute(scene,
                                              ccl::ATTR_STD_UV_TANGENT_SIGN);


        // Forced for now
        need_sign = true;
        mikk_compute_tangents(name.GetString().c_str(), m_cyclesMesh, need_sign,
                              true);
    }
}

void
HdCyclesMesh::_AddVelocities(VtVec3fArray& velocities,
                             HdInterpolation interpolation)
{
    ccl::AttributeSet* attributes = (m_useSubdivision)
                                        ? &m_cyclesMesh->subd_attributes
                                        : &m_cyclesMesh->attributes;

    m_cyclesMesh->use_motion_blur = true;
    m_cyclesMesh->motion_steps    = 3;

    ccl::Attribute* attr_mP = attributes->find(
        ccl::ATTR_STD_MOTION_VERTEX_POSITION);

    if (attr_mP)
        attributes->remove(attr_mP);

    if (!attr_mP) {
        attr_mP = attributes->add(ccl::ATTR_STD_MOTION_VERTEX_POSITION);
    }
    //ccl::float3* vdata = attr_mP->data_float3();

<<<<<<< HEAD
    /*if (interpolation == HdInterpolationVertex) {
=======
    if (interpolation == HdInterpolationVertex) {
>>>>>>> 601f445d
        VtIntArray::const_iterator idxIt = m_faceVertexIndices.begin();

        // TODO: Add support for subd faces?
        for (int i = 0; i < m_faceVertexCounts.size(); i++) {
            const int vCount = m_faceVertexCounts[i];

            for (int i = 1; i < vCount - 1; ++i) {
                int v0 = *idxIt;
                int v1 = *(idxIt + i + 0);
                int v2 = *(idxIt + i + 1);

                if (m_orientation == HdTokens->leftHanded) {
                    int temp = v2;
                    v2       = v0;
                    v0       = temp;
                }

                vdata[0] = vec3f_to_float3(velocities[v0]);
                vdata[1] = vec3f_to_float3(velocities[v1]);
                vdata[2] = vec3f_to_float3(velocities[v2]);
                vdata += 3;
            }
            idxIt += vCount;
        }
    } else {*/

    ccl::float3* mP = attr_mP->data_float3();

    for (size_t i = 0; i < m_cyclesMesh->motion_steps; ++i) {
        //VtVec3fArray pp;
        //pp = m_pointSamples.values.data()[i].Get<VtVec3fArray>();

        for (size_t j = 0; j < velocities.size(); ++j, ++mP) {
            *mP = vec3f_to_float3(m_points[j]
                                  + (velocities[j] * m_velocityScale));
        }
    }
}

void
HdCyclesMesh::_AddColors(TfToken name, VtVec3fArray& colors, ccl::Scene* scene,
                         HdInterpolation interpolation)
{
    if (colors.size() <= 0)
        return;

    ccl::AttributeSet* attributes = (m_useSubdivision)
                                        ? &m_cyclesMesh->subd_attributes
                                        : &m_cyclesMesh->attributes;

    ccl::AttributeStandard vcol_std = ccl::ATTR_STD_VERTEX_COLOR;
    ccl::ustring vcol_name          = ccl::ustring(name.GetString());

    const bool need_vcol = m_cyclesMesh->need_attribute(scene, vcol_name)
                           || m_cyclesMesh->need_attribute(scene, vcol_std);

    ccl::Attribute* vcol_attr = NULL;
    vcol_attr                 = attributes->add(vcol_std, vcol_name);

    ccl::uchar4* cdata = vcol_attr->data_uchar4();

    if (interpolation == HdInterpolationVertex) {
        VtIntArray::const_iterator idxIt = m_faceVertexIndices.begin();

        // TODO: Add support for subd faces?
        for (int i = 0; i < m_faceVertexCounts.size(); i++) {
            const int vCount = m_faceVertexCounts[i];

            if (m_useSubdivision) {
                for (int j = 0; j < vCount; ++j) {
                    if (m_orientation == HdTokens->rightHanded) {
                        cdata[0] = ccl::color_float4_to_uchar4(
                            ccl::color_srgb_to_linear_v4(
                                vec3f_to_float4(colors[*(idxIt + j)])));
                    } else {
                        cdata[0] = ccl::color_float4_to_uchar4(
                            ccl::color_srgb_to_linear_v4(vec3f_to_float4(
                                colors[*(idxIt + (vCount - j - 1))])));
                    }
                    cdata++;
                }
            } else {
                for (int j = 1; j < vCount - 1; ++j) {
                    int v0 = *idxIt;
                    int v1 = *(idxIt + j + 0);
                    int v2 = *(idxIt + j + 1);

                    if (m_orientation == HdTokens->leftHanded) {
                        int temp = v2;
                        v2       = v0;
                        v0       = temp;
                    }

                    cdata[0] = ccl::color_float4_to_uchar4(
                        ccl::color_srgb_to_linear_v4(
                            vec3f_to_float4(colors[v0])));
                    cdata[1] = ccl::color_float4_to_uchar4(
                        ccl::color_srgb_to_linear_v4(
                            vec3f_to_float4(colors[v1])));
                    cdata[2] = ccl::color_float4_to_uchar4(
                        ccl::color_srgb_to_linear_v4(
                            vec3f_to_float4(colors[v2])));
                    cdata += 3;
                }
            }
            idxIt += vCount;
        }

    } else if (interpolation == HdInterpolationUniform) {
        if (m_useSubdivision) {
            for (size_t i = 0; i < m_numMeshFaces; i++) {
                GfVec3f pv_col  = colors[i];
                ccl::float4 col = vec3f_to_float4(pv_col);

                cdata[0] = ccl::color_float4_to_uchar4(
                    ccl::color_srgb_to_linear_v4(col));
                cdata += 1;
            }
        } else {
            for (size_t i = 0; i < m_numMeshFaces * 2; i++) {
                GfVec3f pv_col  = colors[floor(i / 2)];
                ccl::float4 col = vec3f_to_float4(pv_col);

                cdata[0] = ccl::color_float4_to_uchar4(
                    ccl::color_srgb_to_linear_v4(col));
                cdata += 1;
            }
        }
    } else if (interpolation == HdInterpolationConstant) {
        if (m_useSubdivision) {
            for (size_t i = 0; i < m_numMeshFaces * 3; i++) {
                GfVec3f pv_col  = colors[0];
                ccl::float4 col = vec3f_to_float4(pv_col);

                cdata[0] = ccl::color_float4_to_uchar4(
                    ccl::color_srgb_to_linear_v4(col));
                cdata += 1;
            }
        } else {
            for (size_t i = 0; i < m_numMeshFaces * 3; i++) {
                GfVec3f pv_col  = colors[0];
                ccl::float4 col = vec3f_to_float4(pv_col);

                cdata[0] = ccl::color_float4_to_uchar4(
                    ccl::color_srgb_to_linear_v4(col));
                cdata += 1;
            }
        }
    } else if (interpolation == HdInterpolationFaceVarying) {
        if (m_useSubdivision) {
            int idx = 0;
            if (m_orientation == HdTokens->rightHanded) {
                for (int i = m_faceVertexCounts.size(); i > 0; i--) {
                    const int vCount = m_faceVertexCounts[i - 1];

                    for (int j = 0; j < vCount; ++j) {
                        GfVec3f pv_col = colors[idx + j];

                        ccl::float4 col = vec3f_to_float4(pv_col);

                        cdata[0] = ccl::color_float4_to_uchar4(
                            ccl::color_srgb_to_linear_v4(col));
                        cdata += 1;
                    }
                    idx += vCount;
                }
            } else {
                for (int i = 0; i < m_faceVertexCounts.size(); i++) {
                    const int vCount = m_faceVertexCounts[i];

                    for (int j = vCount; j > 0; --j) {
                        int ii         = idx + (j - 1);
                        GfVec3f pv_col = colors[ii];

                        ccl::float4 col = vec3f_to_float4(pv_col);

                        cdata[0] = ccl::color_float4_to_uchar4(
                            ccl::color_srgb_to_linear_v4(col));
                        cdata += 1;
                    }
                    idx += vCount;
                }
            }
        } else {
            VtIntArray::const_iterator idxIt = m_faceVertexIndices.begin();

            int idx = 0;
            // Currently faceVarying leftHanded orientation is broken
            for (int i = 0; i < m_faceVertexCounts.size(); i++) {
                const int vCount = m_faceVertexCounts[i];
                int faceidx      = 0;
                for (int j = 1; j < vCount - 1; ++j) {
                    int v0 = idx;
                    int v1 = idx + 1;
                    int v2 = idx + 2;

                    if (m_orientation == HdTokens->leftHanded)
                        v1 = *(idxIt + ((vCount - 1) - j) + 0);
                    if (m_orientation == HdTokens->leftHanded)
                        v2 = *(idxIt + ((vCount - 1) - j) + 1);

                    cdata[0] = ccl::color_float4_to_uchar4(
                        ccl::color_srgb_to_linear_v4(
                            vec3f_to_float4(colors[v0])));
                    cdata[1] = ccl::color_float4_to_uchar4(
                        ccl::color_srgb_to_linear_v4(
                            vec3f_to_float4(colors[v1])));
                    cdata[2] = ccl::color_float4_to_uchar4(
                        ccl::color_srgb_to_linear_v4(
                            vec3f_to_float4(colors[v2])));
                    cdata += 3;

                    idx += 3;
                }
            }
        }
    }
}

void
HdCyclesMesh::_AddNormals(VtVec3fArray& normals, HdInterpolation interpolation)
{
    ccl::AttributeSet* attributes = (m_useSubdivision)
                                        ? &m_cyclesMesh->subd_attributes
                                        : &m_cyclesMesh->attributes;

    if (interpolation == HdInterpolationUniform) {
        ccl::Attribute* attr_fN = attributes->add(ccl::ATTR_STD_FACE_NORMAL);
        ccl::float3* fN         = attr_fN->data_float3();

        int idx = 0;
        for (int i = 0; i < m_faceVertexCounts.size(); i++) {
            const int vCount = m_faceVertexCounts[i];

            // This needs to be checked
            for (int j = 1; j < vCount - 1; ++idx) {
                fN[idx] = vec3f_to_float3(normals[idx]);
            }
        }

    } else if (interpolation == HdInterpolationVertex) {
        ccl::Attribute* attr = attributes->add(ccl::ATTR_STD_VERTEX_NORMAL);
        ccl::float3* cdata   = attr->data_float3();

        memset(cdata, 0, m_cyclesMesh->verts.size() * sizeof(ccl::float3));

        for (size_t i = 0; i < m_cyclesMesh->verts.size(); i++) {
            ccl::float3 n = vec3f_to_float3(normals[i]);
            cdata[i]      = n;
        }

    } else if (interpolation == HdInterpolationFaceVarying) {
        ccl::Attribute* attr = attributes->add(ccl::ATTR_STD_VERTEX_NORMAL);
        ccl::float3* cdata   = attr->data_float3();

        memset(cdata, 0, m_cyclesMesh->verts.size() * sizeof(ccl::float3));

        // Although looping through all faces, normals are averaged per
        // vertex. This seems to be a limitation of cycles. Not allowing
        // face varying/loop_normals/corner_normals natively.

        // For now, we add all corner normals and normalize separately.
        // TODO: Update when Cycles supports corner_normals
        for (size_t i = 0; i < m_numMeshFaces; i++) {
            for (size_t j = 0; j < 3; j++) {
                ccl::float3 n = vec3f_to_float3(normals[(i * 3) + j]);
                cdata[m_cyclesMesh->get_triangle(i).v[j]] += n;
            }
        }

        for (size_t i = 0; i < m_cyclesMesh->verts.size(); i++) {
            cdata[i] = ccl::normalize(cdata[i]);
        }
    }
}

ccl::Mesh*
HdCyclesMesh::_CreateCyclesMesh()
{
    ccl::Mesh* mesh = new ccl::Mesh();
    mesh->clear();

    mesh->use_motion_blur += m_useMotionBlur;

    m_numMeshVerts = 0;
    m_numMeshFaces = 0;

    mesh->subdivision_type = ccl::Mesh::SUBDIVISION_NONE;
    return mesh;
}

ccl::Object*
HdCyclesMesh::_CreateCyclesObject()
{
    ccl::Object* object = new ccl::Object();

    object->tfm = ccl::transform_identity();

    object->visibility = ccl::PATH_RAY_ALL_VISIBILITY;

    return object;
}

void
HdCyclesMesh::_PopulateVertices()
{
    m_cyclesMesh->verts.reserve(m_numMeshVerts);
    for (int i = 0; i < m_points.size(); i++) {
        m_cyclesMesh->verts.push_back_reserved(vec3f_to_float3(m_points[i]));
    }
}

void
HdCyclesMesh::_PopulateMotion()
{
    if (m_pointSamples.count <= 1) {
        return;
    }

    m_cyclesMesh->use_motion_blur = true;

    m_cyclesMesh->motion_steps = m_pointSamples.count + 1;

    ccl::Attribute* attr_mP = m_cyclesMesh->attributes.find(
        ccl::ATTR_STD_MOTION_VERTEX_POSITION);

    if (attr_mP)
        m_cyclesMesh->attributes.remove(attr_mP);

    if (!attr_mP) {
        attr_mP = m_cyclesMesh->attributes.add(
            ccl::ATTR_STD_MOTION_VERTEX_POSITION);
    }

    ccl::float3* mP = attr_mP->data_float3();
    for (size_t i = 0; i < m_pointSamples.count; ++i) {
        if (m_pointSamples.times.data()[i] == 0.0f)
            continue;

        VtVec3fArray pp;
        pp = m_pointSamples.values.data()[i].Get<VtVec3fArray>();

        for (size_t j = 0; j < m_numMeshVerts; ++j, ++mP) {
            *mP = vec3f_to_float3(pp[j]);
        }
    }
}

void
HdCyclesMesh::_PopulateFaces(const std::vector<int>& a_faceMaterials)
{
    if (m_useSubdivision) {
        m_cyclesMesh->subdivision_type = ccl::Mesh::SUBDIVISION_CATMULL_CLARK;

        // Unknown if this is 100% necessary for subdiv
        m_cyclesMesh->reserve_mesh(m_numMeshVerts, m_numMeshFaces);
        m_cyclesMesh->reserve_subd_faces(m_numMeshFaces, m_numNgons,
                                         m_numCorners);
    } else {
        m_cyclesMesh->reserve_mesh(m_numMeshVerts, m_numMeshFaces);
    }

    VtIntArray::const_iterator idxIt = m_faceVertexIndices.begin();

    if (m_useSubdivision) {
        for (int i = 0; i < m_numMeshFaces; i++) {
            std::vector<int> vi;
            const int vCount = m_faceVertexCounts[i];
            int materialId   = 0;

            if (i < a_faceMaterials.size()) {
                materialId = a_faceMaterials[i];
            }

            vi.resize(vCount);

            for (int j = 0; j < vCount; ++j) {
                if (m_orientation == HdTokens->rightHanded) {
                    vi[j] = *(idxIt + j);
                } else {
                    vi[j] = *(idxIt + (vCount - j - 1));
                }
            }

            m_cyclesMesh->add_subd_face(&vi[0], vCount, materialId, true);

            idxIt += vCount;
        }
    } else {
        for (int i = 0; i < m_faceVertexCounts.size(); i++) {
            const int vCount = m_faceVertexCounts[i];
            int materialId   = 0;

            if (i < a_faceMaterials.size()) {
                materialId = a_faceMaterials[i];
            }

            for (int j = 1; j < vCount - 1; ++j) {
                int v0 = *idxIt;
                int v1 = *(idxIt + j + 0);
                int v2 = *(idxIt + j + 1);

                if (m_orientation == HdTokens->leftHanded)
                    v1 = *(idxIt + ((vCount - 1) - j) + 0);
                if (m_orientation == HdTokens->leftHanded)
                    v2 = *(idxIt + ((vCount - 1) - j) + 1);

                if (v0 < m_numMeshVerts && v1 < m_numMeshVerts
                    && v2 < m_numMeshVerts) {
                    m_cyclesMesh->add_triangle(v0, v1, v2, materialId, true);
                }
            }
            idxIt += vCount;
        }
    }
}

void
HdCyclesMesh::_PopulateCreases()
{
    size_t num_creases = m_creaseLengths.size();

    m_cyclesMesh->subd_creases.resize(num_creases);

    ccl::Mesh::SubdEdgeCrease* crease = m_cyclesMesh->subd_creases.data();
    for (int i = 0; i < num_creases; i++) {
        crease->v[0]   = m_creaseIndices[(i * 2) + 0];
        crease->v[1]   = m_creaseIndices[(i * 2) + 1];
        crease->crease = m_creaseWeights[i];

        crease++;
    }
}

void
HdCyclesMesh::_FinishMesh(ccl::Scene* scene)
{
    // Deprecated in favour of adding when uv's are added
    // This should no longer be necessary
    //_ComputeTangents(true);

    if (m_cyclesMesh->need_attribute(scene, ccl::ATTR_STD_GENERATED)) {
        ccl::AttributeSet* attributes = (m_useSubdivision)
                                            ? &m_cyclesMesh->subd_attributes
                                            : &m_cyclesMesh->attributes;
        ccl::Attribute* attr = attributes->add(ccl::ATTR_STD_GENERATED);
        memcpy(attr->data_float3(), m_cyclesMesh->verts.data(),
               sizeof(ccl::float3) * m_cyclesMesh->verts.size());
    }

    m_cyclesMesh->compute_bounds();
}

void
HdCyclesMesh::Sync(HdSceneDelegate* sceneDelegate, HdRenderParam* renderParam,
                   HdDirtyBits* dirtyBits, TfToken const& reprToken)
{
    HdCyclesRenderParam* param = (HdCyclesRenderParam*)renderParam;
    ccl::Scene* scene          = param->GetCyclesScene();


    scene->mutex.lock();

    const SdfPath& id = GetId();

    // -------------------------------------
    // -- Pull scene data

    bool mesh_updated = false;

    bool newMesh = false;

    bool pointsIsComputed = false;

    // TODO: Check if this code is ever executed... Only seems to be for points
    // and removing it seems to work for our tests
    auto extComputationDescs
        = sceneDelegate->GetExtComputationPrimvarDescriptors(
            id, HdInterpolationVertex);
    for (auto& desc : extComputationDescs) {
        if (desc.name != HdTokens->points)
            continue;

        if (HdChangeTracker::IsPrimvarDirty(*dirtyBits, id, desc.name)) {
            mesh_updated    = true;
            auto valueStore = HdExtComputationUtils::GetComputedPrimvarValues(
                { desc }, sceneDelegate);
            auto pointValueIt = valueStore.find(desc.name);
            if (pointValueIt != valueStore.end()) {
                if (!pointValueIt->second.IsEmpty()) {
                    m_points       = pointValueIt->second.Get<VtVec3fArray>();
                    m_numMeshVerts = m_points.size();

                    m_normalsValid   = false;
                    pointsIsComputed = true;
                    newMesh          = true;
                }
            }
        }
        break;
    }

    if (HdChangeTracker::IsPrimvarDirty(*dirtyBits, id, HdTokens->points)) {
        mesh_updated        = true;
        VtValue pointsValue = sceneDelegate->Get(id, HdTokens->points);
        if (!pointsValue.IsEmpty()) {
            m_points = pointsValue.Get<VtVec3fArray>();
            if (m_points.size() > 0) {
                m_numMeshVerts = m_points.size();

                m_normalsValid = false;
                newMesh        = true;
            }

            // TODO: Should we check if time varying?
            // TODO: can we use this for m_points too?
            sceneDelegate->SamplePrimvar(id, HdTokens->points, &m_pointSamples);
        } /*
        size_t maxSample = 3;

        HdCyclesSampledPrimvarType 4;
        sceneDelegate->SamplePrimvar(id, HdTokens->points, &samples );
        std::cout << "Found time sampled points "<< samples.count << '\n';*/
    }

    static const HdCyclesConfig& config = HdCyclesConfig::GetInstance();

    if (HdChangeTracker::IsTopologyDirty(*dirtyBits, id)) {
        m_topology          = GetMeshTopology(sceneDelegate);
        m_faceVertexCounts  = m_topology.GetFaceVertexCounts();
        m_faceVertexIndices = m_topology.GetFaceVertexIndices();
        m_geomSubsets       = m_topology.GetGeomSubsets();
        m_orientation       = m_topology.GetOrientation();

        m_numMeshFaces = 0;

        m_numNgons   = 0;
        m_numCorners = 0;

        m_adjacencyValid = false;
        m_normalsValid   = false;

        if (m_subdivEnabled) {
            m_useSubdivision = m_topology.GetScheme()
                               == PxOsdOpenSubdivTokens->catmullClark;
        } else {
            m_useSubdivision = false;
        }

        if (m_useSubdivision) {
            m_numMeshFaces = m_faceVertexCounts.size();

            for (int i = 0; i < m_faceVertexCounts.size(); i++) {
                m_numNgons += (m_faceVertexCounts[i] == 4) ? 0 : 1;
                m_numCorners += m_faceVertexCounts[i];
            }

        } else {
            for (int i = 0; i < m_faceVertexCounts.size(); i++) {
                m_numMeshFaces += m_faceVertexCounts[i] - 2;
            }
        }

        newMesh = true;
    }

    std::map<HdInterpolation, HdPrimvarDescriptorVector>
        primvarDescsPerInterpolation = {
            { HdInterpolationFaceVarying, sceneDelegate->GetPrimvarDescriptors(
                                              id, HdInterpolationFaceVarying) },
            { HdInterpolationVertex,
              sceneDelegate->GetPrimvarDescriptors(id, HdInterpolationVertex) },
            { HdInterpolationConstant,
              sceneDelegate->GetPrimvarDescriptors(id,
                                                   HdInterpolationConstant) },
        };

    if (*dirtyBits & HdChangeTracker::DirtyDoubleSided) {
        mesh_updated  = true;
        m_doubleSided = sceneDelegate->GetDoubleSided(id);
    }

    // -------------------------------------
    // -- Resolve Drawstyles

    bool isRefineLevelDirty = false;
    if (*dirtyBits & HdChangeTracker::DirtyDisplayStyle) {
        mesh_updated = true;

        m_displayStyle = sceneDelegate->GetDisplayStyle(id);
        if (m_refineLevel != m_displayStyle.refineLevel) {
            isRefineLevelDirty = true;
            m_refineLevel      = m_displayStyle.refineLevel;
            newMesh            = true;
        }
    }

    if (HdChangeTracker::IsSubdivTagsDirty(*dirtyBits, id)) {
        const PxOsdSubdivTags subdivTags = GetSubdivTags(sceneDelegate);

        m_cornerIndices = subdivTags.GetCornerIndices();
        m_cornerWeights = subdivTags.GetCornerWeights();
        m_creaseIndices = subdivTags.GetCreaseIndices();
        m_creaseLengths = subdivTags.GetCreaseLengths();
        m_creaseWeights = subdivTags.GetCreaseWeights();

        newMesh = true;
    }

#ifdef USE_USD_CYCLES_SCHEMA
    for (auto& primvarDescsEntry : primvarDescsPerInterpolation) {
        for (auto& pv : primvarDescsEntry.second) {
            // Apply custom schema

            m_useMotionBlur = _HdCyclesGetMeshParam<bool>(
                pv, dirtyBits, id, this, sceneDelegate,
                usdCyclesTokens->primvarsCyclesObjectMblur, m_useMotionBlur);

            m_motionSteps = _HdCyclesGetMeshParam<bool>(
                pv, dirtyBits, id, this, sceneDelegate,
                usdCyclesTokens->primvarsCyclesObjectMblurSteps, m_motionSteps);

            m_cyclesObject->is_shadow_catcher = _HdCyclesGetMeshParam<bool>(
                pv, dirtyBits, id, this, sceneDelegate,
                usdCyclesTokens->primvarsCyclesObjectIs_shadow_catcher,
                m_cyclesObject->is_shadow_catcher);

            m_cyclesObject->pass_id = _HdCyclesGetMeshParam<bool>(
                pv, dirtyBits, id, this, sceneDelegate,
                usdCyclesTokens->primvarsCyclesObjectPass_id,
                m_cyclesObject->pass_id);

            m_cyclesObject->use_holdout = _HdCyclesGetMeshParam<bool>(
                pv, dirtyBits, id, this, sceneDelegate,
                usdCyclesTokens->primvarsCyclesObjectUse_holdout,
                m_cyclesObject->use_holdout);

            // Visibility

            m_visibilityFlags = 0;

            m_visCamera = _HdCyclesGetMeshParam<bool>(
                pv, dirtyBits, id, this, sceneDelegate,
                usdCyclesTokens->primvarsCyclesObjectVisibilityCamera,
                m_visCamera);

            m_visDiffuse = _HdCyclesGetMeshParam<bool>(
                pv, dirtyBits, id, this, sceneDelegate,
                usdCyclesTokens->primvarsCyclesObjectVisibilityDiffuse,
                m_visDiffuse);

            m_visGlossy = _HdCyclesGetMeshParam<bool>(
                pv, dirtyBits, id, this, sceneDelegate,
                usdCyclesTokens->primvarsCyclesObjectVisibilityGlossy,
                m_visGlossy);

            m_visScatter = _HdCyclesGetMeshParam<bool>(
                pv, dirtyBits, id, this, sceneDelegate,
                usdCyclesTokens->primvarsCyclesObjectVisibilityScatter,
                m_visScatter);

            m_visShadow = _HdCyclesGetMeshParam<bool>(
                pv, dirtyBits, id, this, sceneDelegate,
                usdCyclesTokens->primvarsCyclesObjectVisibilityShadow,
                m_visShadow);

            m_visTransmission = _HdCyclesGetMeshParam<bool>(
                pv, dirtyBits, id, this, sceneDelegate,
                usdCyclesTokens->primvarsCyclesObjectVisibilityTransmission,
                m_visTransmission);

            m_visibilityFlags |= m_visCamera ? ccl::PATH_RAY_CAMERA : 0;
            m_visibilityFlags |= m_visDiffuse ? ccl::PATH_RAY_DIFFUSE : 0;
            m_visibilityFlags |= m_visGlossy ? ccl::PATH_RAY_GLOSSY : 0;
            m_visibilityFlags |= m_visScatter ? ccl::PATH_RAY_VOLUME_SCATTER
                                              : 0;
            m_visibilityFlags |= m_visShadow ? ccl::PATH_RAY_SHADOW : 0;
            m_visibilityFlags |= m_visTransmission ? ccl::PATH_RAY_TRANSMIT : 0;
        }
    }
#endif

    // -------------------------------------
    // -- Create Cycles Mesh

    HdMeshUtil meshUtil(&m_topology, id);
    if (newMesh) {
        m_cyclesMesh->clear();

        _PopulateVertices();

        m_cyclesMesh->use_motion_blur = m_useMotionBlur;

        if (m_useMotionBlur)
            _PopulateMotion();

        std::vector<int> faceMaterials;
        faceMaterials.resize(m_numMeshFaces);

        for (auto const& subset : m_geomSubsets) {
            int subsetMaterialIndex = 0;

            if (!subset.materialId.IsEmpty()) {
                const HdCyclesMaterial* subMat
                    = static_cast<const HdCyclesMaterial*>(
                        sceneDelegate->GetRenderIndex().GetSprim(
                            HdPrimTypeTokens->material, subset.materialId));
                if (subMat && subMat->GetCyclesShader()) {
                    if (m_materialMap.find(subset.materialId)
                        == m_materialMap.end()) {
                        m_usedShaders.push_back(subMat->GetCyclesShader());
                        subMat->GetCyclesShader()->tag_update(scene);

                        m_materialMap.insert(
                            std::pair<SdfPath, int>(subset.materialId,
                                                    m_usedShaders.size()));
                        subsetMaterialIndex = m_usedShaders.size();
                    } else {
                        subsetMaterialIndex = m_materialMap.at(
                            subset.materialId);
                    }
                    m_cyclesMesh->used_shaders = m_usedShaders;
                }
            }

            for (int i : subset.indices) {
                faceMaterials[i] = std::max(subsetMaterialIndex - 1, 0);
            }
        }

        _PopulateFaces(faceMaterials);

        if (m_useSubdivision) {
            _PopulateCreases();

            if (!m_cyclesMesh->subd_params) {
                m_cyclesMesh->subd_params = new ccl::SubdParams(m_cyclesMesh);
            }

            ccl::SubdParams& subd_params = *m_cyclesMesh->subd_params;

            subd_params.dicing_rate = m_dicingRate
                                      / ((m_refineLevel + 1) * 2.0f);
            subd_params.max_level = m_maxSubdivision;

            subd_params.objecttoworld = ccl::transform_identity();
        }

        // Get all uvs (assumes all GfVec2f are uvs)
        for (auto& primvarDescsEntry : primvarDescsPerInterpolation) {
            for (auto& pv : primvarDescsEntry.second) {
                if (HdChangeTracker::IsPrimvarDirty(*dirtyBits, id, pv.name)) {
                    auto value = GetPrimvar(sceneDelegate, pv.name);
                    VtValue triangulated;

                    if (!m_useSubdivision) {
                        if (pv.name == HdTokens->normals) {
                            VtVec3fArray normals;
                            normals = value.UncheckedGet<VtArray<GfVec3f>>();

                            if (m_useSubdivision
                                && primvarDescsEntry.first
                                       == HdInterpolationFaceVarying) {
                                // Triangulate primvar normals
                                meshUtil.ComputeTriangulatedFaceVaryingPrimvar(
                                    normals.data(), normals.size(),
                                    HdTypeFloatVec3, &triangulated);
                                normals = triangulated.Get<VtVec3fArray>();
                            }

                            _AddNormals(normals, primvarDescsEntry.first);
                        }
                    }

                    // TODO: Properly implement
                    VtValue triangulatedVal;
                    if (pv.name == HdTokens->velocities) {
                        if (value.IsHolding<VtArray<GfVec3f>>()) {
                            VtVec3fArray vels;
                            vels = value.UncheckedGet<VtArray<GfVec3f>>();

                            /*meshUtil.ComputeTriangulatedFaceVaryingPrimvar(
                            vels.data(), vels.size(), HdTypeFloatVec3,
                            &triangulatedVal);
                        VtVec3fArray m_vels_tri
                            = triangulatedVal.Get<VtVec3fArray>();
                        _AddVelocities(m_vels_tri, primvarDescsEntry.first);*/


                            if (primvarDescsEntry.first
                                == HdInterpolationFaceVarying) {
                                meshUtil.ComputeTriangulatedFaceVaryingPrimvar(
                                    vels.data(), vels.size(), HdTypeFloatVec3,
                                    &triangulated);

                                VtVec3fArray triangulatedVels
                                    = triangulated.Get<VtVec3fArray>();

                                //_AddVelocities(triangulatedVels,
                                //               primvarDescsEntry.first);
                            } else {
                                //_AddVelocities(vels, primvarDescsEntry.first);
                            }
                        }
                    }

                    if (pv.role == HdPrimvarRoleTokens->color) {
                        m_hasVertexColors = true;

                        if (value.IsHolding<VtArray<GfVec3f>>()) {
                            // Get primvar colors
                            VtVec3fArray colors;
                            colors = value.UncheckedGet<VtArray<GfVec3f>>();

                            // Only triangulate if not subdivision and faceVarying
                            if ((!m_useSubdivision)) {
                                if (primvarDescsEntry.first
                                    == HdInterpolationFaceVarying) {
                                    // Triangulate primvar colors
                                    meshUtil
                                        .ComputeTriangulatedFaceVaryingPrimvar(
                                            colors.data(), colors.size(),
                                            HdTypeFloatVec3, &triangulated);
                                    colors = triangulated.Get<VtVec3fArray>();
                                }
                            }

                            // Add colors to attribute
                            _AddColors(pv.name, colors, scene,
                                       primvarDescsEntry.first);
                        }
                    }

                    // TODO: Add more general uv support
                    //if (pv.role == HdPrimvarRoleTokens->textureCoordinate) {
                    if (value.IsHolding<VtArray<GfVec2f>>()) {
                        VtVec2fArray uvs
                            = value.UncheckedGet<VtArray<GfVec2f>>();

                        // Only triangulate if not subdivision and faceVarying
                        if ((!m_useSubdivision)) {
                            if (primvarDescsEntry.first
                                == HdInterpolationFaceVarying) {
                                // Triangulate primvar uvs
                                meshUtil.ComputeTriangulatedFaceVaryingPrimvar(
                                    uvs.data(), uvs.size(), HdTypeFloatVec2,
                                    &triangulated);

                                uvs = triangulated.Get<VtVec2fArray>();
                            }
                        }
                        _AddUVSet(pv.name, uvs, scene, primvarDescsEntry.first);
                    }
                }
            }
        }

        // Apply existing shaders
        if (m_usedShaders.size() > 0)
            m_cyclesMesh->used_shaders = m_usedShaders;
    }

    if (*dirtyBits & HdChangeTracker::DirtyTransform) {
        m_transformSamples = HdCyclesSetTransform(m_cyclesObject, sceneDelegate,
                                                  id, m_useMotionBlur);

        if (m_cyclesMesh && m_cyclesMesh->subd_params) {
            m_cyclesMesh->subd_params->objecttoworld = m_cyclesObject->tfm;
        }

        mesh_updated = true;
    }

    ccl::Shader* fallbackShader = scene->default_surface;

    if (m_hasVertexColors) {
        fallbackShader = param->default_vcol_surface;
    }

    if (*dirtyBits & HdChangeTracker::DirtyMaterialId) {
        if (m_cyclesMesh) {
            m_cachedMaterialId = sceneDelegate->GetMaterialId(id);
            if (m_faceVertexCounts.size() > 0) {
                if (!m_cachedMaterialId.IsEmpty()) {
                    const HdCyclesMaterial* material
                        = static_cast<const HdCyclesMaterial*>(
                            sceneDelegate->GetRenderIndex().GetSprim(
                                HdPrimTypeTokens->material, m_cachedMaterialId));

                    if (material && material->GetCyclesShader()) {
                        m_usedShaders.push_back(material->GetCyclesShader());

                        material->GetCyclesShader()->tag_update(scene);
                    } else {
                        m_usedShaders.push_back(fallbackShader);
                    }
                } else {
                    m_usedShaders.push_back(fallbackShader);
                }

                m_cyclesMesh->used_shaders = m_usedShaders;
            }
        }
    }

    if (*dirtyBits & HdChangeTracker::DirtyVisibility) {
        mesh_updated        = true;
        _sharedData.visible = sceneDelegate->GetVisible(id);
        if (!_sharedData.visible) {
            m_visibilityFlags = 0;  //~ccl::PATH_RAY_ALL_VISIBILITY;
        }
    }

    // -------------------------------------
    // -- Handle point instances

    if (newMesh || (*dirtyBits & HdChangeTracker::DirtyInstancer)) {
        mesh_updated = true;
        if (auto instancer = static_cast<HdCyclesInstancer*>(
                sceneDelegate->GetRenderIndex().GetInstancer(
                    GetInstancerId()))) {
            auto instanceTransforms = instancer->SampleInstanceTransforms(id);
            auto newNumInstances    = (instanceTransforms.count > 0)
                                       ? instanceTransforms.values[0].size()
                                       : 0;
            // Clear all instances...
            if (m_cyclesInstances.size() > 0) {
                for (auto instance : m_cyclesInstances) {
                    if (instance) {
                        m_renderDelegate->GetCyclesRenderParam()->RemoveObject(
                            instance);
                        delete instance;
                    }
                }
                m_cyclesInstances.clear();
            }

            if (newNumInstances != 0) {
                std::vector<TfSmallVector<GfMatrix4d, 1>> combinedTransforms;
                combinedTransforms.reserve(newNumInstances);
                for (size_t i = 0; i < newNumInstances; ++i) {
                    // Apply prototype transform (m_transformSamples) to all the instances
                    combinedTransforms.emplace_back(instanceTransforms.count);
                    auto& instanceTransform = combinedTransforms.back();

                    if (m_transformSamples.count == 0
                        || (m_transformSamples.count == 1
                            && (m_transformSamples.values[0]
                                == GfMatrix4d(1)))) {
                        for (size_t j = 0; j < instanceTransforms.count; ++j) {
                            instanceTransform[j]
                                = instanceTransforms.values[j][i];
                        }
                    } else {
                        for (size_t j = 0; j < instanceTransforms.count; ++j) {
                            GfMatrix4d xf_j = m_transformSamples.Resample(
                                instanceTransforms.times[j]);
                            instanceTransform[j]
                                = xf_j * instanceTransforms.values[j][i];
                        }
                    }
                }

                for (int j = 0; j < newNumInstances; ++j) {
                    ccl::Object* instanceObj = _CreateCyclesObject();

                    instanceObj->tfm = mat4d_to_transform(
                        combinedTransforms[j].data()[0]);
                    instanceObj->geometry = m_cyclesMesh;

                    // TODO: Implement motion blur for point instanced objects
                    /*if (m_useMotionBlur) {
                        m_cyclesMesh->motion_steps    = m_motionSteps;
                        m_cyclesMesh->use_motion_blur = m_useMotionBlur;

                        instanceObj->motion.clear();
                        instanceObj->motion.resize(m_motionSteps);
                        for (int j = 0; j < m_motionSteps; j++) {
                            instanceObj->motion[j] = mat4d_to_transform(
                                combinedTransforms[j].data()[j]);
                        }
                    }*/

                    m_cyclesInstances.push_back(instanceObj);

                    m_renderDelegate->GetCyclesRenderParam()->AddObject(
                        instanceObj);
                }

                // Hide prototype
                if (m_cyclesObject)
                    m_visibilityFlags = 0;
            }
        }
    }

    // -------------------------------------
    // -- Finish Mesh

    if (newMesh && m_cyclesMesh) {
        _FinishMesh(scene);
    }

    if (mesh_updated || newMesh) {
<<<<<<< HEAD
        m_cyclesObject->visibility = m_visibilityFlags;
        m_cyclesMesh->tag_update(scene, false);
=======
        m_cyclesMesh->tag_update(scene, true);
>>>>>>> 601f445d
        m_cyclesObject->tag_update(scene);
        param->Interrupt();
    }

    scene->mutex.unlock();

    *dirtyBits = HdChangeTracker::Clean;
}

PXR_NAMESPACE_CLOSE_SCOPE<|MERGE_RESOLUTION|>--- conflicted
+++ resolved
@@ -365,11 +365,7 @@
     }
     //ccl::float3* vdata = attr_mP->data_float3();
 
-<<<<<<< HEAD
     /*if (interpolation == HdInterpolationVertex) {
-=======
-    if (interpolation == HdInterpolationVertex) {
->>>>>>> 601f445d
         VtIntArray::const_iterator idxIt = m_faceVertexIndices.begin();
 
         // TODO: Add support for subd faces?
@@ -1374,12 +1370,8 @@
     }
 
     if (mesh_updated || newMesh) {
-<<<<<<< HEAD
         m_cyclesObject->visibility = m_visibilityFlags;
-        m_cyclesMesh->tag_update(scene, false);
-=======
         m_cyclesMesh->tag_update(scene, true);
->>>>>>> 601f445d
         m_cyclesObject->tag_update(scene);
         param->Interrupt();
     }
