//  Copyright 2020 Tangent Animation
//
//  Licensed under the Apache License, Version 2.0 (the "License");
//  you may not use this file except in compliance with the License.
//  You may obtain a copy of the License at
//
//      http://www.apache.org/licenses/LICENSE-2.0
//
//  Unless required by applicable law or agreed to in writing, software
//  distributed under the License is distributed on an "AS IS" BASIS,
//  WITHOUT WARRANTIES OR CONDITIONS OF ANY KIND, either express or implied,
//  including without limitation, as related to merchantability and fitness
//  for a particular purpose.
//
//  In no event shall any copyright holder be liable for any damages of any kind
//  arising from the use of this software, whether in contract, tort or otherwise.
//  See the License for the specific language governing permissions and
//  limitations under the License.

#include "mesh.h"

#include "config.h"
#include "instancer.h"
#include "material.h"
#include "renderDelegate.h"
#include "renderParam.h"
#include "utils.h"
#include "debug_codes.h"

#include <pxr/imaging/hd/extComputationUtils.h>

#ifdef USE_USD_CYCLES_SCHEMA
#    include <usdCycles/tokens.h>
#endif

PXR_NAMESPACE_OPEN_SCOPE

// clang-format off
#ifdef __GNUC__
#pragma GCC diagnostic push
#pragma GCC diagnostic ignored "-Wunused-variable"
#endif
TF_DEFINE_PRIVATE_TOKENS(_tokens, 
    (st)
    (uv)
);
#ifdef __GNUC__
#pragma GCC diagnostic pop
#endif
// clang-format on

HdCyclesMesh::HdCyclesMesh(SdfPath const& id, SdfPath const& instancerId, HdCyclesRenderDelegate* a_renderDelegate)
    : HdMesh(id, instancerId)
    , m_cyclesMesh(nullptr)
    , m_cyclesObject(nullptr)
    , m_velocityScale(1.0f)
    , m_useMotionBlur(false)
    , m_useDeformMotionBlur(false)
    , m_visibilityFlags(ccl::PATH_RAY_ALL_VISIBILITY)
    , m_visCamera(true)
    , m_visDiffuse(true)
    , m_visGlossy(true)
    , m_visScatter(true)
    , m_visShadow(true)
    , m_visTransmission(true)
    , m_renderDelegate(a_renderDelegate)
{
    static const HdCyclesConfig& config = HdCyclesConfig::GetInstance();
    config.enable_motion_blur.eval(m_useMotionBlur, true);

<<<<<<< HEAD
    m_cyclesObject = _CreateCyclesObject();

    m_cyclesMesh = _CreateCyclesMesh();

    m_numTransformSamples = HD_CYCLES_MOTION_STEPS;

    if (m_useMotionBlur) {
        // Motion steps are currently a static const compile time
        // variable... This is likely an issue...
        // TODO: Get this from usdCycles schema
        //m_motionSteps = config.motion_steps;
        m_motionSteps = m_numTransformSamples;

        // Hardcoded for now until schema PR
        m_useDeformMotionBlur = true;

        // TODO: Needed when we properly handle motion_verts
        m_cyclesMesh->set_motion_steps(m_motionSteps);
        m_cyclesMesh->set_use_motion_blur(m_useDeformMotionBlur);
    }

    m_cyclesObject->set_geometry(m_cyclesMesh);

    m_renderDelegate->GetCyclesRenderParam()->AddGeometry(m_cyclesMesh);
    m_renderDelegate->GetCyclesRenderParam()->AddObject(m_cyclesObject);
=======
    _InitializeNewCyclesMesh();
>>>>>>> 54a55426
}

HdCyclesMesh::~HdCyclesMesh()
{
    if (m_cyclesMesh) {
        m_renderDelegate->GetCyclesRenderParam()->RemoveMesh(m_cyclesMesh);
        delete m_cyclesMesh;
    }

    if (m_cyclesObject) {
        m_renderDelegate->GetCyclesRenderParam()->RemoveObject(m_cyclesObject);
        delete m_cyclesObject;
    }

    if (m_cyclesInstances.size() > 0) {
        for (auto instance : m_cyclesInstances) {
            if (instance) {
                m_renderDelegate->GetCyclesRenderParam()->RemoveObject(instance);
                delete instance;
            }
        }
    }
}

void
HdCyclesMesh::_AddUVSet(const TfToken& name, const VtValue& uvs, ccl::Scene* scene, HdInterpolation interpolation)
{
    VtValue uvs_value = uvs;

    if (!uvs_value.IsHolding<VtVec2fArray>()) {
        if (!uvs_value.CanCast<VtVec2fArray>()) {
            TF_WARN("Invalid uv data! Can not convert uv for: %s", "object");
            return;
        }

        uvs_value = uvs_value.Cast<VtVec2fArray>();
    }

    ccl::ustring uv_name = ccl::ustring(name.GetString());
    bool need_uv         = m_cyclesMesh->need_attribute(scene, uv_name)
                   || m_cyclesMesh->need_attribute(scene, ccl::ATTR_STD_UV);
    if (!need_uv) {
        return;
    }

    // To avoid face varying computations we take attribute and we refine it with
    // respecting incoming interpolation. Then we convert it to face varying because
    // ATTR_STD_UV is a face varying data.

    ccl::AttributeSet* attributes = &m_cyclesMesh->attributes;
    ccl::Attribute* uv_attr       = attributes->add(ccl::ATTR_STD_UV, uv_name);
    auto attrib_data              = uv_attr->data_float2();

    if (interpolation == HdInterpolationConstant) {
        VtValue refined_value = m_refiner->RefineConstantData(name, HdPrimvarRoleTokens->textureCoordinate, uvs_value);
        if (refined_value.GetArraySize() != 1) {
            TF_WARN("Failed to refine constant texture coordinates!");
            return;
        }

        auto refined_uvs                    = refined_value.UncheckedGet<VtVec2fArray>();
        const VtVec3iArray& refined_indices = m_refiner->GetRefinedVertexIndices();
        for (size_t face = 0, offset = 0; face < refined_indices.size(); ++face) {
            for (size_t i = 0; i < 3; ++i, ++offset) {
                attrib_data[offset][0] = refined_uvs[0][0];
                attrib_data[offset][1] = refined_uvs[0][1];
            }
        }
    }

    if (interpolation == HdInterpolationUniform) {
        VtValue refined_value = m_refiner->RefineUniformData(name, HdPrimvarRoleTokens->textureCoordinate, uvs_value);
        if (refined_value.GetArraySize() != m_cyclesMesh->num_triangles()) {
            TF_WARN("Failed to refine uniform texture coordinates!");
            return;
        }

        auto refined_uvs                    = refined_value.UncheckedGet<VtVec2fArray>();
        const VtVec3iArray& refined_indices = m_refiner->GetRefinedVertexIndices();
        for (size_t face = 0, offset = 0; face < refined_indices.size(); ++face) {
            for (size_t i = 0; i < 3; ++i, ++offset) {
                attrib_data[offset][0] = refined_uvs[face][0];
                attrib_data[offset][1] = refined_uvs[face][1];
            }
        }
        return;
    }

    // convert vertex and varying

    auto add_vertex_or_varying_attrib = [&](const VtValue& refined_value) {
        auto refined_uvs                    = refined_value.UncheckedGet<VtVec2fArray>();
        const VtVec3iArray& refined_indices = m_refiner->GetRefinedVertexIndices();
        for (size_t face = 0, offset = 0; face < refined_indices.size(); ++face) {
            for (size_t i = 0; i < 3; ++i, ++offset) {
                const int& vertex_index = refined_indices[face][i];
                attrib_data[offset][0]  = refined_uvs[vertex_index][0];
                attrib_data[offset][1]  = refined_uvs[vertex_index][1];
            }
        }
    };

    if (interpolation == HdInterpolationVertex) {
        VtValue refined_value = m_refiner->RefineVertexData(name, HdPrimvarRoleTokens->textureCoordinate, uvs_value);
        if (refined_value.GetArraySize() != m_cyclesMesh->verts.size()) {
            TF_WARN("Failed to refine vertex texture coordinates!");
            return;
        }

        add_vertex_or_varying_attrib(refined_value);
        return;
    }

    if (interpolation == HdInterpolationVarying) {
        VtValue refined_value = m_refiner->RefineVaryingData(name, HdPrimvarRoleTokens->textureCoordinate, uvs_value);
        if (refined_value.GetArraySize() != m_cyclesMesh->verts.size()) {
            TF_WARN("Failed to refine varying texture coordinates!");
            return;
        }

        add_vertex_or_varying_attrib(refined_value);
        return;
    }

    if (interpolation == HdInterpolationFaceVarying) {
        VtValue refined_value = m_refiner->RefineFaceVaryingData(name, HdPrimvarRoleTokens->textureCoordinate,
                                                                 uvs_value);
        if (refined_value.GetArraySize() != m_refiner->GetNumRefinedTriangles() * 3) {
            TF_WARN("Invalid number of refined vertices");
            return;
        }

        auto refined_uvs = refined_value.UncheckedGet<VtVec2fArray>();
        for (size_t i = 0; i < refined_uvs.size(); ++i) {
            attrib_data[i][0] = refined_uvs[i][0];
            attrib_data[i][1] = refined_uvs[i][1];
        }

        return;
    }
}

void
HdCyclesMesh::_PopulateTangents(HdSceneDelegate* sceneDelegate, const SdfPath& id, ccl::Scene* scene)
{
    // Iterate over all uvs and check if tangent is requested, populate primvars must be called before
    // PopulateTangents

    ccl::AttributeSet* attributes = &m_cyclesMesh->attributes;

    for(const ccl::ustring& name : m_texture_names) {
        ccl::ustring tangent_name = ccl::ustring(name.string() + ".tangent");
        ccl::ustring sign_name    = ccl::ustring(name.string() + ".tangent_sign");
        bool need_tangent = false;
        need_tangent |= m_cyclesMesh->need_attribute(scene, tangent_name);
        need_tangent |= m_cyclesMesh->need_attribute(scene, ccl::ATTR_STD_UV_TANGENT);

        if (!need_tangent) {
            continue;
        }

        // Take tangent from subdivision limit surface
        if (m_refiner->IsSubdivided()) {
            // subdivided tangents are per vertex

            if (m_cyclesMesh->need_attribute(scene, ccl::ATTR_STD_UV_TANGENT)) {
                ccl::Attribute* tangent_attrib = attributes->add(ccl::ATTR_STD_UV_TANGENT, tangent_name);
                ccl::float3* tangent_data      = tangent_attrib->data_float3();

                for (size_t i = 0; i < m_cyclesMesh->triangles.size(); ++i) {
                    auto vertex_index = m_cyclesMesh->triangles[i];
                    tangent_data[i]   = m_limit_us[vertex_index];
                }
            }

            if (m_cyclesMesh->need_attribute(scene, ccl::ATTR_STD_UV_TANGENT_SIGN)) {
                auto sign_attrib = attributes->add(ccl::ATTR_STD_UV_TANGENT_SIGN, sign_name);
                auto sign_data   = sign_attrib->data_float();

                for (size_t i = 0; i < m_cyclesMesh->triangles.size(); ++i) {
                    sign_data[i] = 1.0f;
                }
            }

            continue;
        }

        // Forced true for now... Should be based on shader compilation needs
        need_tangent = true;
        if (need_tangent) {
            // Forced for now
            bool need_sign = true;
            mikk_compute_tangents(name.c_str(), m_cyclesMesh, need_sign, true);
        }
    }
}

/*
    Setting velocities for each vertex and letting Cycles take care
    of interpolating them once the shuttertime is known.

*/
void
HdCyclesMesh::_AddVelocities(const SdfPath& id, const VtValue& value, HdInterpolation interpolation)
{
    if (!value.IsHolding<VtVec3fArray>()) {
        TF_WARN("Unexpected type for velocities for: %s", id.GetText());
        return;
    }
    VtVec3fArray velocities = value.UncheckedGet<VtVec3fArray>();

<<<<<<< HEAD
    m_cyclesMesh->set_use_motion_blur(true);
    m_cyclesMesh->set_motion_steps(3);
=======
    ccl::AttributeSet* attributes = &m_cyclesMesh->attributes;
>>>>>>> 54a55426

    ccl::Attribute* attr_mP = attributes->find(ccl::ATTR_STD_MOTION_VERTEX_POSITION);
    if (attr_mP) {
        TF_WARN("Velocities will be ignored since motion positions exist for: %s", id.GetText());
        return;
    }

    // Turning on motion blur (todo: dynamic number of steps)
    m_cyclesMesh->use_motion_blur = true;
    m_cyclesMesh->motion_steps    = 3;

    ccl::Attribute* attr_V = attributes->find(ccl::ATTR_STD_VERTEX_VELOCITY);
    if (!attr_V) {
        attr_V = attributes->add(ccl::ATTR_STD_VERTEX_VELOCITY);
    }

    if (interpolation == HdInterpolationVertex) {
        assert(velocities.size() == m_cyclesMesh->verts.size());

        ccl::float3* V = attr_V->data_float3();
        for (size_t i = 0; i < velocities.size(); ++i) {
            V[i] = vec3f_to_float3(velocities[i]);
        }
    } else {
        TF_WARN("Velocity requries per-vertex interpolation for: %s", id.GetText());
    }
}

/*
    Adding accelerations to improve the quality of the motion blur geometry.
    They will be active only if the velocities are present
*/
void
HdCyclesMesh::_AddAccelerations(const SdfPath& id, const VtValue& value, HdInterpolation interpolation)
{
    if (!value.IsHolding<VtVec3fArray>()) {
        TF_WARN("Unexpected type for accelerations for: %s", id.GetText());
        return;
    }
    VtVec3fArray accelerations = value.UncheckedGet<VtVec3fArray>();

    ccl::AttributeSet* attributes = &m_cyclesMesh->attributes;

    ccl::Attribute* attr_mP = attributes->find(ccl::ATTR_STD_MOTION_VERTEX_POSITION);
    if (attr_mP) {
        TF_WARN("Accelerations will be ignored since motion positions exist");
        return;
    }

    ccl::Attribute* attr_accel = attributes->find(
        ccl::ATTR_STD_VERTEX_ACCELERATION);
    if (!attr_accel) {
        attr_accel = attributes->add(ccl::ATTR_STD_VERTEX_ACCELERATION);
    }

<<<<<<< HEAD
    for (size_t i = 0; i < m_cyclesMesh->get_motion_steps(); ++i) {
        //VtVec3fArray pp;
        //pp = m_pointSamples.values.data()[i].Get<VtVec3fArray>();
=======
    if (interpolation == HdInterpolationVertex) {
        assert(accelerations.size() == m_cyclesMesh->verts.size());
>>>>>>> 54a55426

        ccl::float3* A = attr_accel->data_float3();
        for (size_t i = 0; i < accelerations.size(); ++i) {
            A[i] = vec3f_to_float3(accelerations[i]);
        }
    } else {
        TF_WARN("Acceleration requires per-vertex interpolation");
    }

}

void
HdCyclesMesh::_PopulateColors(const TfToken& name, const TfToken& role, const VtValue& data, ccl::Scene* scene,
                              HdInterpolation interpolation, const SdfPath& id)
{
    VtValue colors_value = data;

    if (!colors_value.IsHolding<VtVec3fArray>()) {
        if (!colors_value.CanCast<VtVec3fArray>()) {
            TF_WARN("Invalid color data! Can not convert color for: %s", id.GetText());
            return;
        }

        colors_value = colors_value.Cast<VtVec3fArray>();
    }

    auto override_default_shader = [scene](ccl::Mesh* mesh, ccl::Shader* new_default_shader) {
        if (mesh->used_shaders.empty()) {
            mesh->used_shaders.push_back(new_default_shader);
        } else {
            // only override if shader is a default shader
            if (mesh->used_shaders[0] == scene->default_surface) {
                mesh->used_shaders[0] = new_default_shader;
            }
        }
    };

    // Object color

    if (interpolation == HdInterpolationConstant && name == HdTokens->displayColor) {
        auto colors = colors_value.UncheckedGet<VtVec3fArray>();
        if (colors.empty()) {
            TF_WARN("Empty colors can not be assigned to an object!");
            return;
        }

        m_cyclesObject->color = ccl::make_float3(colors[0][0], colors[0][1], colors[0][2]);
        override_default_shader(m_cyclesMesh, m_object_display_color_shader);
        return;
    }

    // Primvar color attributes

    ccl::AttributeSet* attributes = &m_cyclesMesh->attributes;

    if (interpolation == HdInterpolationUniform) {
        VtValue refined_value = m_refiner->RefineUniformData(name, role, data);
        if (refined_value.GetArraySize() != m_cyclesMesh->num_triangles()) {
            TF_WARN("Empty colors can not be assigned to an faces!");
            return;
        }

        ccl::ustring attrib_name { name.GetString().c_str(), name.GetString().size() };
        ccl::Attribute* color_attrib = attributes->add(attrib_name, ccl::TypeDesc::TypeColor, ccl::ATTR_ELEMENT_FACE);
        ccl::float3* cycles_colors   = color_attrib->data_float3();

        auto refined_colors = refined_value.UncheckedGet<VtVec3fArray>();
        for (size_t i = 0; i < m_cyclesMesh->num_triangles(); ++i) {
            cycles_colors[i][0] = refined_colors[i][0];
            cycles_colors[i][1] = refined_colors[i][1];
            cycles_colors[i][2] = refined_colors[i][2];
        }

        override_default_shader(m_cyclesMesh, m_attrib_display_color_shader);
        return;
    }

<<<<<<< HEAD
    switch (interpolation) {
    case HdInterpolationConstant: celem = ccl::ATTR_ELEMENT_MESH; break;
    case HdInterpolationVertex:
        if (attributes->geometry->geometry_type == ccl::Geometry::HAIR) {
            celem = ccl::ATTR_ELEMENT_CURVE_KEY;
        } else {
            celem = ccl::ATTR_ELEMENT_VERTEX;
=======
    auto add_vertex_or_varying_attrib = [&](const VtValue& refined_value) {
        if (!refined_value.GetArraySize()) {
            TF_WARN("Empty colors can not be assigned to an vertices!");
            return;
>>>>>>> 54a55426
        }

        ccl::ustring attrib_name { name.GetString().c_str(), name.GetString().size() };
        ccl::Attribute* color_attrib = attributes->add(attrib_name, ccl::TypeDesc::TypeColor, ccl::ATTR_ELEMENT_VERTEX);
        ccl::float3* cycles_colors   = color_attrib->data_float3();

        auto refined_colors = refined_value.UncheckedGet<VtVec3fArray>();
        for (size_t i = 0; i < m_cyclesMesh->verts.size(); ++i) {
            cycles_colors[i][0] = refined_colors[i][0];
            cycles_colors[i][1] = refined_colors[i][1];
            cycles_colors[i][2] = refined_colors[i][2];
        }

        override_default_shader(m_cyclesMesh, m_attrib_display_color_shader);
    };

    // varying/vertex is assigned to vertices
    if (interpolation == HdInterpolationVertex) {
        VtValue refined_value = m_refiner->RefineVertexData(name, role, data);
        if (refined_value.GetArraySize() != m_refiner->GetNumRefinedVertices()) {
            TF_WARN("Invalid number of refined vertices");
            return;
        }

<<<<<<< HEAD
        m_cyclesObject->set_color(ccl::make_float3(displayColor.x, displayColor.y,
                                                 displayColor.z));
=======
        add_vertex_or_varying_attrib(refined_value);
        return;
>>>>>>> 54a55426
    }

    if (interpolation == HdInterpolationVarying) {
        VtValue refined_value = m_refiner->RefineVaryingData(name, role, data);
        if (refined_value.GetArraySize() != m_refiner->GetNumRefinedVertices()) {
            TF_WARN("Invalid number of refined vertices");
            return;
        }

        add_vertex_or_varying_attrib(refined_value);
        return;
    }

    if (interpolation == HdInterpolationFaceVarying) {
        VtValue refined_value = m_refiner->RefineFaceVaryingData(name, role, data);
        if (refined_value.GetArraySize() != m_refiner->GetNumRefinedTriangles() * 3) {
            TF_WARN("Invalid number of refined vertices");
            return;
        }

        ccl::ustring attrib_name { name.GetString().c_str(), name.GetString().size() };
        ccl::Attribute* color_attrib = attributes->add(attrib_name, ccl::TypeDesc::TypeColor, ccl::ATTR_ELEMENT_CORNER);
        ccl::float3* attrib_data     = color_attrib->data_float3();

        auto refined_color = refined_value.UncheckedGet<VtVec3fArray>();
        for (size_t i = 0; i < refined_color.size(); ++i) {
            attrib_data[i][0] = refined_color[i][0];
            attrib_data[i][1] = refined_color[i][1];
            attrib_data[i][2] = refined_color[i][2];
        }

        override_default_shader(m_cyclesMesh, m_attrib_display_color_shader);
        return;
    }

<<<<<<< HEAD
        memset(cdata, 0, m_cyclesMesh->get_verts().size() * sizeof(ccl::float3));

        for (size_t i = 0; i < m_cyclesMesh->get_verts().size(); i++) {
            ccl::float3 n = vec3f_to_float3(normals[i]);
            if (m_orientation == HdTokens->leftHanded)
                n = -n;
            cdata[i] = n;
=======
    TF_WARN("Unsupported displayColor interpolation for primitive: %s", id.GetText());
}

void
HdCyclesMesh::_PopulateNormals(HdSceneDelegate* sceneDelegate, const SdfPath& id)
{
    // Normals are tricky in Hd. When subdivisionSchema is being set to != none,
    // then Hd interface suppresses loading any normals as 'normals' or 'primvar:normals' from primvars.
    // It happens because Hd assumes that normals are going to come from the limit surface of Osd.
    // Also, dirty normals bit is never set. To evaluate this function, whenever points change,
    // we force normal bits to be dirty in the PropagateDirtyBits.

    // Normals can come from:
    // * authored normals passed by primvar, as long as subdivisionSchema == none
    // * auto generated from limit surface for subdivisionSchema != none

    // cleanup pre existing normals, that will force cycles to evaluate normals
    m_cyclesMesh->attributes.remove(ccl::ATTR_STD_FACE_NORMAL);
    m_cyclesMesh->attributes.remove(ccl::ATTR_STD_VERTEX_NORMAL);
    m_cyclesMesh->attributes.remove(ccl::ATTR_STD_CORNER_NORMAL);
    m_cyclesMesh->attributes.remove(ccl::ATTR_STD_MOTION_VERTEX_NORMAL);

    //
    // Auto generated normals from limit surface
    //
    if (m_refiner->IsSubdivided()) {
        assert(m_limit_us.size() == m_cyclesMesh->verts.size());
        assert(m_limit_vs.size() == m_cyclesMesh->verts.size());

        ccl::AttributeSet& attributes = m_cyclesMesh->attributes;
        ccl::Attribute* normal_attr   = attributes.add(ccl::ATTR_STD_VERTEX_NORMAL);
        ccl::float3* normal_data      = normal_attr->data_float3();

        for (size_t i = 0; i < m_limit_vs.size(); ++i) {
            normal_data[i] = ccl::normalize(ccl::cross(m_limit_us[i], m_limit_vs[i]));
>>>>>>> 54a55426
        }

        return;
    }

    //
    // Authored normals from Primvar
    //
    auto GetPrimvarInterpolation = [sceneDelegate, &id](HdInterpolation& interpolation) -> bool {
        for (size_t i =0; i < HdInterpolationCount; ++i) {
            HdPrimvarDescriptorVector d = sceneDelegate->GetPrimvarDescriptors(id, static_cast<HdInterpolation>(i));
            auto predicate              = [](const HdPrimvarDescriptor& d) -> bool {
                return d.name == HdTokens->normals && d.role == HdPrimvarRoleTokens->normal;
            };
            if (std::find_if(d.begin(), d.end(), predicate) != d.end()) {
                interpolation = (HdInterpolation)i;
                return true;
            }
        }
        return false;
    };

    HdInterpolation interpolation = HdInterpolationCount;
    if (!GetPrimvarInterpolation(interpolation)) {
        m_cyclesMesh->add_face_normals();
        m_cyclesMesh->add_vertex_normals();
        TF_INFO(HDCYCLES_MESH)
            .Msg("Generating smooth normals for: %s", id.GetText());
        return;
    }
    assert(interpolation >= 0 && interpolation < HdInterpolationCount);

    VtValue normals_value = GetNormals(sceneDelegate);
    if (normals_value.IsEmpty()) {
        TF_WARN("Empty normals for: %s", id.GetText());
        return;
    }

    if (!normals_value.IsHolding<VtVec3fArray>()) {
        if (!normals_value.CanCast<VtVec3fArray>()) {
            TF_WARN("Invalid normals data! Can not convert normals for: %s", id.GetText());
            return;
        }

        normals_value = normals_value.Cast<VtVec3fArray>();
    }

    ccl::AttributeSet& attributes = m_cyclesMesh->attributes;

    if (interpolation == HdInterpolationConstant) {
        ccl::Attribute* normal_attr = attributes.add(ccl::ATTR_STD_FACE_NORMAL);
        ccl::float3* normal_data    = normal_attr->data_float3();

        const size_t num_triangles = m_refiner->GetNumRefinedTriangles();
        memset(normal_data, 0, num_triangles * sizeof(ccl::float3));

        VtValue refined_value = m_refiner->RefineConstantData(HdTokens->normals, HdPrimvarRoleTokens->normal,
                                                              normals_value);
        if (refined_value.GetArraySize() != 1) {
            TF_WARN("Invalid uniform normals for: %s", id.GetText());
            return;
        }

        VtVec3fArray refined_normals = refined_value.Get<VtVec3fArray>();
        for (size_t i = 0; i < num_triangles; i++) {
            normal_data[i] = vec3f_to_float3(refined_normals[i]);
        }
    } else if (interpolation == HdInterpolationUniform) {
        // This is the correct way to handle face normals, but Cycles does not support
        // custom values, it will just use the geometric normal based on the 'smooth' flag.
        // To support custom normals we go through ATTR_STD_CORNER_NORMAL, 
        // which results in 3x the amount of memory but respects the custom value. 
        // This is more of an attempt to adhere to the USD specification, as it's 
        // hard to imagine rendering a surface with a per-face normal different
        // from the geometric one.
#if 0
        ccl::Attribute* normal_attr = attributes.add(ccl::ATTR_STD_FACE_NORMAL);
        ccl::float3* normal_data    = normal_attr->data_float3();

        const size_t num_triangles = m_refiner->GetNumRefinedTriangles();
        memset(normal_data, 0, num_triangles * sizeof(ccl::float3));

        VtValue refined_value = m_refiner->RefineUniformData(HdTokens->normals, HdPrimvarRoleTokens->normal,
                                                            normals_value);
        if (refined_value.GetArraySize() != num_triangles) {
            TF_WARN("Invalid uniform normals for: %s", id.GetText());
            return;
        }

        VtVec3fArray refined_normals = refined_value.Get<VtVec3fArray>();
        for (size_t i = 0; i < num_triangles; i++) {
            normal_data[i] = vec3f_to_float3(refined_normals[i]);
        }
#else
        ccl::Attribute* normal_attr = attributes.add(ccl::ATTR_STD_CORNER_NORMAL);
        ccl::float3* normal_data = normal_attr->data_float3();

        const size_t num_triangles = m_refiner->GetNumRefinedTriangles();
        memset(normal_data, 0, num_triangles * sizeof(ccl::float3));

        VtValue refined_value = m_refiner->RefineUniformData(HdTokens->normals, HdPrimvarRoleTokens->normal,
                                                            normals_value);
        if (refined_value.GetArraySize() != num_triangles) {
            TF_WARN("Invalid uniform normals for: %s", id.GetText());
            return;
        }

        VtVec3fArray refined_normals = refined_value.Get<VtVec3fArray>();
        ccl::float3 N;
        for (size_t i = 0; i < num_triangles; ++i) {
            N = vec3f_to_float3(refined_normals[i]);
            for (int j = 0; j < 3; ++j) {
                normal_data[i * 3 + j] = N;
            }
        }
#endif
    } else if (interpolation == HdInterpolationVertex || interpolation == HdInterpolationVarying) {
        ccl::Attribute* normal_attr = attributes.add(ccl::ATTR_STD_VERTEX_NORMAL);
        ccl::float3* normal_data    = normal_attr->data_float3();

        const size_t num_vertices = m_refiner->GetNumRefinedVertices();
        memset(normal_data, 0, num_vertices * sizeof(ccl::float3));

        VtValue refined_value;
        if (interpolation == HdInterpolationVertex) {
            refined_value = m_refiner->RefineVertexData(HdTokens->normals, HdPrimvarRoleTokens->normal, normals_value);
        } else {
            refined_value = m_refiner->RefineVaryingData(HdTokens->normals, HdPrimvarRoleTokens->normal, normals_value);
        }

        if (refined_value.GetArraySize() != num_vertices) {
            TF_WARN("Invalid vertex normals for: %s", id.GetText());
            return;
        }

        VtVec3fArray refined_normals = refined_value.Get<VtVec3fArray>();
        for (size_t i = 0; i < num_vertices; ++i) {
            normal_data[i] = vec3f_to_float3(refined_normals[i]);
        }
    } else if (interpolation == HdInterpolationFaceVarying) {
        ccl::Attribute* normal_attr = attributes.add(ccl::ATTR_STD_CORNER_NORMAL);
        ccl::float3* normal_data = normal_attr->data_float3();

        const size_t num_triangles = m_refiner->GetNumRefinedTriangles();
        memset(normal_data, 0, num_triangles * sizeof(ccl::float3));

        VtValue refined_value = m_refiner->RefineFaceVaryingData(HdTokens->normals, HdPrimvarRoleTokens->normal,
                                                            normals_value);
        if (refined_value.GetArraySize() != num_triangles * 3) {
            TF_WARN("Invalid facevarying normals for: %s", id.GetText());
            return;
        }

        VtVec3fArray refined_normals = refined_value.Get<VtVec3fArray>();
        for (size_t i = 0; i < num_triangles * 3; ++i) {
            normal_data[i] = vec3f_to_float3(refined_normals[i]);
        }
    } else {
        TF_WARN("Invalid normal interpolation for: %s",id.GetText());
    }
}

ccl::Mesh*
HdCyclesMesh::_CreateCyclesMesh()
{
    ccl::Mesh* mesh = new ccl::Mesh();
    mesh->clear();

    if (m_useMotionBlur && m_useDeformMotionBlur) {
        mesh->set_use_motion_blur(true);
    }

<<<<<<< HEAD
    m_numMeshVerts = 0;
    m_numMeshFaces = 0;

    mesh->set_subdivision_type(ccl::Mesh::SUBDIVISION_NONE);
=======
    mesh->subdivision_type = ccl::Mesh::SUBDIVISION_NONE;
>>>>>>> 54a55426
    return mesh;
}

ccl::Object*
HdCyclesMesh::_CreateCyclesObject()
{
    ccl::Object* object = new ccl::Object();

    object->set_tfm(ccl::transform_identity());
    object->set_pass_id(-1);

    object->set_visibility(ccl::PATH_RAY_ALL_VISIBILITY);

    return object;
}

void
HdCyclesMesh::_PopulateMotion(HdSceneDelegate* sceneDelegate, const SdfPath& id)
{
<<<<<<< HEAD
    for (int i = 0; i < m_points.size(); i++) {
        m_cyclesMesh->add_vertex(vec3f_to_float3(m_points[i]));
    }
}
=======
    // todo: this needs to be check to see if it is time-varying
    // todo: this should be shared with the points for the center motion step
    std::vector<float> times(HD_CYCLES_MOTION_STEPS);
    std::vector<VtValue> values(HD_CYCLES_MOTION_STEPS);
    const size_t numSamples = sceneDelegate->SamplePrimvar(id, HdTokens->points, HD_CYCLES_MOTION_STEPS, times.data(), values.data());
>>>>>>> 54a55426

    if (numSamples <= 1) {
        return;
    }

    ccl::AttributeSet* attributes = &m_cyclesMesh->attributes;

<<<<<<< HEAD
    m_cyclesMesh->set_use_motion_blur(true);

    m_cyclesMesh->set_motion_steps(m_pointSamples.count + 1);

    ccl::Attribute* attr_mP = attributes->find(
        ccl::ATTR_STD_MOTION_VERTEX_POSITION);
=======
    m_cyclesMesh->use_motion_blur = true;
    m_cyclesMesh->motion_steps = numSamples + ((numSamples % 2) ? 0 : 1);

    ccl::Attribute* attr_mP = attributes->find(ccl::ATTR_STD_MOTION_VERTEX_POSITION);
>>>>>>> 54a55426

    if (attr_mP)
        attributes->remove(attr_mP);

    attr_mP = attributes->add(ccl::ATTR_STD_MOTION_VERTEX_POSITION);
    ccl::float3* mP = attr_mP->data_float3();
    
    for (size_t i = 0; i < numSamples; ++i) {
        if (times[i] == 0.0f) // todo: more flexible check?
            continue;

        VtValue refined_points_value = m_refiner->RefineVertexData(HdTokens->points, HdPrimvarRoleTokens->point,
                                                               values[i]);
        if (!refined_points_value.IsHolding<VtVec3fArray>()) {
            TF_WARN("Cannot fill in motion step %d for: %s\n", (int)i, id.GetText());
            continue;
        }

        VtVec3fArray refined_points = refined_points_value.UncheckedGet<VtVec3fArray>();

        for (size_t j = 0; j < m_refiner->GetNumRefinedVertices(); ++j, ++mP) {
            *mP = vec3f_to_float3(refined_points[j]);
        }
    }
}

void
HdCyclesMesh::_PopulateTopology(HdSceneDelegate* sceneDelegate, const SdfPath& id)
{
<<<<<<< HEAD
    if (a_subdivide) {
        m_cyclesMesh->set_subdivision_type(ccl::Mesh::SUBDIVISION_CATMULL_CLARK);
        m_cyclesMesh->reserve_subd_faces(m_numMeshFaces, m_numNgons,
                                         m_numCorners);
    } else {
        m_cyclesMesh->reserve_mesh(m_numMeshVerts, m_numMeshFaces);
    }
=======
    HdMeshTopology topology = GetMeshTopology(sceneDelegate);
    topology.SetSubdivTags(GetSubdivTags(sceneDelegate));
>>>>>>> 54a55426

    HdDisplayStyle display_style = sceneDelegate->GetDisplayStyle(id);
#ifdef USE_USD_CYCLES_SCHEMA
    auto refine_value         = GetPrimvar(sceneDelegate, usdCyclesTokens->primvarsCyclesMeshSubdivision_max_level);
    int refine_level          = refine_value.IsEmpty() ? 0 : refine_value.Cast<int>().UncheckedGet<int>();
    display_style.refineLevel = refine_level;
#endif  // USE_USD_CYCLES_SCHEMA

    // Refiner holds pointer to topology therefore refiner can't outlive the topology
    m_topology = HdMeshTopology(topology, display_style.refineLevel);
    m_refiner  = HdCyclesMeshRefiner::Create(m_topology, id);

    // Mesh is independently updated in two stages, faces(topology) and vertices(data).
    // Because process of updating vertices can fail for unknown reason,
    // we can end up with an empty vertex array. Indices must point to a valid vertex array(resize).
    m_cyclesMesh->clear();
    m_cyclesMesh->resize_mesh(m_refiner->GetNumRefinedVertices(), m_refiner->GetNumRefinedTriangles());

    const VtVec3iArray& refined_indices = m_refiner->GetRefinedVertexIndices();
    for (size_t i = 0; i < refined_indices.size(); ++i) {
        const GfVec3i& triangle_indices = refined_indices[i];

        m_cyclesMesh->triangles[i * 3 + 0] = triangle_indices[0];
        m_cyclesMesh->triangles[i * 3 + 1] = triangle_indices[1];
        m_cyclesMesh->triangles[i * 3 + 2] = triangle_indices[2];

        m_cyclesMesh->smooth[i] = true;  // TODO: move to Populate normals?
    }
}

void
HdCyclesMesh::_PopulateMaterials(HdSceneDelegate* sceneDelegate, HdCyclesRenderParam* renderParam,
                                 ccl::Shader* default_surface, const SdfPath& id)
{
    // Any topology change will mark MaterialId as dirty and automatically trigger material discovery.
    // During topology population process, material id for each face is set to 0.
    // That means default shader must be always present under 0 index in the shader table.
    // Object material discovery overrides the default shader.
    // SubSet material discovery appends to the shaders table and overrides materials ids for subset faces.
    // This behaviour is to cover a corner case, where there is no object material, but there is a sub set,
    // that does not assign materials to all faces.
    m_cyclesMesh->used_shaders = { default_surface };

    constexpr int default_shader_id = 0;
    for (size_t i = 0; i < m_cyclesMesh->num_triangles(); ++i) {
        m_cyclesMesh->shader[i] = default_shader_id;
    }

    _PopulateObjectMaterial(sceneDelegate, id);
    _PopulateSubSetsMaterials(sceneDelegate, id);

    renderParam->UpdateShadersTag(m_cyclesMesh->used_shaders);
}

void
HdCyclesMesh::_PopulateObjectMaterial(HdSceneDelegate* sceneDelegate, const SdfPath& id)
{
    HdRenderIndex& render_index = sceneDelegate->GetRenderIndex();

    // object material overrides face materials
    auto& used_shaders = m_cyclesMesh->used_shaders;

    const SdfPath& material_id = sceneDelegate->GetMaterialId(id);
    if (material_id.IsEmpty()) {
        return;
    }

    // search for state primitive that contains cycles shader
    const HdSprim* material = render_index.GetSprim(HdPrimTypeTokens->material, material_id);
    auto cycles_material    = dynamic_cast<const HdCyclesMaterial*>(material);
    if (!cycles_material) {
        TF_WARN("Invalid HdCycles material %s", material_id.GetText());
        return;
    }

    ccl::Shader* cycles_shader = cycles_material->GetCyclesShader();
    if (!cycles_shader) {
        return;
    }

    // override default material
    used_shaders[0] = cycles_shader;
}

void
HdCyclesMesh::_PopulateSubSetsMaterials(HdSceneDelegate* sceneDelegate, const SdfPath& id)
{
    // optimization to avoid unnecessary allocations
    if (m_topology.GetGeomSubsets().empty()) {
        return;
    }

<<<<<<< HEAD
    m_cyclesMesh->reserve_subd_creases(num_creases);

    for (int i = 0; i < num_creases; i++) {
        m_cyclesMesh->add_crease(m_creaseIndices[(i * 2) + 0], m_creaseIndices[(i * 2) + 1], m_creaseWeights[i]);
    }
}
=======
    HdRenderIndex& render_index = sceneDelegate->GetRenderIndex();

    // collect unrefined material ids for each face
    VtIntArray face_materials(m_topology.GetNumFaces(), 0);

    auto& used_shaders = m_cyclesMesh->used_shaders;
    TfHashMap<SdfPath, int, SdfPath::Hash> material_map;
    for (auto& subset : m_topology.GetGeomSubsets()) {
        int subset_material_id = 0;
>>>>>>> 54a55426

        if (!subset.materialId.IsEmpty()) {
            const HdSprim* state_prim = render_index.GetSprim(HdPrimTypeTokens->material, subset.materialId);
            auto sub_mat              = dynamic_cast<const HdCyclesMaterial*>(state_prim);

            if (!sub_mat)
                continue;
            if (!sub_mat->GetCyclesShader())
                continue;

<<<<<<< HEAD
        ccl::float3* generated = attr->data_float3();
        for (int i = 0; i < m_cyclesMesh->get_verts().size(); i++) {
            generated[i] = m_cyclesMesh->get_verts()[i] * size - loc;
=======
            auto search_it = material_map.find(subset.materialId);
            if (search_it == material_map.end()) {
                used_shaders.push_back(sub_mat->GetCyclesShader());
                material_map[subset.materialId] = used_shaders.size();
                subset_material_id              = used_shaders.size();
            } else {
                subset_material_id = search_it->second;
            }
        }

        for (int i : subset.indices) {
            face_materials[i] = std::max(subset_material_id - 1, 0);
>>>>>>> 54a55426
        }
    }

    // no subset materials discovered, no refinement required
    if (used_shaders.empty()) {
        return;
    }

    // refine material ids and assign them to refined geometry
    VtValue refined_value = m_refiner->RefineUniformData(HdTokens->materialParams, HdPrimvarRoleTokens->none,
                                                         VtValue { face_materials });

    if (refined_value.GetArraySize() != m_cyclesMesh->shader.size()) {
        TF_WARN("Failed to assign refined materials for: %s", id.GetText());
        return;
    }

    auto refined_material_ids = refined_value.UncheckedGet<VtIntArray>();
    for (size_t i = 0; i < refined_material_ids.size(); ++i) {
        m_cyclesMesh->shader[i] = refined_material_ids[i];
    }
}

void
HdCyclesMesh::_PopulatePrimvars(HdSceneDelegate* sceneDelegate, ccl::Scene* scene, const SdfPath& id,
                                HdDirtyBits* dirtyBits)
{
    std::array<std::pair<HdInterpolation, HdPrimvarDescriptorVector>, 5> primvars_desc {
        std::make_pair(HdInterpolationConstant, HdPrimvarDescriptorVector {}),
        std::make_pair(HdInterpolationUniform, HdPrimvarDescriptorVector {}),
        std::make_pair(HdInterpolationVertex, HdPrimvarDescriptorVector {}),
        std::make_pair(HdInterpolationVarying, HdPrimvarDescriptorVector {}),
        std::make_pair(HdInterpolationFaceVarying, HdPrimvarDescriptorVector {}),
    };

    for (auto& info : primvars_desc) {
        info.second = sceneDelegate->GetPrimvarDescriptors(id, info.first);
    }

    m_texture_names.clear();

    for (auto& interpolation_description : primvars_desc) {
        for (const HdPrimvarDescriptor& description : interpolation_description.second) {
            // collect texture coordinates names, it's needed to re-compute texture tangents.
            if (description.role == HdPrimvarRoleTokens->textureCoordinate) {
                m_texture_names.emplace_back(description.name.data(), description.name.size());
            }

            if (!HdChangeTracker::IsPrimvarDirty(*dirtyBits, id, description.name)) {
                continue;
            }

            // Those are special primvars
            if (description.name == HdTokens->points || description.name == HdTokens->normals) {
                continue;
            }

            auto interpolation = interpolation_description.first;
            auto value         = GetPrimvar(sceneDelegate, description.name);

            if (description.name == HdTokens->displayColor || description.role == HdPrimvarRoleTokens->color) {
                _PopulateColors(description.name, description.role, value, scene, interpolation, id);
                continue;
            }

            if (description.role == HdPrimvarRoleTokens->textureCoordinate) {
                _AddUVSet(description.name, value, scene, interpolation);
                *dirtyBits |= DirtyBits::DirtyTangents;
                continue;
            }

            if (description.name == HdTokens->velocities) {
                _AddVelocities(id, value, interpolation);
                continue;
            }

            if (description.name == HdTokens->accelerations) {
                _AddAccelerations(id, value, interpolation);
                continue;
            }

            // TODO: Add arbitrary primvar support when AOVs are working
        }
    }
}

void
HdCyclesMesh::_PopulateVertices(HdSceneDelegate* sceneDelegate, const SdfPath& id, HdDirtyBits* dirtyBits)
{
    VtValue points_value;

    //
    // Vertices from Usd Skel
    //
    bool points_computed     = false;
    auto extComputationDescs = sceneDelegate->GetExtComputationPrimvarDescriptors(id, HdInterpolationVertex);
    for (auto& desc : extComputationDescs) {
        if (desc.name != HdTokens->points) {
            continue;
        }

        if (HdChangeTracker::IsPrimvarDirty(*dirtyBits, id, desc.name)) {
            auto valueStore   = HdExtComputationUtils::GetComputedPrimvarValues({ desc }, sceneDelegate);
            auto pointValueIt = valueStore.find(desc.name);
            if (pointValueIt != valueStore.end()) {
                if (!pointValueIt->second.IsEmpty()) {
                    points_value    = pointValueIt->second;
                    points_computed = true;
                }
            }
        }
        break;
    }

    //
    // Vertices from PrimVar
    //
    if (!points_computed) {
        points_value = GetPrimvar(sceneDelegate, HdTokens->points);
    }

    if (!points_value.IsHolding<VtVec3fArray>()) {
        if (!points_value.CanCast<VtVec3fArray>()) {
            TF_WARN("Invalid points data! Can not convert points for: %s", id.GetText());
            return;
        }

        points_value = points_value.Cast<VtVec3fArray>();
    }

    if (!points_value.IsHolding<VtVec3fArray>()) {
        if (!points_value.CanCast<VtVec3fArray>()) {
            TF_WARN("Invalid point data! Can not convert points for: %s", id.GetText());
            return;
        }

        points_value = points_value.Cast<VtVec3fArray>();
    }

    VtVec3fArray points;
    VtValue refined_points_value = m_refiner->RefineVertexData(HdTokens->points, HdPrimvarRoleTokens->point,
                                                               points_value);
    if (refined_points_value.IsHolding<VtVec3fArray>()) {
        points = refined_points_value.Get<VtVec3fArray>();
    } else {
        TF_WARN("Unsupported point type for: %s", id.GetText());
        return;
    }

    for (size_t i = 0; i < points.size(); ++i) {
        const GfVec3f& point   = points[i];
        m_cyclesMesh->verts[i] = ccl::make_float3(point[0], point[1], point[2]);
    }

    //
    // Compute limit attributes once, then in the FinishMesh clean up the data
    //
    if (m_refiner->IsSubdivided()) {
        Vt_ArrayForeignDataSource foreign_data_source {};
        VtFloat3Array refined_vertices { &foreign_data_source, m_cyclesMesh->verts.data(), m_cyclesMesh->verts.size(),
                                         false };

        VtFloat3Array limit_ps(refined_vertices.size());
        m_limit_us.resize(refined_vertices.size());
        m_limit_vs.resize(refined_vertices.size());
        m_refiner->EvaluateLimit(refined_vertices, limit_ps, m_limit_us, m_limit_vs);

        // snap to limit surface
        std::memcpy(m_cyclesMesh->verts.data(), limit_ps.data(), limit_ps.size() * sizeof(ccl::float3));
    }

    // TODO: populate motion ?

}

void
HdCyclesMesh::_PopulateGenerated(ccl::Scene* scene)
{
    if (m_cyclesMesh->need_attribute(scene, ccl::ATTR_STD_GENERATED)) {
        ccl::float3 loc, size;
        HdCyclesMeshTextureSpace(m_cyclesMesh, loc, size);

        ccl::AttributeSet* attributes = &m_cyclesMesh->attributes;
        ccl::Attribute* attr          = attributes->add(ccl::ATTR_STD_GENERATED);

        ccl::float3* generated = attr->data_float3();
        for (size_t i = 0; i < m_cyclesMesh->verts.size(); i++) {
            generated[i] = m_cyclesMesh->verts[i] * size - loc;
        }
    }
}

void
HdCyclesMesh::_FinishMesh(ccl::Scene* scene)
{
    // This must be done first, because HdCyclesMeshTextureSpace requires computed min/max
    m_cyclesMesh->compute_bounds();

    _PopulateGenerated(scene);
}

void
HdCyclesMesh::_InitializeNewCyclesMesh()
{
    if (m_cyclesMesh) {
        m_renderDelegate->GetCyclesRenderParam()->RemoveMesh(m_cyclesMesh);
        delete m_cyclesMesh;
    }

    if (m_cyclesObject) {
        m_renderDelegate->GetCyclesRenderParam()->RemoveObject(m_cyclesObject);
        delete m_cyclesObject;
    }

    m_cyclesObject        = _CreateCyclesObject();
    m_cyclesMesh          = _CreateCyclesMesh();
    m_numTransformSamples = HD_CYCLES_MOTION_STEPS;

<<<<<<< HEAD
            if (subdivisionType == usdCyclesTokens->catmull_clark) {
                m_cyclesMesh->set_subdivision_type(
                    ccl::Mesh::SUBDIVISION_CATMULL_CLARK);
            } else if (subdivisionType == usdCyclesTokens->linear) {
                m_cyclesMesh->set_subdivision_type(ccl::Mesh::SUBDIVISION_LINEAR);
            } else {
                m_cyclesMesh->set_subdivision_type(ccl::Mesh::SUBDIVISION_NONE);
            }
=======
    if (m_useMotionBlur) {
        // Motion steps are currently a static const compile time
        // variable... This is likely an issue...
        // TODO: Get this from usdCycles schema
        //m_motionSteps = config.motion_steps;
        m_motionSteps = m_numTransformSamples;
>>>>>>> 54a55426

        // Hardcoded for now until schema PR
        m_useDeformMotionBlur = true;

        // TODO: Needed when we properly handle motion_verts
        m_cyclesMesh->motion_steps    = m_motionSteps;
        m_cyclesMesh->use_motion_blur = m_useDeformMotionBlur;
    }

    m_cyclesObject->name = GetId().GetString();
    m_cyclesObject->geometry = m_cyclesMesh;

<<<<<<< HEAD
            m_cyclesObject->set_is_shadow_catcher(_HdCyclesGetMeshParam<bool>(
                pv, dirtyBits, id, this, sceneDelegate,
                usdCyclesTokens->primvarsCyclesObjectIs_shadow_catcher,
                m_cyclesObject->get_is_shadow_catcher()));

            m_cyclesObject->set_pass_id(_HdCyclesGetMeshParam<bool>(
                pv, dirtyBits, id, this, sceneDelegate,
                usdCyclesTokens->primvarsCyclesObjectPass_id,
                m_cyclesObject->get_pass_id()));

            m_cyclesObject->set_use_holdout(_HdCyclesGetMeshParam<bool>(
                pv, dirtyBits, id, this, sceneDelegate,
                usdCyclesTokens->primvarsCyclesObjectUse_holdout,
                m_cyclesObject->get_use_holdout()));
=======
    m_renderDelegate->GetCyclesRenderParam()->AddGeometry(m_cyclesMesh);
    m_renderDelegate->GetCyclesRenderParam()->AddObject(m_cyclesObject);
}

void
HdCyclesMesh::_InitRepr(TfToken const& reprToken, HdDirtyBits* dirtyBits)
{
}

HdDirtyBits
HdCyclesMesh::GetInitialDirtyBitsMask() const
{
    return HdChangeTracker::Clean | HdChangeTracker::DirtyPoints | HdChangeTracker::DirtyTransform
           | HdChangeTracker::DirtyPrimvar | HdChangeTracker::DirtyTopology | HdChangeTracker::DirtyVisibility
           | HdChangeTracker::DirtyMaterialId | HdChangeTracker::DirtySubdivTags | HdChangeTracker::DirtyPrimID
           | HdChangeTracker::DirtyDisplayStyle | HdChangeTracker::DirtyDoubleSided;
}
>>>>>>> 54a55426

HdDirtyBits
HdCyclesMesh::_PropagateDirtyBits(HdDirtyBits bits) const
{
#ifdef USE_USD_CYCLES_SCHEMA
    // Usd controls subdivision level globally, passed through the topology. Change of custom max subdiv level primvar
    // must mark SubdivTags dirty.
    if (HdChangeTracker::IsPrimvarDirty(bits, GetId(), usdCyclesTokens->primvarsCyclesMeshSubdivision_max_level)) {
        bits |= HdChangeTracker::DirtySubdivTags;
    }
#endif  // USE_USD_CYCLES_SCHEMA

    // subdivision request requires full topology update
    if (bits & HdChangeTracker::DirtySubdivTags) {
        bits |= (HdChangeTracker::DirtyPoints | HdChangeTracker::DirtyNormals | HdChangeTracker::DirtyPrimvar
                 | HdChangeTracker::DirtyTopology | HdChangeTracker::DirtyDisplayStyle);
    }

    // We manage face sets materials, when topology changes we need to trigger face materials update
    if (bits & HdChangeTracker::DirtyTopology) {
        bits |= HdChangeTracker::DirtyMaterialId;
    }

    if (bits & HdChangeTracker::DirtyMaterialId) {
        bits |= (HdChangeTracker::DirtyPoints | HdChangeTracker::DirtyNormals | HdChangeTracker::DirtyPrimvar
                 | HdChangeTracker::DirtyTopology);
    }

    // Check PopulateNormals for more details
    if(bits & HdChangeTracker::DirtyPoints) {
        bits |= HdChangeTracker::DirtyNormals;
    }

    // dirty points trigger dirty tangents
    if(bits & HdChangeTracker::DirtyNormals) {
        bits |= DirtyBits::DirtyTangents;
    }

    return bits;
}

void
HdCyclesMesh::Sync(HdSceneDelegate* sceneDelegate, HdRenderParam* renderParam, HdDirtyBits* dirtyBits,
                   TfToken const& reprToken)
{
    auto param                    = dynamic_cast<HdCyclesRenderParam*>(renderParam);
    m_object_display_color_shader = param->default_object_display_color_surface;
    m_attrib_display_color_shader = param->default_attrib_display_color_surface;

    ccl::Scene* scene = param->GetCyclesScene();
    const SdfPath& id = GetId();

    std::lock_guard<std::mutex>(scene->mutex);

    // -------------------------------------
<<<<<<< HEAD
    // -- Create Cycles Mesh

    HdMeshUtil meshUtil(&m_topology, id);
    if (newMesh) {
        m_cyclesMesh->clear();

        _PopulateVertices();

        if (m_useMotionBlur && m_useDeformMotionBlur)
            _PopulateMotion();

        std::vector<int> faceMaterials;
        faceMaterials.resize(m_numMeshFaces);

        for (auto const& subset : m_geomSubsets) {
            int subsetMaterialIndex = 0;

            if (!subset.materialId.IsEmpty()) {
                const HdCyclesMaterial* subMat
                    = static_cast<const HdCyclesMaterial*>(
                        sceneDelegate->GetRenderIndex().GetSprim(
                            HdPrimTypeTokens->material, subset.materialId));
                if (subMat && subMat->GetCyclesShader()) {
                    if (m_materialMap.find(subset.materialId)
                        == m_materialMap.end()) {
                        m_usedShaders.push_back_slow(subMat->GetCyclesShader());
                        subMat->GetCyclesShader()->tag_update(scene);

                        m_materialMap.insert(
                            std::pair<SdfPath, int>(subset.materialId,
                                                    m_usedShaders.size()));
                        subsetMaterialIndex = m_usedShaders.size();
                    } else {
                        subsetMaterialIndex = m_materialMap.at(
                            subset.materialId);
                    }
                    m_cyclesMesh->set_used_shaders(m_usedShaders);
                }
            }

            for (int i : subset.indices) {
                faceMaterials[i] = std::max(subsetMaterialIndex - 1, 0);
            }
        }
=======
    // -- Resolve Drawstyles
#ifdef USE_USD_CYCLES_SCHEMA
>>>>>>> 54a55426

    std::map<HdInterpolation, HdPrimvarDescriptorVector> primvarDescsPerInterpolation = {
        { HdInterpolationFaceVarying, sceneDelegate->GetPrimvarDescriptors(id, HdInterpolationFaceVarying) },
        { HdInterpolationVertex, sceneDelegate->GetPrimvarDescriptors(id, HdInterpolationVertex) },
        { HdInterpolationConstant, sceneDelegate->GetPrimvarDescriptors(id, HdInterpolationConstant) },
        { HdInterpolationUniform, sceneDelegate->GetPrimvarDescriptors(id, HdInterpolationUniform) },

    };

<<<<<<< HEAD
            m_cyclesMesh->set_subd_dicing_rate(m_dicingRate);
            m_cyclesMesh->set_subd_max_level(m_maxSubdivision);

            // This allows us to dice based on USD refine level (low, medium, high, etc)
            // However it is unclear if we want to support this, or if we want it off by default
            // Disabled for now...
            if (false) {
                // Note: This math is abitrary and possible wrong
                m_cyclesMesh->set_subd_dicing_rate(m_cyclesMesh->get_subd_dicing_rate()
                                          / ((m_refineLevel + 1) * 2.0f));
            }

            m_cyclesMesh->set_subd_objecttoworld(ccl::transform_identity());
        }
=======
    for (auto& primvarDescsEntry : primvarDescsPerInterpolation) {
        for (auto& pv : primvarDescsEntry.second) {
            // Mesh Specific

            m_useMotionBlur = _HdCyclesGetMeshParam<bool>(pv, dirtyBits, id, this, sceneDelegate,
                                                          usdCyclesTokens->primvarsCyclesObjectMblur, m_useMotionBlur);

            m_useDeformMotionBlur = _HdCyclesGetMeshParam<bool>(pv, dirtyBits, id, this, sceneDelegate,
                                                                usdCyclesTokens->primvarsCyclesObjectMblurDeform,
                                                                m_useDeformMotionBlur);

            m_motionSteps = _HdCyclesGetMeshParam<bool>(pv, dirtyBits, id, this, sceneDelegate,
                                                        usdCyclesTokens->primvarsCyclesObjectMblurSteps, m_motionSteps);

            // Object Generic
>>>>>>> 54a55426

            m_cyclesObject->is_shadow_catcher
                = _HdCyclesGetMeshParam<bool>(pv, dirtyBits, id, this, sceneDelegate,
                                              usdCyclesTokens->primvarsCyclesObjectIs_shadow_catcher,
                                              m_cyclesObject->is_shadow_catcher);

            m_cyclesObject->pass_id = _HdCyclesGetMeshParam<bool>(pv, dirtyBits, id, this, sceneDelegate,
                                                                  usdCyclesTokens->primvarsCyclesObjectPass_id,
                                                                  m_cyclesObject->pass_id);

            m_cyclesObject->use_holdout = _HdCyclesGetMeshParam<bool>(pv, dirtyBits, id, this, sceneDelegate,
                                                                      usdCyclesTokens->primvarsCyclesObjectUse_holdout,
                                                                      m_cyclesObject->use_holdout);

            // Visibility

            m_visibilityFlags = 0;

            m_visCamera = _HdCyclesGetMeshParam<bool>(pv, dirtyBits, id, this, sceneDelegate,
                                                      usdCyclesTokens->primvarsCyclesObjectVisibilityCamera,
                                                      m_visCamera);

            m_visDiffuse = _HdCyclesGetMeshParam<bool>(pv, dirtyBits, id, this, sceneDelegate,
                                                       usdCyclesTokens->primvarsCyclesObjectVisibilityDiffuse,
                                                       m_visDiffuse);

            m_visGlossy = _HdCyclesGetMeshParam<bool>(pv, dirtyBits, id, this, sceneDelegate,
                                                      usdCyclesTokens->primvarsCyclesObjectVisibilityGlossy,
                                                      m_visGlossy);

            m_visScatter = _HdCyclesGetMeshParam<bool>(pv, dirtyBits, id, this, sceneDelegate,
                                                       usdCyclesTokens->primvarsCyclesObjectVisibilityScatter,
                                                       m_visScatter);

            m_visShadow = _HdCyclesGetMeshParam<bool>(pv, dirtyBits, id, this, sceneDelegate,
                                                      usdCyclesTokens->primvarsCyclesObjectVisibilityShadow,
                                                      m_visShadow);

            m_visTransmission = _HdCyclesGetMeshParam<bool>(pv, dirtyBits, id, this, sceneDelegate,
                                                            usdCyclesTokens->primvarsCyclesObjectVisibilityTransmission,
                                                            m_visTransmission);

            m_visibilityFlags |= m_visCamera ? ccl::PATH_RAY_CAMERA : 0;
            m_visibilityFlags |= m_visDiffuse ? ccl::PATH_RAY_DIFFUSE : 0;
            m_visibilityFlags |= m_visGlossy ? ccl::PATH_RAY_GLOSSY : 0;
            m_visibilityFlags |= m_visScatter ? ccl::PATH_RAY_VOLUME_SCATTER : 0;
            m_visibilityFlags |= m_visShadow ? ccl::PATH_RAY_SHADOW : 0;
            m_visibilityFlags |= m_visTransmission ? ccl::PATH_RAY_TRANSMIT : 0;
        }
    }
#endif

    if (*dirtyBits & HdChangeTracker::DirtyVisibility) {
        _sharedData.visible = sceneDelegate->GetVisible(id);
        _UpdateObject(scene, param, dirtyBits, false);
        if (!_sharedData.visible) {
            return;
        }
    }

    bool topologyIsDirty = false;
    if (HdChangeTracker::IsTopologyDirty(*dirtyBits, id)) {
        _PopulateTopology(sceneDelegate, id);
        topologyIsDirty = true;
    }

    if (*dirtyBits & HdChangeTracker::DirtyMaterialId) {
        _PopulateMaterials(sceneDelegate, param, scene->default_surface, id);
    }

<<<<<<< HEAD
        // Apply existing shaders
        if (m_usedShaders.size() > 0)
            m_cyclesMesh->set_used_shaders(m_usedShaders);
=======
    // For subdivided meshes, data conversion has to happen in a specific order:
    // 1) vertices - generate limit surface position and tangents
    // 2) normals - limit surface tangents are used to generate normals
    // 3) uvs - limit surface tangents
    // After conversion, class members that hold du and dv are *NOT* cleared in FinishMesh.
    // TODO: Revisit logic about keeping limit_us and limit_vs alive
    if (*dirtyBits & HdChangeTracker::DirtyPoints) {
        _PopulateVertices(sceneDelegate, id, dirtyBits);
>>>>>>> 54a55426
    }

    if (m_useMotionBlur && m_useDeformMotionBlur) {
        _PopulateMotion(sceneDelegate, id);
    }

<<<<<<< HEAD
        m_cyclesMesh->set_subd_objecttoworld(m_cyclesObject->get_tfm());
=======
    if (*dirtyBits & HdChangeTracker::DirtyNormals) {
        _PopulateNormals(sceneDelegate, id);
    }
>>>>>>> 54a55426

    if (*dirtyBits & HdChangeTracker::DirtyPrimvar) {
        _PopulatePrimvars(sceneDelegate, scene, id, dirtyBits);
    }

    if (*dirtyBits & HdChangeTracker::DirtyDoubleSided) {
        //         m_doubleSided = sceneDelegate->GetDoubleSided(id);
    }

    if (*dirtyBits & HdChangeTracker::DirtyTransform) {
        m_transformSamples = HdCyclesSetTransform(m_cyclesObject, sceneDelegate, id, m_useMotionBlur);
    }

    if (*dirtyBits & HdChangeTracker::DirtyPrimID) {
        // Offset of 1 added because Cycles primId pass needs to be shifted down to -1
        m_cyclesObject->set_pass_id(this->GetPrimId() + 1);
    }

<<<<<<< HEAD
    if (*dirtyBits & HdChangeTracker::DirtyMaterialId) {
        // We probably need to clear this array, however putting this here,
        // breaks some IPR sessions
        // m_usedShaders.clear();

        if (m_cyclesMesh) {
            m_cachedMaterialId = sceneDelegate->GetMaterialId(id);
            if (m_faceVertexCounts.size() > 0) {
                if (!m_cachedMaterialId.IsEmpty()) {
                    const HdCyclesMaterial* material
                        = static_cast<const HdCyclesMaterial*>(
                            sceneDelegate->GetRenderIndex().GetSprim(
                                HdPrimTypeTokens->material, m_cachedMaterialId));

                    if (material && material->GetCyclesShader()) {
                        m_usedShaders.push_back_slow(material->GetCyclesShader());

                        material->GetCyclesShader()->tag_update(scene);
                    } else {
                        m_usedShaders.push_back_slow(fallbackShader);
                    }
                } else {
                    m_usedShaders.push_back_slow(fallbackShader);
                }

                m_cyclesMesh->set_used_shaders(m_usedShaders);
            }
        }
    }

    if (*dirtyBits & HdChangeTracker::DirtyVisibility) {
        mesh_updated        = true;
        _sharedData.visible = sceneDelegate->GetVisible(id);
=======
    if(*dirtyBits & DirtyBits::DirtyTangents) {
        _PopulateTangents(sceneDelegate, id, scene);
>>>>>>> 54a55426
    }

    // -------------------------------------
    // -- Handle point instances
    if (*dirtyBits & HdChangeTracker::DirtyInstancer) {
        if (auto instancer = static_cast<HdCyclesInstancer*>(
                sceneDelegate->GetRenderIndex().GetInstancer(GetInstancerId()))) {
            auto instanceTransforms = instancer->SampleInstanceTransforms(id);
            auto newNumInstances    = (instanceTransforms.count > 0) ? instanceTransforms.values[0].size() : 0;

            // Clear all instances...
            if (m_cyclesInstances.size() > 0) {
                for (auto instance : m_cyclesInstances) {
                    if (instance) {
                        m_renderDelegate->GetCyclesRenderParam()->RemoveObject(instance);
                        delete instance;
                    }
                }
                m_cyclesInstances.clear();
            }

            if (newNumInstances != 0) {
                std::vector<TfSmallVector<GfMatrix4d, 1>> combinedTransforms;
                combinedTransforms.reserve(newNumInstances);
                for (size_t i = 0; i < newNumInstances; ++i) {
                    // Apply prototype transform (m_transformSamples) to all the instances
                    combinedTransforms.emplace_back(instanceTransforms.count);
                    auto& instanceTransform = combinedTransforms.back();

                    if (m_transformSamples.count == 0
                        || (m_transformSamples.count == 1 && (m_transformSamples.values[0] == GfMatrix4d(1)))) {
                        for (size_t j = 0; j < instanceTransforms.count; ++j) {
                            instanceTransform[j] = instanceTransforms.values[j][i];
                        }
                    } else {
                        for (size_t j = 0; j < instanceTransforms.count; ++j) {
                            GfMatrix4d xf_j      = m_transformSamples.Resample(instanceTransforms.times[j]);
                            instanceTransform[j] = xf_j * instanceTransforms.values[j][i];
                        }
                    }
                }

                for (size_t j = 0; j < newNumInstances; ++j) {
                    ccl::Object* instanceObj = _CreateCyclesObject();

<<<<<<< HEAD
                    instanceObj->set_tfm(mat4d_to_transform(
                        combinedTransforms[j].data()[0]));
                    instanceObj->set_geometry(m_cyclesMesh);
=======
                    instanceObj->tfm      = mat4d_to_transform(combinedTransforms[j].data()[0]);
                    instanceObj->geometry = m_cyclesMesh;
>>>>>>> 54a55426

                    // TODO: Implement motion blur for point instanced objects
                    /*if (m_useMotionBlur) {
                        m_cyclesMesh->motion_steps    = m_motionSteps;
                        m_cyclesMesh->use_motion_blur = m_useMotionBlur;

                        instanceObj->motion.clear();
                        instanceObj->motion.resize(m_motionSteps);
                        for (int j = 0; j < m_motionSteps; j++) {
                            instanceObj->motion[j] = mat4d_to_transform(
                                combinedTransforms[j].data()[j]);
                        }
                    }*/

                    m_cyclesInstances.push_back(instanceObj);

                    m_renderDelegate->GetCyclesRenderParam()->AddObject(instanceObj);
                }

                // Hide prototype
                if (m_cyclesObject)
                    m_visibilityFlags = 0;
            }
        }
    }

    _FinishMesh(scene);
    _UpdateObject(scene, param, dirtyBits, topologyIsDirty);
    *dirtyBits = HdChangeTracker::Clean;
}

void
HdCyclesMesh::_UpdateObject(ccl::Scene* scene, HdCyclesRenderParam* param, HdDirtyBits* dirtyBits, bool rebuildBvh)
{
    m_cyclesObject->visibility = _sharedData.visible ? m_visibilityFlags : 0;
    m_cyclesMesh->tag_update(scene, rebuildBvh);
    m_cyclesObject->tag_update(scene);

    // Mark visibility clean. When sync method is called object might be invisible. At that point we do not
    // need to trigger the topology and data generation. It can be postponed until visibility becomes on.
    // We need to manually mark visibility clean, but other flags remain dirty.
    if (!_sharedData.visible) {
        *dirtyBits &= ~HdChangeTracker::DirtyVisibility;
    }

<<<<<<< HEAD
    if (mesh_updated || newMesh) {
        m_cyclesObject->set_visibility(m_visibilityFlags);
        if (!_sharedData.visible)
            m_cyclesObject->set_visibility(0);
=======
    param->Interrupt();
}
>>>>>>> 54a55426

namespace {
template<typename From>
VtValue
value_to_vec3f_cast(const VtValue& input)
{
    auto& array = input.UncheckedGet<VtArray<From>>();
    VtArray<GfVec3f> output(array.size());
    std::transform(array.begin(), array.end(), output.begin(), [](const From& val) -> GfVec3f {
        return { static_cast<float>(val), static_cast<float>(val), static_cast<float>(val) };
    });
    return VtValue { output };
}

template<typename From>
VtValue
vec2T_to_vec3f_cast(const VtValue& input)
{
    auto& array = input.UncheckedGet<VtArray<From>>();

    VtArray<GfVec3f> output(array.size());
    std::transform(array.begin(), array.end(), output.begin(), [](const From& val) -> GfVec3f {
        return { static_cast<float>(val[0]), static_cast<float>(val[1]), 0.0 };
    });
    return VtValue { output };
}

template<typename From>
VtValue
vec3T_to_vec3f_cast(const VtValue& input)
{
    auto& array = input.UncheckedGet<VtArray<From>>();

    VtArray<GfVec3f> output(array.size());
    std::transform(array.begin(), array.end(), output.begin(), [](const From& val) -> GfVec3f {
        return { static_cast<float>(val[0]), static_cast<float>(val[1]), static_cast<float>(val[2]) };
    });
    return VtValue { output };
}

}  // namespace

TF_REGISTRY_FUNCTION_WITH_TAG(VtValue, HdCyclesMesh)
{
    VtValue::RegisterCast<VtArray<int>, VtArray<GfVec3f>>(&value_to_vec3f_cast<int>);
    VtValue::RegisterCast<VtArray<bool>, VtArray<GfVec3f>>(&value_to_vec3f_cast<bool>);
    VtValue::RegisterCast<VtArray<float>, VtArray<GfVec3f>>(&value_to_vec3f_cast<float>);

    VtValue::RegisterCast<VtArray<GfVec2i>, VtArray<GfVec3f>>(&vec2T_to_vec3f_cast<GfVec2i>);
    VtValue::RegisterCast<VtArray<GfVec3i>, VtArray<GfVec3f>>(&vec3T_to_vec3f_cast<GfVec3i>);
    VtValue::RegisterCast<VtArray<GfVec4i>, VtArray<GfVec3f>>(&vec3T_to_vec3f_cast<GfVec4i>);
}

PXR_NAMESPACE_CLOSE_SCOPE<|MERGE_RESOLUTION|>--- conflicted
+++ resolved
@@ -68,35 +68,7 @@
     static const HdCyclesConfig& config = HdCyclesConfig::GetInstance();
     config.enable_motion_blur.eval(m_useMotionBlur, true);
 
-<<<<<<< HEAD
-    m_cyclesObject = _CreateCyclesObject();
-
-    m_cyclesMesh = _CreateCyclesMesh();
-
-    m_numTransformSamples = HD_CYCLES_MOTION_STEPS;
-
-    if (m_useMotionBlur) {
-        // Motion steps are currently a static const compile time
-        // variable... This is likely an issue...
-        // TODO: Get this from usdCycles schema
-        //m_motionSteps = config.motion_steps;
-        m_motionSteps = m_numTransformSamples;
-
-        // Hardcoded for now until schema PR
-        m_useDeformMotionBlur = true;
-
-        // TODO: Needed when we properly handle motion_verts
-        m_cyclesMesh->set_motion_steps(m_motionSteps);
-        m_cyclesMesh->set_use_motion_blur(m_useDeformMotionBlur);
-    }
-
-    m_cyclesObject->set_geometry(m_cyclesMesh);
-
-    m_renderDelegate->GetCyclesRenderParam()->AddGeometry(m_cyclesMesh);
-    m_renderDelegate->GetCyclesRenderParam()->AddObject(m_cyclesObject);
-=======
     _InitializeNewCyclesMesh();
->>>>>>> 54a55426
 }
 
 HdCyclesMesh::~HdCyclesMesh()
@@ -201,7 +173,7 @@
 
     if (interpolation == HdInterpolationVertex) {
         VtValue refined_value = m_refiner->RefineVertexData(name, HdPrimvarRoleTokens->textureCoordinate, uvs_value);
-        if (refined_value.GetArraySize() != m_cyclesMesh->verts.size()) {
+        if (refined_value.GetArraySize() != m_cyclesMesh->get_verts().size()) {
             TF_WARN("Failed to refine vertex texture coordinates!");
             return;
         }
@@ -212,7 +184,7 @@
 
     if (interpolation == HdInterpolationVarying) {
         VtValue refined_value = m_refiner->RefineVaryingData(name, HdPrimvarRoleTokens->textureCoordinate, uvs_value);
-        if (refined_value.GetArraySize() != m_cyclesMesh->verts.size()) {
+        if (refined_value.GetArraySize() != m_cyclesMesh->get_verts().size()) {
             TF_WARN("Failed to refine varying texture coordinates!");
             return;
         }
@@ -266,8 +238,8 @@
                 ccl::Attribute* tangent_attrib = attributes->add(ccl::ATTR_STD_UV_TANGENT, tangent_name);
                 ccl::float3* tangent_data      = tangent_attrib->data_float3();
 
-                for (size_t i = 0; i < m_cyclesMesh->triangles.size(); ++i) {
-                    auto vertex_index = m_cyclesMesh->triangles[i];
+                for (size_t i = 0; i < m_cyclesMesh->get_triangles().size(); ++i) {
+                    auto vertex_index = m_cyclesMesh->get_triangles()[i];
                     tangent_data[i]   = m_limit_us[vertex_index];
                 }
             }
@@ -276,7 +248,7 @@
                 auto sign_attrib = attributes->add(ccl::ATTR_STD_UV_TANGENT_SIGN, sign_name);
                 auto sign_data   = sign_attrib->data_float();
 
-                for (size_t i = 0; i < m_cyclesMesh->triangles.size(); ++i) {
+                for (size_t i = 0; i < m_cyclesMesh->get_triangles().size(); ++i) {
                     sign_data[i] = 1.0f;
                 }
             }
@@ -308,12 +280,7 @@
     }
     VtVec3fArray velocities = value.UncheckedGet<VtVec3fArray>();
 
-<<<<<<< HEAD
-    m_cyclesMesh->set_use_motion_blur(true);
-    m_cyclesMesh->set_motion_steps(3);
-=======
     ccl::AttributeSet* attributes = &m_cyclesMesh->attributes;
->>>>>>> 54a55426
 
     ccl::Attribute* attr_mP = attributes->find(ccl::ATTR_STD_MOTION_VERTEX_POSITION);
     if (attr_mP) {
@@ -322,8 +289,8 @@
     }
 
     // Turning on motion blur (todo: dynamic number of steps)
-    m_cyclesMesh->use_motion_blur = true;
-    m_cyclesMesh->motion_steps    = 3;
+    m_cyclesMesh->set_use_motion_blur(true);
+    m_cyclesMesh->set_motion_steps(3);
 
     ccl::Attribute* attr_V = attributes->find(ccl::ATTR_STD_VERTEX_VELOCITY);
     if (!attr_V) {
@@ -331,7 +298,7 @@
     }
 
     if (interpolation == HdInterpolationVertex) {
-        assert(velocities.size() == m_cyclesMesh->verts.size());
+        assert(velocities.size() == m_cyclesMesh->get_verts().size());
 
         ccl::float3* V = attr_V->data_float3();
         for (size_t i = 0; i < velocities.size(); ++i) {
@@ -369,14 +336,8 @@
         attr_accel = attributes->add(ccl::ATTR_STD_VERTEX_ACCELERATION);
     }
 
-<<<<<<< HEAD
-    for (size_t i = 0; i < m_cyclesMesh->get_motion_steps(); ++i) {
-        //VtVec3fArray pp;
-        //pp = m_pointSamples.values.data()[i].Get<VtVec3fArray>();
-=======
     if (interpolation == HdInterpolationVertex) {
-        assert(accelerations.size() == m_cyclesMesh->verts.size());
->>>>>>> 54a55426
+        assert(accelerations.size() == m_cyclesMesh->get_verts().size());
 
         ccl::float3* A = attr_accel->data_float3();
         for (size_t i = 0; i < accelerations.size(); ++i) {
@@ -404,12 +365,12 @@
     }
 
     auto override_default_shader = [scene](ccl::Mesh* mesh, ccl::Shader* new_default_shader) {
-        if (mesh->used_shaders.empty()) {
-            mesh->used_shaders.push_back(new_default_shader);
+        if (mesh->get_used_shaders().empty()) {
+            mesh->get_used_shaders().push_back_slow(new_default_shader);
         } else {
             // only override if shader is a default shader
-            if (mesh->used_shaders[0] == scene->default_surface) {
-                mesh->used_shaders[0] = new_default_shader;
+            if (mesh->get_used_shaders()[0] == scene->default_surface) {
+                mesh->get_used_shaders()[0] = new_default_shader;
             }
         }
     };
@@ -423,7 +384,7 @@
             return;
         }
 
-        m_cyclesObject->color = ccl::make_float3(colors[0][0], colors[0][1], colors[0][2]);
+        m_cyclesObject->set_color(ccl::make_float3(colors[0][0], colors[0][1], colors[0][2]));
         override_default_shader(m_cyclesMesh, m_object_display_color_shader);
         return;
     }
@@ -454,20 +415,10 @@
         return;
     }
 
-<<<<<<< HEAD
-    switch (interpolation) {
-    case HdInterpolationConstant: celem = ccl::ATTR_ELEMENT_MESH; break;
-    case HdInterpolationVertex:
-        if (attributes->geometry->geometry_type == ccl::Geometry::HAIR) {
-            celem = ccl::ATTR_ELEMENT_CURVE_KEY;
-        } else {
-            celem = ccl::ATTR_ELEMENT_VERTEX;
-=======
     auto add_vertex_or_varying_attrib = [&](const VtValue& refined_value) {
         if (!refined_value.GetArraySize()) {
             TF_WARN("Empty colors can not be assigned to an vertices!");
             return;
->>>>>>> 54a55426
         }
 
         ccl::ustring attrib_name { name.GetString().c_str(), name.GetString().size() };
@@ -475,7 +426,7 @@
         ccl::float3* cycles_colors   = color_attrib->data_float3();
 
         auto refined_colors = refined_value.UncheckedGet<VtVec3fArray>();
-        for (size_t i = 0; i < m_cyclesMesh->verts.size(); ++i) {
+        for (size_t i = 0; i < m_cyclesMesh->get_verts().size(); ++i) {
             cycles_colors[i][0] = refined_colors[i][0];
             cycles_colors[i][1] = refined_colors[i][1];
             cycles_colors[i][2] = refined_colors[i][2];
@@ -492,13 +443,8 @@
             return;
         }
 
-<<<<<<< HEAD
-        m_cyclesObject->set_color(ccl::make_float3(displayColor.x, displayColor.y,
-                                                 displayColor.z));
-=======
         add_vertex_or_varying_attrib(refined_value);
         return;
->>>>>>> 54a55426
     }
 
     if (interpolation == HdInterpolationVarying) {
@@ -534,15 +480,6 @@
         return;
     }
 
-<<<<<<< HEAD
-        memset(cdata, 0, m_cyclesMesh->get_verts().size() * sizeof(ccl::float3));
-
-        for (size_t i = 0; i < m_cyclesMesh->get_verts().size(); i++) {
-            ccl::float3 n = vec3f_to_float3(normals[i]);
-            if (m_orientation == HdTokens->leftHanded)
-                n = -n;
-            cdata[i] = n;
-=======
     TF_WARN("Unsupported displayColor interpolation for primitive: %s", id.GetText());
 }
 
@@ -569,8 +506,8 @@
     // Auto generated normals from limit surface
     //
     if (m_refiner->IsSubdivided()) {
-        assert(m_limit_us.size() == m_cyclesMesh->verts.size());
-        assert(m_limit_vs.size() == m_cyclesMesh->verts.size());
+        assert(m_limit_us.size() == m_cyclesMesh->get_verts().size());
+        assert(m_limit_vs.size() == m_cyclesMesh->get_verts().size());
 
         ccl::AttributeSet& attributes = m_cyclesMesh->attributes;
         ccl::Attribute* normal_attr   = attributes.add(ccl::ATTR_STD_VERTEX_NORMAL);
@@ -578,7 +515,6 @@
 
         for (size_t i = 0; i < m_limit_vs.size(); ++i) {
             normal_data[i] = ccl::normalize(ccl::cross(m_limit_us[i], m_limit_vs[i]));
->>>>>>> 54a55426
         }
 
         return;
@@ -751,14 +687,7 @@
         mesh->set_use_motion_blur(true);
     }
 
-<<<<<<< HEAD
-    m_numMeshVerts = 0;
-    m_numMeshFaces = 0;
-
     mesh->set_subdivision_type(ccl::Mesh::SUBDIVISION_NONE);
-=======
-    mesh->subdivision_type = ccl::Mesh::SUBDIVISION_NONE;
->>>>>>> 54a55426
     return mesh;
 }
 
@@ -778,18 +707,11 @@
 void
 HdCyclesMesh::_PopulateMotion(HdSceneDelegate* sceneDelegate, const SdfPath& id)
 {
-<<<<<<< HEAD
-    for (int i = 0; i < m_points.size(); i++) {
-        m_cyclesMesh->add_vertex(vec3f_to_float3(m_points[i]));
-    }
-}
-=======
     // todo: this needs to be check to see if it is time-varying
     // todo: this should be shared with the points for the center motion step
     std::vector<float> times(HD_CYCLES_MOTION_STEPS);
     std::vector<VtValue> values(HD_CYCLES_MOTION_STEPS);
     const size_t numSamples = sceneDelegate->SamplePrimvar(id, HdTokens->points, HD_CYCLES_MOTION_STEPS, times.data(), values.data());
->>>>>>> 54a55426
 
     if (numSamples <= 1) {
         return;
@@ -797,19 +719,10 @@
 
     ccl::AttributeSet* attributes = &m_cyclesMesh->attributes;
 
-<<<<<<< HEAD
     m_cyclesMesh->set_use_motion_blur(true);
-
-    m_cyclesMesh->set_motion_steps(m_pointSamples.count + 1);
-
-    ccl::Attribute* attr_mP = attributes->find(
-        ccl::ATTR_STD_MOTION_VERTEX_POSITION);
-=======
-    m_cyclesMesh->use_motion_blur = true;
-    m_cyclesMesh->motion_steps = numSamples + ((numSamples % 2) ? 0 : 1);
+    m_cyclesMesh->set_motion_steps(numSamples + ((numSamples % 2) ? 0 : 1));
 
     ccl::Attribute* attr_mP = attributes->find(ccl::ATTR_STD_MOTION_VERTEX_POSITION);
->>>>>>> 54a55426
 
     if (attr_mP)
         attributes->remove(attr_mP);
@@ -839,18 +752,8 @@
 void
 HdCyclesMesh::_PopulateTopology(HdSceneDelegate* sceneDelegate, const SdfPath& id)
 {
-<<<<<<< HEAD
-    if (a_subdivide) {
-        m_cyclesMesh->set_subdivision_type(ccl::Mesh::SUBDIVISION_CATMULL_CLARK);
-        m_cyclesMesh->reserve_subd_faces(m_numMeshFaces, m_numNgons,
-                                         m_numCorners);
-    } else {
-        m_cyclesMesh->reserve_mesh(m_numMeshVerts, m_numMeshFaces);
-    }
-=======
     HdMeshTopology topology = GetMeshTopology(sceneDelegate);
     topology.SetSubdivTags(GetSubdivTags(sceneDelegate));
->>>>>>> 54a55426
 
     HdDisplayStyle display_style = sceneDelegate->GetDisplayStyle(id);
 #ifdef USE_USD_CYCLES_SCHEMA
@@ -873,11 +776,11 @@
     for (size_t i = 0; i < refined_indices.size(); ++i) {
         const GfVec3i& triangle_indices = refined_indices[i];
 
-        m_cyclesMesh->triangles[i * 3 + 0] = triangle_indices[0];
-        m_cyclesMesh->triangles[i * 3 + 1] = triangle_indices[1];
-        m_cyclesMesh->triangles[i * 3 + 2] = triangle_indices[2];
-
-        m_cyclesMesh->smooth[i] = true;  // TODO: move to Populate normals?
+        m_cyclesMesh->get_triangles()[i * 3 + 0] = triangle_indices[0];
+        m_cyclesMesh->get_triangles()[i * 3 + 1] = triangle_indices[1];
+        m_cyclesMesh->get_triangles()[i * 3 + 2] = triangle_indices[2];
+
+        m_cyclesMesh->get_smooth()[i] = true;  // TODO: move to Populate normals?
     }
 }
 
@@ -892,17 +795,18 @@
     // SubSet material discovery appends to the shaders table and overrides materials ids for subset faces.
     // This behaviour is to cover a corner case, where there is no object material, but there is a sub set,
     // that does not assign materials to all faces.
-    m_cyclesMesh->used_shaders = { default_surface };
+    m_cyclesMesh->get_used_shaders().clear();
+    m_cyclesMesh->get_used_shaders().push_back_slow(default_surface);
 
     constexpr int default_shader_id = 0;
     for (size_t i = 0; i < m_cyclesMesh->num_triangles(); ++i) {
-        m_cyclesMesh->shader[i] = default_shader_id;
+        m_cyclesMesh->get_shader()[i] = default_shader_id;
     }
 
     _PopulateObjectMaterial(sceneDelegate, id);
     _PopulateSubSetsMaterials(sceneDelegate, id);
 
-    renderParam->UpdateShadersTag(m_cyclesMesh->used_shaders);
+    renderParam->UpdateShadersTag(m_cyclesMesh->get_used_shaders());
 }
 
 void
@@ -911,7 +815,7 @@
     HdRenderIndex& render_index = sceneDelegate->GetRenderIndex();
 
     // object material overrides face materials
-    auto& used_shaders = m_cyclesMesh->used_shaders;
+    auto& used_shaders = m_cyclesMesh->get_used_shaders();
 
     const SdfPath& material_id = sceneDelegate->GetMaterialId(id);
     if (material_id.IsEmpty()) {
@@ -943,24 +847,15 @@
         return;
     }
 
-<<<<<<< HEAD
-    m_cyclesMesh->reserve_subd_creases(num_creases);
-
-    for (int i = 0; i < num_creases; i++) {
-        m_cyclesMesh->add_crease(m_creaseIndices[(i * 2) + 0], m_creaseIndices[(i * 2) + 1], m_creaseWeights[i]);
-    }
-}
-=======
     HdRenderIndex& render_index = sceneDelegate->GetRenderIndex();
 
     // collect unrefined material ids for each face
     VtIntArray face_materials(m_topology.GetNumFaces(), 0);
 
-    auto& used_shaders = m_cyclesMesh->used_shaders;
+    auto& used_shaders = m_cyclesMesh->get_used_shaders();
     TfHashMap<SdfPath, int, SdfPath::Hash> material_map;
     for (auto& subset : m_topology.GetGeomSubsets()) {
         int subset_material_id = 0;
->>>>>>> 54a55426
 
         if (!subset.materialId.IsEmpty()) {
             const HdSprim* state_prim = render_index.GetSprim(HdPrimTypeTokens->material, subset.materialId);
@@ -971,14 +866,9 @@
             if (!sub_mat->GetCyclesShader())
                 continue;
 
-<<<<<<< HEAD
-        ccl::float3* generated = attr->data_float3();
-        for (int i = 0; i < m_cyclesMesh->get_verts().size(); i++) {
-            generated[i] = m_cyclesMesh->get_verts()[i] * size - loc;
-=======
             auto search_it = material_map.find(subset.materialId);
             if (search_it == material_map.end()) {
-                used_shaders.push_back(sub_mat->GetCyclesShader());
+                used_shaders.push_back_slow(sub_mat->GetCyclesShader());
                 material_map[subset.materialId] = used_shaders.size();
                 subset_material_id              = used_shaders.size();
             } else {
@@ -988,7 +878,6 @@
 
         for (int i : subset.indices) {
             face_materials[i] = std::max(subset_material_id - 1, 0);
->>>>>>> 54a55426
         }
     }
 
@@ -1001,14 +890,14 @@
     VtValue refined_value = m_refiner->RefineUniformData(HdTokens->materialParams, HdPrimvarRoleTokens->none,
                                                          VtValue { face_materials });
 
-    if (refined_value.GetArraySize() != m_cyclesMesh->shader.size()) {
+    if (refined_value.GetArraySize() != m_cyclesMesh->get_shader().size()) {
         TF_WARN("Failed to assign refined materials for: %s", id.GetText());
         return;
     }
 
     auto refined_material_ids = refined_value.UncheckedGet<VtIntArray>();
     for (size_t i = 0; i < refined_material_ids.size(); ++i) {
-        m_cyclesMesh->shader[i] = refined_material_ids[i];
+        m_cyclesMesh->get_shader()[i] = refined_material_ids[i];
     }
 }
 
@@ -1140,7 +1029,7 @@
 
     for (size_t i = 0; i < points.size(); ++i) {
         const GfVec3f& point   = points[i];
-        m_cyclesMesh->verts[i] = ccl::make_float3(point[0], point[1], point[2]);
+        m_cyclesMesh->get_verts()[i] = ccl::make_float3(point[0], point[1], point[2]);
     }
 
     //
@@ -1148,7 +1037,7 @@
     //
     if (m_refiner->IsSubdivided()) {
         Vt_ArrayForeignDataSource foreign_data_source {};
-        VtFloat3Array refined_vertices { &foreign_data_source, m_cyclesMesh->verts.data(), m_cyclesMesh->verts.size(),
+        VtFloat3Array refined_vertices { &foreign_data_source, m_cyclesMesh->get_verts().data(), m_cyclesMesh->get_verts().size(),
                                          false };
 
         VtFloat3Array limit_ps(refined_vertices.size());
@@ -1157,7 +1046,7 @@
         m_refiner->EvaluateLimit(refined_vertices, limit_ps, m_limit_us, m_limit_vs);
 
         // snap to limit surface
-        std::memcpy(m_cyclesMesh->verts.data(), limit_ps.data(), limit_ps.size() * sizeof(ccl::float3));
+        std::memcpy(m_cyclesMesh->get_verts().data(), limit_ps.data(), limit_ps.size() * sizeof(ccl::float3));
     }
 
     // TODO: populate motion ?
@@ -1175,8 +1064,8 @@
         ccl::Attribute* attr          = attributes->add(ccl::ATTR_STD_GENERATED);
 
         ccl::float3* generated = attr->data_float3();
-        for (size_t i = 0; i < m_cyclesMesh->verts.size(); i++) {
-            generated[i] = m_cyclesMesh->verts[i] * size - loc;
+        for (size_t i = 0; i < m_cyclesMesh->get_verts().size(); i++) {
+            generated[i] = m_cyclesMesh->get_verts()[i] * size - loc;
         }
     }
 }
@@ -1207,51 +1096,24 @@
     m_cyclesMesh          = _CreateCyclesMesh();
     m_numTransformSamples = HD_CYCLES_MOTION_STEPS;
 
-<<<<<<< HEAD
-            if (subdivisionType == usdCyclesTokens->catmull_clark) {
-                m_cyclesMesh->set_subdivision_type(
-                    ccl::Mesh::SUBDIVISION_CATMULL_CLARK);
-            } else if (subdivisionType == usdCyclesTokens->linear) {
-                m_cyclesMesh->set_subdivision_type(ccl::Mesh::SUBDIVISION_LINEAR);
-            } else {
-                m_cyclesMesh->set_subdivision_type(ccl::Mesh::SUBDIVISION_NONE);
-            }
-=======
     if (m_useMotionBlur) {
         // Motion steps are currently a static const compile time
         // variable... This is likely an issue...
         // TODO: Get this from usdCycles schema
         //m_motionSteps = config.motion_steps;
         m_motionSteps = m_numTransformSamples;
->>>>>>> 54a55426
 
         // Hardcoded for now until schema PR
         m_useDeformMotionBlur = true;
 
         // TODO: Needed when we properly handle motion_verts
-        m_cyclesMesh->motion_steps    = m_motionSteps;
-        m_cyclesMesh->use_motion_blur = m_useDeformMotionBlur;
+        m_cyclesMesh->set_motion_steps(m_motionSteps);
+        m_cyclesMesh->set_use_motion_blur(m_useDeformMotionBlur);
     }
 
     m_cyclesObject->name = GetId().GetString();
-    m_cyclesObject->geometry = m_cyclesMesh;
-
-<<<<<<< HEAD
-            m_cyclesObject->set_is_shadow_catcher(_HdCyclesGetMeshParam<bool>(
-                pv, dirtyBits, id, this, sceneDelegate,
-                usdCyclesTokens->primvarsCyclesObjectIs_shadow_catcher,
-                m_cyclesObject->get_is_shadow_catcher()));
-
-            m_cyclesObject->set_pass_id(_HdCyclesGetMeshParam<bool>(
-                pv, dirtyBits, id, this, sceneDelegate,
-                usdCyclesTokens->primvarsCyclesObjectPass_id,
-                m_cyclesObject->get_pass_id()));
-
-            m_cyclesObject->set_use_holdout(_HdCyclesGetMeshParam<bool>(
-                pv, dirtyBits, id, this, sceneDelegate,
-                usdCyclesTokens->primvarsCyclesObjectUse_holdout,
-                m_cyclesObject->get_use_holdout()));
-=======
+    m_cyclesObject->set_geometry(m_cyclesMesh);
+
     m_renderDelegate->GetCyclesRenderParam()->AddGeometry(m_cyclesMesh);
     m_renderDelegate->GetCyclesRenderParam()->AddObject(m_cyclesObject);
 }
@@ -1269,7 +1131,6 @@
            | HdChangeTracker::DirtyMaterialId | HdChangeTracker::DirtySubdivTags | HdChangeTracker::DirtyPrimID
            | HdChangeTracker::DirtyDisplayStyle | HdChangeTracker::DirtyDoubleSided;
 }
->>>>>>> 54a55426
 
 HdDirtyBits
 HdCyclesMesh::_PropagateDirtyBits(HdDirtyBits bits) const
@@ -1325,55 +1186,8 @@
     std::lock_guard<std::mutex>(scene->mutex);
 
     // -------------------------------------
-<<<<<<< HEAD
-    // -- Create Cycles Mesh
-
-    HdMeshUtil meshUtil(&m_topology, id);
-    if (newMesh) {
-        m_cyclesMesh->clear();
-
-        _PopulateVertices();
-
-        if (m_useMotionBlur && m_useDeformMotionBlur)
-            _PopulateMotion();
-
-        std::vector<int> faceMaterials;
-        faceMaterials.resize(m_numMeshFaces);
-
-        for (auto const& subset : m_geomSubsets) {
-            int subsetMaterialIndex = 0;
-
-            if (!subset.materialId.IsEmpty()) {
-                const HdCyclesMaterial* subMat
-                    = static_cast<const HdCyclesMaterial*>(
-                        sceneDelegate->GetRenderIndex().GetSprim(
-                            HdPrimTypeTokens->material, subset.materialId));
-                if (subMat && subMat->GetCyclesShader()) {
-                    if (m_materialMap.find(subset.materialId)
-                        == m_materialMap.end()) {
-                        m_usedShaders.push_back_slow(subMat->GetCyclesShader());
-                        subMat->GetCyclesShader()->tag_update(scene);
-
-                        m_materialMap.insert(
-                            std::pair<SdfPath, int>(subset.materialId,
-                                                    m_usedShaders.size()));
-                        subsetMaterialIndex = m_usedShaders.size();
-                    } else {
-                        subsetMaterialIndex = m_materialMap.at(
-                            subset.materialId);
-                    }
-                    m_cyclesMesh->set_used_shaders(m_usedShaders);
-                }
-            }
-
-            for (int i : subset.indices) {
-                faceMaterials[i] = std::max(subsetMaterialIndex - 1, 0);
-            }
-        }
-=======
     // -- Resolve Drawstyles
 #ifdef USE_USD_CYCLES_SCHEMA
->>>>>>> 54a55426
 
     std::map<HdInterpolation, HdPrimvarDescriptorVector> primvarDescsPerInterpolation = {
         { HdInterpolationFaceVarying, sceneDelegate->GetPrimvarDescriptors(id, HdInterpolationFaceVarying) },
@@ -1383,22 +1197,6 @@
 
     };
 
-<<<<<<< HEAD
-            m_cyclesMesh->set_subd_dicing_rate(m_dicingRate);
-            m_cyclesMesh->set_subd_max_level(m_maxSubdivision);
-
-            // This allows us to dice based on USD refine level (low, medium, high, etc)
-            // However it is unclear if we want to support this, or if we want it off by default
-            // Disabled for now...
-            if (false) {
-                // Note: This math is abitrary and possible wrong
-                m_cyclesMesh->set_subd_dicing_rate(m_cyclesMesh->get_subd_dicing_rate()
-                                          / ((m_refineLevel + 1) * 2.0f));
-            }
-
-            m_cyclesMesh->set_subd_objecttoworld(ccl::transform_identity());
-        }
-=======
     for (auto& primvarDescsEntry : primvarDescsPerInterpolation) {
         for (auto& pv : primvarDescsEntry.second) {
             // Mesh Specific
@@ -1414,7 +1212,6 @@
                                                         usdCyclesTokens->primvarsCyclesObjectMblurSteps, m_motionSteps);
 
             // Object Generic
->>>>>>> 54a55426
 
             m_cyclesObject->is_shadow_catcher
                 = _HdCyclesGetMeshParam<bool>(pv, dirtyBits, id, this, sceneDelegate,
@@ -1485,11 +1282,6 @@
         _PopulateMaterials(sceneDelegate, param, scene->default_surface, id);
     }
 
-<<<<<<< HEAD
-        // Apply existing shaders
-        if (m_usedShaders.size() > 0)
-            m_cyclesMesh->set_used_shaders(m_usedShaders);
-=======
     // For subdivided meshes, data conversion has to happen in a specific order:
     // 1) vertices - generate limit surface position and tangents
     // 2) normals - limit surface tangents are used to generate normals
@@ -1498,20 +1290,15 @@
     // TODO: Revisit logic about keeping limit_us and limit_vs alive
     if (*dirtyBits & HdChangeTracker::DirtyPoints) {
         _PopulateVertices(sceneDelegate, id, dirtyBits);
->>>>>>> 54a55426
     }
 
     if (m_useMotionBlur && m_useDeformMotionBlur) {
         _PopulateMotion(sceneDelegate, id);
     }
 
-<<<<<<< HEAD
-        m_cyclesMesh->set_subd_objecttoworld(m_cyclesObject->get_tfm());
-=======
     if (*dirtyBits & HdChangeTracker::DirtyNormals) {
         _PopulateNormals(sceneDelegate, id);
     }
->>>>>>> 54a55426
 
     if (*dirtyBits & HdChangeTracker::DirtyPrimvar) {
         _PopulatePrimvars(sceneDelegate, scene, id, dirtyBits);
@@ -1522,7 +1309,7 @@
     }
 
     if (*dirtyBits & HdChangeTracker::DirtyTransform) {
-        m_transformSamples = HdCyclesSetTransform(m_cyclesObject, sceneDelegate, id, m_useMotionBlur);
+        m_transformSamples = HdCyclesSetTransform(m_cyclesObject, scene, sceneDelegate, id, m_useMotionBlur);
     }
 
     if (*dirtyBits & HdChangeTracker::DirtyPrimID) {
@@ -1530,44 +1317,8 @@
         m_cyclesObject->set_pass_id(this->GetPrimId() + 1);
     }
 
-<<<<<<< HEAD
-    if (*dirtyBits & HdChangeTracker::DirtyMaterialId) {
-        // We probably need to clear this array, however putting this here,
-        // breaks some IPR sessions
-        // m_usedShaders.clear();
-
-        if (m_cyclesMesh) {
-            m_cachedMaterialId = sceneDelegate->GetMaterialId(id);
-            if (m_faceVertexCounts.size() > 0) {
-                if (!m_cachedMaterialId.IsEmpty()) {
-                    const HdCyclesMaterial* material
-                        = static_cast<const HdCyclesMaterial*>(
-                            sceneDelegate->GetRenderIndex().GetSprim(
-                                HdPrimTypeTokens->material, m_cachedMaterialId));
-
-                    if (material && material->GetCyclesShader()) {
-                        m_usedShaders.push_back_slow(material->GetCyclesShader());
-
-                        material->GetCyclesShader()->tag_update(scene);
-                    } else {
-                        m_usedShaders.push_back_slow(fallbackShader);
-                    }
-                } else {
-                    m_usedShaders.push_back_slow(fallbackShader);
-                }
-
-                m_cyclesMesh->set_used_shaders(m_usedShaders);
-            }
-        }
-    }
-
-    if (*dirtyBits & HdChangeTracker::DirtyVisibility) {
-        mesh_updated        = true;
-        _sharedData.visible = sceneDelegate->GetVisible(id);
-=======
     if(*dirtyBits & DirtyBits::DirtyTangents) {
         _PopulateTangents(sceneDelegate, id, scene);
->>>>>>> 54a55426
     }
 
     // -------------------------------------
@@ -1613,14 +1364,8 @@
                 for (size_t j = 0; j < newNumInstances; ++j) {
                     ccl::Object* instanceObj = _CreateCyclesObject();
 
-<<<<<<< HEAD
-                    instanceObj->set_tfm(mat4d_to_transform(
-                        combinedTransforms[j].data()[0]));
+                    instanceObj->set_tfm(mat4d_to_transform(combinedTransforms[j].data()[0]));
                     instanceObj->set_geometry(m_cyclesMesh);
-=======
-                    instanceObj->tfm      = mat4d_to_transform(combinedTransforms[j].data()[0]);
-                    instanceObj->geometry = m_cyclesMesh;
->>>>>>> 54a55426
 
                     // TODO: Implement motion blur for point instanced objects
                     /*if (m_useMotionBlur) {
@@ -1655,7 +1400,7 @@
 void
 HdCyclesMesh::_UpdateObject(ccl::Scene* scene, HdCyclesRenderParam* param, HdDirtyBits* dirtyBits, bool rebuildBvh)
 {
-    m_cyclesObject->visibility = _sharedData.visible ? m_visibilityFlags : 0;
+    m_cyclesObject->set_visibility(_sharedData.visible ? m_visibilityFlags : 0);
     m_cyclesMesh->tag_update(scene, rebuildBvh);
     m_cyclesObject->tag_update(scene);
 
@@ -1666,15 +1411,8 @@
         *dirtyBits &= ~HdChangeTracker::DirtyVisibility;
     }
 
-<<<<<<< HEAD
-    if (mesh_updated || newMesh) {
-        m_cyclesObject->set_visibility(m_visibilityFlags);
-        if (!_sharedData.visible)
-            m_cyclesObject->set_visibility(0);
-=======
     param->Interrupt();
 }
->>>>>>> 54a55426
 
 namespace {
 template<typename From>
