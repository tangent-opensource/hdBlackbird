--- conflicted
+++ resolved
@@ -1242,16 +1242,9 @@
         _PopulatePrimvars(sceneDelegate, scene, id, dirtyBits);
     }
 
-<<<<<<< HEAD
-=======
-    if (*dirtyBits & HdChangeTracker::DirtyDoubleSided) {
-        //         m_doubleSided = sceneDelegate->GetDoubleSided(id);
-    }
-
     // Object transform needs to be applied to instances.
     ccl::Transform obj_tfm = ccl::transform_identity();
 
->>>>>>> 82838971
     if (*dirtyBits & HdChangeTracker::DirtyTransform) {
         auto fallback = sceneDelegate->GetTransform(id);
         HdCyclesMatrix4dTimeSampleArray xf {};
@@ -1267,12 +1260,9 @@
         if (transform_source->IsValid()) {
             transform_source->Resolve();
         }
-<<<<<<< HEAD
-=======
+
         m_object_source->AddObjectPropertiesSource(std::move(transform_source));
-
         obj_tfm = mat4d_to_transform(fallback);
->>>>>>> 82838971
     }
 
     if (*dirtyBits & HdChangeTracker::DirtyPrimID) {
