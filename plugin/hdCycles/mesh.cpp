--- conflicted
+++ resolved
@@ -80,12 +80,12 @@
     }
 
 
-    for (auto instance : m_cyclesInstances) {
-        if (instance) {
+        for (auto instance : m_cyclesInstances) {
+            if (instance) {
             m_renderDelegate->GetCyclesRenderParam()->RemoveObjectSafe(instance);
-            delete instance;
-        }
-    }
+                delete instance;
+            }
+        }
 }
 
 void
@@ -103,7 +103,7 @@
     }
 
     ccl::ustring uv_name = ccl::ustring(name.GetString());
-    bool need_uv = m_cyclesMesh->need_attribute(scene, uv_name)
+    bool need_uv         = m_cyclesMesh->need_attribute(scene, uv_name)
                    || m_cyclesMesh->need_attribute(scene, ccl::ATTR_STD_UV);
     if (!need_uv) {
         return;
@@ -114,8 +114,8 @@
     // ATTR_STD_UV is a face varying data.
 
     ccl::AttributeSet* attributes = &m_cyclesMesh->attributes;
-    ccl::Attribute* uv_attr = attributes->add(ccl::ATTR_STD_UV, uv_name);
-    auto attrib_data = uv_attr->data_float2();
+    ccl::Attribute* uv_attr       = attributes->add(ccl::ATTR_STD_UV, uv_name);
+    auto attrib_data              = uv_attr->data_float2();
 
     const HdCyclesMeshRefiner* refiner = m_topology->GetRefiner();
 
@@ -126,7 +126,7 @@
             return;
         }
 
-        auto refined_uvs = refined_value.UncheckedGet<VtVec2fArray>();
+        auto refined_uvs                    = refined_value.UncheckedGet<VtVec2fArray>();
         for (size_t face = 0, offset = 0; face < refiner->GetTriangulatedTopology().GetNumFaces(); ++face) {
             for (size_t i = 0; i < 3; ++i, ++offset) {
                 attrib_data[offset][0] = refined_uvs[0][0];
@@ -142,7 +142,7 @@
             return;
         }
 
-        auto refined_uvs = refined_value.UncheckedGet<VtVec2fArray>();
+        auto refined_uvs                    = refined_value.UncheckedGet<VtVec2fArray>();
         for (size_t face = 0, offset = 0; face < refiner->GetTriangulatedTopology().GetNumFaces(); ++face) {
             for (size_t i = 0; i < 3; ++i, ++offset) {
                 attrib_data[offset][0] = refined_uvs[face][0];
@@ -155,23 +155,18 @@
     // convert vertex and varying
 
     auto add_vertex_or_varying_attrib = [&](const VtValue& refined_value) {
-        auto refined_uvs = refined_value.UncheckedGet<VtVec2fArray>();
+        auto refined_uvs                    = refined_value.UncheckedGet<VtVec2fArray>();
         const VtIntArray& refined_indices = refiner->GetTriangulatedTopology().GetFaceVertexIndices();
         for (size_t offset = 0; offset < refined_indices.size(); ++offset) {
             const int& vertex_index = refined_indices[offset];
-            attrib_data[offset][0] = refined_uvs[vertex_index][0];
-            attrib_data[offset][1] = refined_uvs[vertex_index][1];
-        }
+                attrib_data[offset][0]  = refined_uvs[vertex_index][0];
+                attrib_data[offset][1]  = refined_uvs[vertex_index][1];
+            }
     };
 
     if (interpolation == HdInterpolationVertex) {
-<<<<<<< HEAD
-        VtValue refined_value = m_refiner->RefineVertexData(name, HdPrimvarRoleTokens->textureCoordinate, uvs_value);
+        VtValue refined_value = refiner->RefineVertexData(name, HdPrimvarRoleTokens->textureCoordinate, uvs_value);
         if (refined_value.GetArraySize() != m_cyclesMesh->get_verts().size()) {
-=======
-        VtValue refined_value = refiner->RefineVertexData(name, HdPrimvarRoleTokens->textureCoordinate, uvs_value);
-        if (refined_value.GetArraySize() != m_cyclesMesh->verts.size()) {
->>>>>>> cc215daf
             TF_WARN("Failed to refine vertex texture coordinates!");
             return;
         }
@@ -181,13 +176,8 @@
     }
 
     if (interpolation == HdInterpolationVarying) {
-<<<<<<< HEAD
-        VtValue refined_value = m_refiner->RefineVaryingData(name, HdPrimvarRoleTokens->textureCoordinate, uvs_value);
+        VtValue refined_value = refiner->RefineVaryingData(name, HdPrimvarRoleTokens->textureCoordinate, uvs_value);
         if (refined_value.GetArraySize() != m_cyclesMesh->get_verts().size()) {
-=======
-        VtValue refined_value = refiner->RefineVaryingData(name, HdPrimvarRoleTokens->textureCoordinate, uvs_value);
-        if (refined_value.GetArraySize() != m_cyclesMesh->verts.size()) {
->>>>>>> cc215daf
             TF_WARN("Failed to refine varying texture coordinates!");
             return;
         }
@@ -224,8 +214,8 @@
 
     for (const ccl::ustring& name : m_texture_names) {
         ccl::ustring tangent_name = ccl::ustring(name.string() + ".tangent");
-        ccl::ustring sign_name = ccl::ustring(name.string() + ".tangent_sign");
-        bool need_tangent = false;
+        ccl::ustring sign_name    = ccl::ustring(name.string() + ".tangent_sign");
+        bool need_tangent         = false;
         need_tangent |= m_cyclesMesh->need_attribute(scene, tangent_name);
         need_tangent |= m_cyclesMesh->need_attribute(scene, ccl::ATTR_STD_UV_TANGENT);
 
@@ -239,23 +229,17 @@
 
             if (m_cyclesMesh->need_attribute(scene, ccl::ATTR_STD_UV_TANGENT)) {
                 ccl::Attribute* tangent_attrib = attributes->add(ccl::ATTR_STD_UV_TANGENT, tangent_name);
-                ccl::float3* tangent_data = tangent_attrib->data_float3();
-
-<<<<<<< HEAD
+                ccl::float3* tangent_data      = tangent_attrib->data_float3();
+
                 for (size_t i = 0; i < m_cyclesMesh->get_triangles().size(); ++i) {
                     auto vertex_index = m_cyclesMesh->get_triangles()[i];
                     tangent_data[i]   = m_limit_us[vertex_index];
-=======
-                for (size_t i = 0; i < m_cyclesMesh->triangles.size(); ++i) {
-                    auto vertex_index = m_cyclesMesh->triangles[i];
-                    tangent_data[i] = m_limit_us[vertex_index];
->>>>>>> cc215daf
                 }
             }
 
             if (m_cyclesMesh->need_attribute(scene, ccl::ATTR_STD_UV_TANGENT_SIGN)) {
                 auto sign_attrib = attributes->add(ccl::ATTR_STD_UV_TANGENT_SIGN, sign_name);
-                auto sign_data = sign_attrib->data_float();
+                auto sign_data   = sign_attrib->data_float();
 
                 for (size_t i = 0; i < m_cyclesMesh->get_triangles().size(); ++i) {
                     sign_data[i] = 1.0f;
@@ -298,13 +282,8 @@
     }
 
     // Turning on motion blur (todo: dynamic number of steps)
-<<<<<<< HEAD
     m_cyclesMesh->set_use_motion_blur(true);
     m_cyclesMesh->set_motion_steps(3);
-=======
-    m_cyclesMesh->use_motion_blur = true;
-    m_cyclesMesh->motion_steps = 3;
->>>>>>> cc215daf
 
     ccl::Attribute* attr_V = attributes->find(ccl::ATTR_STD_VERTEX_VELOCITY);
     if (!attr_V) {
@@ -402,102 +381,8 @@
     }
 
     // Primvar color attributes
-<<<<<<< HEAD
-
-    ccl::AttributeSet* attributes = &m_cyclesMesh->attributes;
-
-    if (interpolation == HdInterpolationUniform) {
-        VtValue refined_value = m_refiner->RefineUniformData(name, role, data);
-        if (refined_value.GetArraySize() != m_cyclesMesh->num_triangles()) {
-            TF_WARN("Empty colors can not be assigned to an faces!");
-            return;
-        }
-
-        ccl::ustring attrib_name { name.GetString().c_str(), name.GetString().size() };
-        ccl::Attribute* color_attrib = attributes->add(attrib_name, ccl::TypeDesc::TypeColor, ccl::ATTR_ELEMENT_FACE);
-        ccl::float3* cycles_colors   = color_attrib->data_float3();
-
-        auto refined_colors = refined_value.UncheckedGet<VtVec3fArray>();
-        for (size_t i = 0; i < m_cyclesMesh->num_triangles(); ++i) {
-            cycles_colors[i][0] = refined_colors[i][0];
-            cycles_colors[i][1] = refined_colors[i][1];
-            cycles_colors[i][2] = refined_colors[i][2];
-        }
-
-        override_default_shader(m_cyclesMesh, m_attrib_display_color_shader);
-        return;
-    }
-
-    auto add_vertex_or_varying_attrib = [&](const VtValue& refined_value) {
-        if (!refined_value.GetArraySize()) {
-            TF_WARN("Empty colors can not be assigned to an vertices!");
-            return;
-        }
-
-        ccl::ustring attrib_name { name.GetString().c_str(), name.GetString().size() };
-        ccl::Attribute* color_attrib = attributes->add(attrib_name, ccl::TypeDesc::TypeColor, ccl::ATTR_ELEMENT_VERTEX);
-        ccl::float3* cycles_colors   = color_attrib->data_float3();
-
-        auto refined_colors = refined_value.UncheckedGet<VtVec3fArray>();
-        for (size_t i = 0; i < m_cyclesMesh->get_verts().size(); ++i) {
-            cycles_colors[i][0] = refined_colors[i][0];
-            cycles_colors[i][1] = refined_colors[i][1];
-            cycles_colors[i][2] = refined_colors[i][2];
-        }
-
-        override_default_shader(m_cyclesMesh, m_attrib_display_color_shader);
-    };
-
-    // varying/vertex is assigned to vertices
-    if (interpolation == HdInterpolationVertex) {
-        VtValue refined_value = m_refiner->RefineVertexData(name, role, data);
-        if (refined_value.GetArraySize() != m_refiner->GetNumRefinedVertices()) {
-            TF_WARN("Invalid number of refined vertices");
-            return;
-        }
-
-        add_vertex_or_varying_attrib(refined_value);
-        return;
-    }
-
-    if (interpolation == HdInterpolationVarying) {
-        VtValue refined_value = m_refiner->RefineVaryingData(name, role, data);
-        if (refined_value.GetArraySize() != m_refiner->GetNumRefinedVertices()) {
-            TF_WARN("Invalid number of refined vertices");
-            return;
-        }
-
-        add_vertex_or_varying_attrib(refined_value);
-        return;
-    }
-
-    if (interpolation == HdInterpolationFaceVarying) {
-        VtValue refined_value = m_refiner->RefineFaceVaryingData(name, role, data);
-        if (refined_value.GetArraySize() != m_refiner->GetNumRefinedTriangles() * 3) {
-            TF_WARN("Invalid number of refined vertices");
-            return;
-        }
-
-        ccl::ustring attrib_name { name.GetString().c_str(), name.GetString().size() };
-        ccl::Attribute* color_attrib = attributes->add(attrib_name, ccl::TypeDesc::TypeColor, ccl::ATTR_ELEMENT_CORNER);
-        ccl::float3* attrib_data     = color_attrib->data_float3();
-
-        auto refined_color = refined_value.UncheckedGet<VtVec3fArray>();
-        for (size_t i = 0; i < refined_color.size(); ++i) {
-            attrib_data[i][0] = refined_color[i][0];
-            attrib_data[i][1] = refined_color[i][1];
-            attrib_data[i][2] = refined_color[i][2];
-        }
-
-        override_default_shader(m_cyclesMesh, m_attrib_display_color_shader);
-        return;
-    }
-
-    TF_WARN("Unsupported displayColor interpolation for primitive: %s", id.GetText());
-=======
     m_object_source->CreateAttributeSource<HdBbMeshAttributeSource>(name, role, data, m_cyclesMesh, interpolation,
                                                                     m_topology);
->>>>>>> cc215daf
 }
 
 void
@@ -522,20 +407,14 @@
     //
     // Auto generated normals from limit surface
     //
-<<<<<<< HEAD
-    if (m_refiner->IsSubdivided()) {
+    const HdCyclesMeshRefiner* refiner = m_topology->GetRefiner();
+    if (refiner->IsSubdivided()) {
         assert(m_limit_us.size() == m_cyclesMesh->get_verts().size());
         assert(m_limit_vs.size() == m_cyclesMesh->get_verts().size());
-=======
-    const HdCyclesMeshRefiner* refiner = m_topology->GetRefiner();
-    if (refiner->IsSubdivided()) {
-        assert(m_limit_us.size() == m_cyclesMesh->verts.size());
-        assert(m_limit_vs.size() == m_cyclesMesh->verts.size());
->>>>>>> cc215daf
 
         ccl::AttributeSet& attributes = m_cyclesMesh->attributes;
-        ccl::Attribute* normal_attr = attributes.add(ccl::ATTR_STD_VERTEX_NORMAL);
-        ccl::float3* normal_data = normal_attr->data_float3();
+        ccl::Attribute* normal_attr   = attributes.add(ccl::ATTR_STD_VERTEX_NORMAL);
+        ccl::float3* normal_data      = normal_attr->data_float3();
 
         for (size_t i = 0; i < m_limit_vs.size(); ++i) {
             normal_data[i] = ccl::normalize(ccl::cross(m_limit_us[i], m_limit_vs[i]));
@@ -550,7 +429,7 @@
     auto GetPrimvarInterpolation = [sceneDelegate, &id](HdInterpolation& interpolation) -> bool {
         for (size_t i = 0; i < HdInterpolationCount; ++i) {
             HdPrimvarDescriptorVector d = sceneDelegate->GetPrimvarDescriptors(id, static_cast<HdInterpolation>(i));
-            auto predicate = [](const HdPrimvarDescriptor& desc) -> bool {
+            auto predicate              = [](const HdPrimvarDescriptor& desc) -> bool {
                 return desc.name == HdTokens->normals && desc.role == HdPrimvarRoleTokens->normal;
             };
             if (std::find_if(d.begin(), d.end(), predicate) != d.end()) {
@@ -589,13 +468,13 @@
 
     if (interpolation == HdInterpolationConstant) {
         ccl::Attribute* normal_attr = attributes.add(ccl::ATTR_STD_FACE_NORMAL);
-        ccl::float3* normal_data = normal_attr->data_float3();
+        ccl::float3* normal_data    = normal_attr->data_float3();
 
         auto num_triangles = static_cast<const size_t>(refiner->GetTriangulatedTopology().GetNumFaces());
         memset(normal_data, 0, num_triangles * sizeof(ccl::float3));
 
         VtValue refined_value = refiner->RefineConstantData(HdTokens->normals, HdPrimvarRoleTokens->normal,
-                                                            normals_value);
+                                                              normals_value);
         if (refined_value.GetArraySize() != 1) {
             TF_WARN("Invalid uniform normals for: %s", id.GetText());
             return;
@@ -633,13 +512,13 @@
         }
 #else
         ccl::Attribute* normal_attr = attributes.add(ccl::ATTR_STD_CORNER_NORMAL);
-        ccl::float3* normal_data = normal_attr->data_float3();
+        ccl::float3* normal_data    = normal_attr->data_float3();
 
         auto num_triangles = static_cast<const size_t>(refiner->GetTriangulatedTopology().GetNumFaces());
         memset(normal_data, 0, num_triangles * sizeof(ccl::float3));
 
         VtValue refined_value = refiner->RefineUniformData(HdTokens->normals, HdPrimvarRoleTokens->normal,
-                                                           normals_value);
+                                                             normals_value);
         if (refined_value.GetArraySize() != num_triangles) {
             TF_WARN("Invalid uniform normals for: %s", id.GetText());
             return;
@@ -656,7 +535,7 @@
 #endif
     } else if (interpolation == HdInterpolationVertex || interpolation == HdInterpolationVarying) {
         ccl::Attribute* normal_attr = attributes.add(ccl::ATTR_STD_VERTEX_NORMAL);
-        ccl::float3* normal_data = normal_attr->data_float3();
+        ccl::float3* normal_data    = normal_attr->data_float3();
 
         auto num_vertices = static_cast<const size_t>(refiner->GetTriangulatedTopology().GetNumPoints());
         memset(normal_data, 0, num_vertices * sizeof(ccl::float3));
@@ -679,13 +558,13 @@
         }
     } else if (interpolation == HdInterpolationFaceVarying) {
         ccl::Attribute* normal_attr = attributes.add(ccl::ATTR_STD_CORNER_NORMAL);
-        ccl::float3* normal_data = normal_attr->data_float3();
+        ccl::float3* normal_data    = normal_attr->data_float3();
 
         auto num_triangles = static_cast<const size_t>(refiner->GetTriangulatedTopology().GetNumFaces());
         memset(normal_data, 0, num_triangles * sizeof(ccl::float3));
 
         VtValue refined_value = refiner->RefineFaceVaryingData(HdTokens->normals, HdPrimvarRoleTokens->normal,
-                                                               normals_value);
+                                                                 normals_value);
         if (refined_value.GetArraySize() != num_triangles * 3) {
             TF_WARN("Invalid facevarying normals for: %s", id.GetText());
             return;
@@ -705,16 +584,7 @@
 {
     ccl::Mesh* mesh = new ccl::Mesh();
     mesh->clear();
-<<<<<<< HEAD
-
-    if (m_useMotionBlur && m_useDeformMotionBlur) {
-        mesh->set_use_motion_blur(true);
-    }
-
     mesh->set_subdivision_type(ccl::Mesh::SUBDIVISION_NONE);
-=======
-    mesh->subdivision_type = ccl::Mesh::SUBDIVISION_NONE;
->>>>>>> cc215daf
     return mesh;
 }
 
@@ -723,13 +593,8 @@
 {
     ccl::Object* object = new ccl::Object();
 
-<<<<<<< HEAD
     object->set_tfm(ccl::transform_identity());
     object->set_pass_id(-1);
-=======
-    object->tfm = ccl::transform_identity();
-    object->pass_id = -1;
->>>>>>> cc215daf
 
     object->set_visibility(ccl::PATH_RAY_ALL_VISIBILITY);
 
@@ -756,24 +621,17 @@
     }
 
     if (numSamples <= 1) {
-        m_cyclesMesh->use_motion_blur = false;
-        m_cyclesMesh->motion_steps = 0;
-        return;
-    }
-
-<<<<<<< HEAD
-    ccl::AttributeSet* attributes = &m_cyclesMesh->attributes;
+        m_cyclesMesh->set_use_motion_blur(false);
+        m_cyclesMesh->set_motion_steps(0);
+        return;
+    }
 
     m_cyclesMesh->set_use_motion_blur(true);
     m_cyclesMesh->set_motion_steps(numSamples + ((numSamples % 2) ? 0 : 1));
-=======
-    m_cyclesMesh->use_motion_blur = true;
-    m_cyclesMesh->motion_steps = static_cast<unsigned int>(numSamples + ((numSamples % 2) ? 0 : 1));
->>>>>>> cc215daf
 
     const HdCyclesMeshRefiner* refiner = m_topology->GetRefiner();
 
-    attr_mP = attributes->add(ccl::ATTR_STD_MOTION_VERTEX_POSITION);
+    attr_mP         = attributes->add(ccl::ATTR_STD_MOTION_VERTEX_POSITION);
     ccl::float3* mP = attr_mP->data_float3();
 
     for (unsigned int i = 0; i < numSamples; ++i) {
@@ -781,7 +639,7 @@
             continue;
 
         VtValue refined_points_value = refiner->RefineVertexData(HdTokens->points, HdPrimvarRoleTokens->point,
-                                                                 values[i]);
+                                                                   values[i]);
         if (!refined_points_value.IsHolding<VtVec3fArray>()) {
             TF_WARN("Cannot fill in motion step %d for: %s\n", static_cast<int>(i), id.GetText());
             continue;
@@ -817,23 +675,15 @@
 
     const VtIntArray& refined_indices = refiner->GetTriangulatedTopology().GetFaceVertexIndices();
     for (size_t i = 0; i < refined_indices.size(); ++i) {
-        m_cyclesMesh->triangles[i] = refined_indices[i];
-    }
-
-<<<<<<< HEAD
-        m_cyclesMesh->get_triangles()[i * 3 + 0] = triangle_indices[0];
-        m_cyclesMesh->get_triangles()[i * 3 + 1] = triangle_indices[1];
-        m_cyclesMesh->get_triangles()[i * 3 + 2] = triangle_indices[2];
-
+        m_cyclesMesh->get_triangles()[i] = refined_indices[i];
+    }
+
+    for (size_t i = 0; i < m_cyclesMesh->get_verts().size(); ++i) {
+        m_cyclesMesh->get_verts()[i] = ccl::float3 { 0.f, 0.f, 0.f, 0.f };
+    }
+
+    for (size_t i {}; i < refiner->GetTriangulatedTopology().GetNumFaces(); ++i) {
         m_cyclesMesh->get_smooth()[i] = true;  // TODO: move to Populate normals?
-=======
-    for (size_t i = 0; i < m_cyclesMesh->verts.size(); ++i) {
-        m_cyclesMesh->verts[i] = ccl::float3 { 0.f, 0.f, 0.f, 0.f };
-    }
-
-    for (size_t i {}; i < refiner->GetTriangulatedTopology().GetNumFaces(); ++i) {
-        m_cyclesMesh->smooth[i] = true;  // TODO: move to Populate normals?
->>>>>>> cc215daf
     }
 }
 
@@ -877,7 +727,7 @@
 
     // search for state primitive that contains cycles shader
     const HdSprim* material = render_index.GetSprim(HdPrimTypeTokens->material, material_id);
-    auto cycles_material = dynamic_cast<const HdCyclesMaterial*>(material);
+    auto cycles_material    = dynamic_cast<const HdCyclesMaterial*>(material);
     if (!cycles_material) {
         TF_WARN("Invalid HdCycles material %s", material_id.GetText());
         return;
@@ -912,7 +762,7 @@
 
         if (!subset.materialId.IsEmpty()) {
             const HdSprim* state_prim = render_index.GetSprim(HdPrimTypeTokens->material, subset.materialId);
-            auto sub_mat = dynamic_cast<const HdCyclesMaterial*>(state_prim);
+            auto sub_mat              = dynamic_cast<const HdCyclesMaterial*>(state_prim);
 
             if (!sub_mat)
                 continue;
@@ -921,15 +771,9 @@
 
             auto search_it = material_map.find(subset.materialId);
             if (search_it == material_map.end()) {
-<<<<<<< HEAD
                 used_shaders.push_back_slow(sub_mat->GetCyclesShader());
-                material_map[subset.materialId] = used_shaders.size();
-                subset_material_id              = used_shaders.size();
-=======
-                used_shaders.push_back(sub_mat->GetCyclesShader());
                 material_map[subset.materialId] = static_cast<int>(used_shaders.size());
                 subset_material_id = static_cast<int>(used_shaders.size());
->>>>>>> cc215daf
             } else {
                 subset_material_id = search_it->second;
             }
@@ -948,7 +792,7 @@
     // refine material ids and assign them to refined geometry
     const HdCyclesMeshRefiner* refiner = m_topology->GetRefiner();
     VtValue refined_value = refiner->RefineUniformData(HdTokens->materialParams, HdPrimvarRoleTokens->none,
-                                                       VtValue { face_materials });
+                                                         VtValue { face_materials });
 
     if (refined_value.GetArraySize() != m_cyclesMesh->get_shader().size()) {
         TF_WARN("Failed to assign refined materials for: %s", id.GetText());
@@ -996,7 +840,7 @@
             }
 
             auto interpolation = interpolation_description.first;
-            auto value = GetPrimvar(sceneDelegate, description.name);
+            auto value         = GetPrimvar(sceneDelegate, description.name);
 
             if (description.name == HdTokens->displayColor || description.role == HdPrimvarRoleTokens->color) {
                 _PopulateColors(description.name, description.role, value, scene, interpolation, id);
@@ -1039,7 +883,7 @@
     //
     // Vertices from Usd Skel
     //
-    bool points_computed = false;
+    bool points_computed     = false;
     auto extComputationDescs = sceneDelegate->GetExtComputationPrimvarDescriptors(id, HdInterpolationVertex);
     for (auto& desc : extComputationDescs) {
         if (desc.name != HdTokens->points) {
@@ -1047,11 +891,11 @@
         }
 
         if (HdChangeTracker::IsPrimvarDirty(*dirtyBits, id, desc.name)) {
-            auto valueStore = HdExtComputationUtils::GetComputedPrimvarValues({ desc }, sceneDelegate);
+            auto valueStore   = HdExtComputationUtils::GetComputedPrimvarValues({ desc }, sceneDelegate);
             auto pointValueIt = valueStore.find(desc.name);
             if (pointValueIt != valueStore.end()) {
                 if (!pointValueIt->second.IsEmpty()) {
-                    points_value = pointValueIt->second;
+                    points_value    = pointValueIt->second;
                     points_computed = true;
                 }
             }
@@ -1088,7 +932,7 @@
 
     VtVec3fArray points;
     VtValue refined_points_value = refiner->RefineVertexData(HdTokens->points, HdPrimvarRoleTokens->point,
-                                                             points_value);
+                                                               points_value);
     if (refined_points_value.IsHolding<VtVec3fArray>()) {
         points = refined_points_value.Get<VtVec3fArray>();
     } else {
@@ -1097,13 +941,8 @@
     }
 
     for (size_t i = 0; i < points.size(); ++i) {
-<<<<<<< HEAD
         const GfVec3f& point         = points[i];
         m_cyclesMesh->get_verts()[i] = ccl::make_float3(point[0], point[1], point[2]);
-=======
-        const GfVec3f& point = points[i];
-        m_cyclesMesh->verts[i] = ccl::make_float3(point[0], point[1], point[2]);
->>>>>>> cc215daf
     }
 
     //
@@ -1134,7 +973,7 @@
         HdCyclesMeshTextureSpace(m_cyclesMesh, loc, size);
 
         ccl::AttributeSet* attributes = &m_cyclesMesh->attributes;
-        ccl::Attribute* attr = attributes->add(ccl::ATTR_STD_GENERATED);
+        ccl::Attribute* attr          = attributes->add(ccl::ATTR_STD_GENERATED);
 
         ccl::float3* generated = attr->data_float3();
         for (size_t i = 0; i < m_cyclesMesh->get_verts().size(); i++) {
@@ -1165,33 +1004,9 @@
         delete m_cyclesObject;
     }
 
-<<<<<<< HEAD
     m_cyclesObject        = _CreateCyclesObject();
     m_cyclesMesh          = _CreateCyclesMesh();
-    m_numTransformSamples = HD_CYCLES_MOTION_STEPS;
-
-    if (m_useMotionBlur) {
-        // Motion steps are currently a static const compile time
-        // variable... This is likely an issue...
-        // TODO: Get this from usdCycles schema
-        //m_motionSteps = config.motion_steps;
-        m_motionSteps = m_numTransformSamples;
-
-        // Hardcoded for now until schema PR
-        m_useDeformMotionBlur = true;
-
-        // TODO: Needed when we properly handle motion_verts
-        m_cyclesMesh->set_motion_steps(m_motionSteps);
-        m_cyclesMesh->set_use_motion_blur(m_useDeformMotionBlur);
-    }
-
-    m_cyclesObject->name = GetId().GetString();
     m_cyclesObject->set_geometry(m_cyclesMesh);
-=======
-    m_cyclesObject = _CreateCyclesObject();
-    m_cyclesMesh = _CreateCyclesMesh();
-    m_cyclesObject->geometry = m_cyclesMesh;
->>>>>>> cc215daf
 
     m_renderDelegate->GetCyclesRenderParam()->AddGeometrySafe(m_cyclesMesh);
     m_renderDelegate->GetCyclesRenderParam()->AddObjectSafe(m_cyclesObject);
@@ -1260,7 +1075,7 @@
 HdCyclesMesh::Sync(HdSceneDelegate* sceneDelegate, HdRenderParam* renderParam, HdDirtyBits* dirtyBits,
                    TfToken const& reprToken)
 {
-    auto param = dynamic_cast<HdCyclesRenderParam*>(renderParam);
+    auto param                    = dynamic_cast<HdCyclesRenderParam*>(renderParam);
     m_object_display_color_shader = param->default_object_display_color_surface;
     m_attrib_display_color_shader = param->default_attrib_display_color_surface;
 
@@ -1286,10 +1101,10 @@
     m_motionBlur = true;
     m_motionTransformSteps = 3;
     m_motionDeformSteps = 3;
-    m_cyclesObject->is_shadow_catcher = false;
-    m_cyclesObject->pass_id = 0;
-    m_cyclesObject->use_holdout = false;
-    m_cyclesObject->asset_name = "";
+    m_cyclesObject->set_is_shadow_catcher(false);
+    m_cyclesObject->set_pass_id(0);
+    m_cyclesObject->set_use_holdout(false);
+    m_cyclesObject->set_asset_name(ccl::ustring(""));
     m_refineLevel = 0;
 
     for (auto& primvarDescsEntry : primvarDescsPerInterpolation) {
@@ -1342,10 +1157,10 @@
                                             usdCyclesTokens->primvarsCyclesObjectUse_holdout,
                                             m_cyclesObject->get_use_holdout()));
 
-            std::string assetName = m_cyclesObject->asset_name.c_str();
+            std::string assetName = m_cyclesObject->get_asset_name().c_str();
             assetName = _HdCyclesGetMeshParam<std::string>(pv, dirtyBits, id, this, sceneDelegate,
                                                            usdCyclesTokens->primvarsCyclesObjectAsset_name, assetName);
-            m_cyclesObject->asset_name = ccl::ustring(assetName);
+            m_cyclesObject->set_asset_name(ccl::ustring(assetName));
 
             // Visibility
 
@@ -1415,8 +1230,8 @@
     if (m_motionBlur && m_motionDeformSteps > 0) {
         _PopulateMotion(sceneDelegate, id);
     } else {
-        m_cyclesMesh->use_motion_blur = false;
-        m_cyclesMesh->motion_steps = 0;
+        m_cyclesMesh->set_use_motion_blur(false);
+        m_cyclesMesh->set_motion_steps(0);
     }
 
     if (*dirtyBits & HdChangeTracker::DirtyNormals) {
@@ -1431,9 +1246,6 @@
     ccl::Transform obj_tfm = ccl::transform_identity();
 
     if (*dirtyBits & HdChangeTracker::DirtyTransform) {
-<<<<<<< HEAD
-        m_transformSamples = HdCyclesSetTransform(m_cyclesObject, scene, sceneDelegate, id, m_useMotionBlur);
-=======
         auto fallback = sceneDelegate->GetTransform(id);
         HdCyclesMatrix4dTimeSampleArray xf {};
 
@@ -1451,7 +1263,6 @@
 
         m_object_source->AddObjectPropertiesSource(std::move(transform_source));
         obj_tfm = mat4d_to_transform(fallback);
->>>>>>> cc215daf
     }
 
     if (*dirtyBits & HdChangeTracker::DirtyPrimID) {
@@ -1471,13 +1282,13 @@
         auto instancer = dynamic_cast<HdCyclesInstancer*>(sceneDelegate->GetRenderIndex().GetInstancer(instancer_id));
         if (instancer) {
             // Clear all instances...
-            for (auto instance : m_cyclesInstances) {
-                if (instance) {
-                    m_renderDelegate->GetCyclesRenderParam()->RemoveObject(instance);
-                    delete instance;
+                for (auto instance : m_cyclesInstances) {
+                    if (instance) {
+                        m_renderDelegate->GetCyclesRenderParam()->RemoveObject(instance);
+                        delete instance;
+                    }
                 }
-            }
-            m_cyclesInstances.clear();
+                m_cyclesInstances.clear();
 
             // create new instances
             auto instanceTransforms = instancer->SampleInstanceTransforms(id);
@@ -1500,7 +1311,7 @@
                         }
                     } else {
                         for (size_type j = 0; j < instanceTransforms.count; ++j) {
-                            GfMatrix4d xf_j = m_transformSamples.Resample(instanceTransforms.times[j]);
+                            GfMatrix4d xf_j      = m_transformSamples.Resample(instanceTransforms.times[j]);
                             instanceTransform[j] = xf_j * instanceTransforms.values[j][i];
                         }
                     }
@@ -1509,13 +1320,8 @@
                 for (size_t j = 0; j < newNumInstances; ++j) {
                     ccl::Object* instanceObj = _CreateCyclesObject();
 
-<<<<<<< HEAD
-                    instanceObj->set_tfm(mat4d_to_transform(combinedTransforms[j].data()[0]));
+                    instanceObj->set_tfm(mat4d_to_transform(combinedTransforms[j].data()[0]) * obj_tfm);
                     instanceObj->set_geometry(m_cyclesMesh);
-=======
-                    instanceObj->tfm = mat4d_to_transform(combinedTransforms[j].data()[0]) * obj_tfm;
-                    instanceObj->geometry = m_cyclesMesh;
->>>>>>> cc215daf
 
                     // TODO: Implement motion blur for point instanced objects
                     /*if (m_motionBlur) {
