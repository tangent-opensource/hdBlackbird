--- conflicted
+++ resolved
@@ -220,15 +220,9 @@
                 ccl::Attribute* tangent_attrib = attributes->add(ccl::ATTR_STD_UV_TANGENT, tangent_name);
                 ccl::float3* tangent_data      = tangent_attrib->data_float3();
 
-<<<<<<< HEAD
                 for (size_t i = 0; i < m_cyclesMesh->get_triangles().size(); ++i) {
                     auto vertex_index = m_cyclesMesh->get_triangles()[i];
-                    tangent_data[i]   = m_limit_us[vertex_index];
-=======
-                for (size_t i = 0; i < m_cyclesMesh->triangles.size(); ++i) {
-                    auto vertex_index = m_cyclesMesh->triangles[i];
-                    tangent_data[i] = ccl::normalize(m_limit_us[vertex_index]);
->>>>>>> 6d64e65c
+                    tangent_data[i]   = ccl::normalize(m_limit_us[vertex_index]);
                 }
             }
 
