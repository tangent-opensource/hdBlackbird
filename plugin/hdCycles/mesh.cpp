--- conflicted
+++ resolved
@@ -174,7 +174,6 @@
         return;
     }
 
-<<<<<<< HEAD
     if (interpolation == HdInterpolationVarying) {
         VtValue refined_value = m_refiner->RefineVaryingData(name, HdPrimvarRoleTokens->textureCoordinate, uvs_value);
         if (refined_value.GetArraySize() != m_cyclesMesh->verts.size()) {
@@ -206,18 +205,6 @@
     //
     // Tangents
     //
-=======
-void
-HdCyclesMesh::_AddUVSet(TfToken name, VtValue uvs, ccl::Scene* scene,
-                        HdInterpolation interpolation, bool& need_tangent,
-                        bool& need_sign)
-{
-    ccl::AttributeSet* attributes = (m_useSubdivision && m_subdivEnabled)
-                                        ? &m_cyclesMesh->subd_attributes
-                                        : &m_cyclesMesh->attributes;
-    bool subdivide_uvs            = false;
->>>>>>> a420d2a2
-
     ccl::ustring tangent_name = ccl::ustring(name.GetString() + ".tangent");
     ccl::ustring sign_name    = ccl::ustring(name.GetString() + ".tangent_sign");
     bool need_tangent         = m_cyclesMesh->need_attribute(scene, tangent_name)
@@ -226,18 +213,9 @@
         return;
     }
 
-<<<<<<< HEAD
     // Take tangent from subdivision limit surface
     if (m_refiner->IsSubdivided()) {
         // subdivided tangents are per vertex
-=======
-    // unused for now?
-    bool need_uv = m_cyclesMesh->need_attribute(scene, uv_name)
-                   || m_cyclesMesh->need_attribute(scene, ccl::ATTR_STD_UV);
-    need_tangent = m_cyclesMesh->need_attribute(scene, tangent_name)
-                   || m_cyclesMesh->need_attribute(scene,
-                                                   ccl::ATTR_STD_UV_TANGENT);
->>>>>>> a420d2a2
 
         if (m_cyclesMesh->need_attribute(scene, ccl::ATTR_STD_UV_TANGENT)) {
             ccl::Attribute* tangent_attrib = attributes->add(ccl::ATTR_STD_UV_TANGENT, tangent_name);
@@ -264,24 +242,12 @@
     // Forced true for now... Should be based on shader compilation needs
     need_tangent = true;
     if (need_tangent) {
-<<<<<<< HEAD
         bool need_sign = m_cyclesMesh->need_attribute(scene, sign_name)
                          || m_cyclesMesh->need_attribute(scene, ccl::ATTR_STD_UV_TANGENT_SIGN);
-=======
-        ccl::ustring sign_name = ccl::ustring(name.GetString()
-                                              + ".tangent_sign");
-        need_sign
-            = m_cyclesMesh->need_attribute(scene, sign_name)
-              || m_cyclesMesh->need_attribute(scene,
-                                              ccl::ATTR_STD_UV_TANGENT_SIGN);
->>>>>>> a420d2a2
 
         // Forced for now
         need_sign = true;
-<<<<<<< HEAD
         mikk_compute_tangents(name.GetString().c_str(), m_cyclesMesh, need_sign, true);
-=======
->>>>>>> a420d2a2
     }
 }
 
@@ -293,40 +259,27 @@
 void
 HdCyclesMesh::_AddVelocities(VtVec3fArray& velocities, HdInterpolation interpolation)
 {
-<<<<<<< HEAD
     ccl::AttributeSet* attributes = &m_cyclesMesh->attributes;
+
+    ccl::Attribute* attr_mP = attributes->find(ccl::ATTR_STD_MOTION_VERTEX_POSITION);
+    if (attr_mP) {
+        TF_WARN("Velocities will be ignored since motion positions exist");
+        return;
+    }
+
+    // Turning on motion blur (todo: dynamic number of steps)
     m_cyclesMesh->use_motion_blur = true;
     m_cyclesMesh->motion_steps    = 3;
 
-    ccl::Attribute* attr_mP = attributes->find(ccl::ATTR_STD_MOTION_VERTEX_POSITION);
-=======
-    ccl::AttributeSet* attributes = (m_useSubdivision && m_subdivEnabled)
-                                        ? &m_cyclesMesh->subd_attributes
-                                        : &m_cyclesMesh->attributes;
-
-    // If motion data has been populated, we only issue a warning for now.
-    ccl::Attribute* attr_mP = attributes->find(
-        ccl::ATTR_STD_MOTION_VERTEX_POSITION);
->>>>>>> a420d2a2
-
-    if (attr_mP) {
-        TF_WARN("Velocities will be ignored since motion positions exist");
-        return;
-    }
-
-    // Copying the velocities
     ccl::Attribute* attr_V = attributes->find(ccl::ATTR_STD_VERTEX_VELOCITY);
     if (!attr_V) {
         attr_V = attributes->add(ccl::ATTR_STD_VERTEX_VELOCITY);
     }
-<<<<<<< HEAD
-=======
 
     if (interpolation == HdInterpolationVertex) {
         assert(velocities.size() == m_cyclesMesh->verts.size());
 
         ccl::float3* V = attr_V->data_float3();
-
         for (size_t i = 0; i < velocities.size(); ++i) {
             V[i] = vec3f_to_float3(velocities[i]);
         }
@@ -343,33 +296,31 @@
 HdCyclesMesh::_AddAccelerations(VtVec3fArray& accelerations,
                                 HdInterpolation interpolation)
 {
-    ccl::AttributeSet* attributes = (m_useSubdivision && m_subdivEnabled)
-                                        ? &m_cyclesMesh->subd_attributes
-                                        : &m_cyclesMesh->attributes;
+    ccl::AttributeSet* attributes = &m_cyclesMesh->attributes;
+
+    ccl::Attribute* attr_mP = attributes->find(ccl::ATTR_STD_MOTION_VERTEX_POSITION);
+    if (attr_mP) {
+        TF_WARN("Accelerations will be ignored since motion positions exist");
+        return;
+    }
 
     ccl::Attribute* attr_accel = attributes->find(
         ccl::ATTR_STD_VERTEX_ACCELERATION);
     if (!attr_accel) {
         attr_accel = attributes->add(ccl::ATTR_STD_VERTEX_ACCELERATION);
     }
->>>>>>> a420d2a2
 
     if (interpolation == HdInterpolationVertex) {
         assert(accelerations.size() == m_cyclesMesh->verts.size());
 
         ccl::float3* A = attr_accel->data_float3();
-
-<<<<<<< HEAD
-        for (size_t j = 0; j < velocities.size(); ++j, ++mP) {
-            *mP = vec3f_to_float3(m_points[j] + (velocities[j] * m_velocityScale));
-=======
         for (size_t i = 0; i < accelerations.size(); ++i) {
             A[i] = vec3f_to_float3(accelerations[i]);
->>>>>>> a420d2a2
         }
     } else {
         TF_WARN("Acceleration requires per-vertex interpolation");
     }
+
 }
 
 void
@@ -511,7 +462,6 @@
 void
 HdCyclesMesh::_PopulateNormals(HdSceneDelegate* sceneDelegate, const SdfPath& id)
 {
-<<<<<<< HEAD
     // normals can be populated in few ways
     // * authored normals passed by primvar
     // * auto generated from limit surface for subdivision surfaces
@@ -544,58 +494,25 @@
                 return d.name == HdTokens->normals && d.role == HdPrimvarRoleTokens->normal;
             };
             if (std::find_if(d.begin(), d.end(), predicate) != d.end()) {
+                interpolation = (HdInterpolation)i;
                 return true;
             }
         }
         return false;
     };
 
-    HdInterpolation interpolation;
+    HdInterpolation interpolation = HdInterpolationCount;
     if (!GetPrimvarInterpolation(interpolation)) {
         // TODO: Should we autogenerate normals or let Cycles generate them?
-        return;
-    }
+        // Let's shoot a warning for now
+        TF_WARN("Failed to find interpolation for normals for: %s", id.GetText());
+        return;
+    }
+    assert(interpolation >= 0 && interpolation < HdInterpolationCount);
 
     VtValue normals_value = GetNormals(sceneDelegate);
     if (normals_value.IsEmpty()) {
-        TF_WARN("Empty normals!");
-        return;
-    }
-=======
-    ccl::AttributeSet& attributes = m_cyclesMesh->attributes;
-
-    if (interpolation == HdInterpolationUniform) {
-        // Expecting one normal for each polygon
-        if (normals.size() != m_faceVertexCounts.size()) {
-            TF_WARN("Unexpected number of uniform normals, skipping.");
-            return;
-        }
-
-        ccl::Attribute* attr_fvN = attributes.add(ccl::ATTR_STD_CORNER_NORMAL);
-        ccl::float3* fvN         = attr_fvN->data_float3();
-
-        const float scale = (m_orientation == HdTokens->leftHanded) ? -1.f
-                                                                    : 1.f;
-
-        int idx = 0;
-        for (int i = 0; i < m_faceVertexCounts.size(); i++) {
-            const int vCount      = m_faceVertexCounts[i];
-            const ccl::float3 fNi = vec3f_to_float3(normals[i]) * scale;
-
-            for (int j = 1; j < vCount - 1; ++j) {  // for each triangle
-                for (int k = 0; k < 3; ++k) {       // for each corner
-                    fvN[idx++] = fNi;
-                }
-            }
-        }
-    } else if (interpolation == HdInterpolationVertex) {
-        ccl::Attribute* attr = attributes.add(ccl::ATTR_STD_VERTEX_NORMAL);
-        ccl::float3* cdata   = attr->data_float3();
->>>>>>> a420d2a2
-
-    // not supported interpolation types
-    if (interpolation == HdInterpolationFaceVarying) {
-        TF_WARN("Face varying normals are not implemented!");
+        TF_WARN("Empty normals for: %s", id.GetText());
         return;
     }
 
@@ -605,12 +522,12 @@
             return;
         }
 
-<<<<<<< HEAD
         normals_value = normals_value.Cast<VtVec3fArray>();
     }
 
     ccl::AttributeSet& attributes = m_cyclesMesh->attributes;
 
+    printf("HDCYCLES++ Normals have interpolation %d\n", (int)interpolation);
     if (interpolation == HdInterpolationConstant) {
         ccl::Attribute* normal_attr = attributes.add(ccl::ATTR_STD_FACE_NORMAL);
         ccl::float3* normal_data    = normal_attr->data_float3();
@@ -629,18 +546,23 @@
         for (int i = 0; i < num_triangles; i++) {
             normal_data[i] = vec3f_to_float3(refined_normals[i]);
         }
-
-        return;
-    }
-
-    if (interpolation == HdInterpolationUniform) {
+    } else if (interpolation == HdInterpolationUniform) {
+        printf("++HDCYCLES Normals with uniform interpolation\n");
+        // This is the correct way to handle face normals, but Cycles does not support
+        // custom values, it will just use the geometric normal based on the 'smooth' flag.
+        // To support custom normals we go through ATTR_STD_CORNER_NORMAL, 
+        // which results in 3x the amount of memory but respects the custom value. 
+        // This is more of an attempt to adhere to the USD specification, as it's 
+        // hard to imagine rendering a surface with a per-face normal different
+        // from the geometric one.
+#if 0
         ccl::Attribute* normal_attr = attributes.add(ccl::ATTR_STD_FACE_NORMAL);
         ccl::float3* normal_data    = normal_attr->data_float3();
 
         const size_t num_triangles = m_refiner->GetNumRefinedTriangles();
         memset(normal_data, 0, num_triangles * sizeof(ccl::float3));
 
-        VtValue refined_value = m_refiner->RefineVertexData(HdTokens->normals, HdPrimvarRoleTokens->normal,
+        VtValue refined_value = m_refiner->RefineUniformData(HdTokens->normals, HdPrimvarRoleTokens->normal,
                                                             normals_value);
         if (refined_value.GetArraySize() != num_triangles) {
             TF_WARN("Invalid uniform normals for: %s", id.GetText());
@@ -651,11 +573,31 @@
         for (int i = 0; i < num_triangles; i++) {
             normal_data[i] = vec3f_to_float3(refined_normals[i]);
         }
-
-        return;
-    }
-
-    if (interpolation == HdInterpolationVertex || interpolation == HdInterpolationVarying) {
+#else
+        ccl::Attribute* normal_attr = attributes.add(ccl::ATTR_STD_CORNER_NORMAL);
+        ccl::float3* normal_data = normal_attr->data_float3();
+
+        const size_t num_triangles = m_refiner->GetNumRefinedTriangles();
+        memset(normal_data, 0, num_triangles * sizeof(ccl::float3));
+
+        VtValue refined_value = m_refiner->RefineUniformData(HdTokens->normals, HdPrimvarRoleTokens->normal,
+                                                            normals_value);
+        if (refined_value.GetArraySize() != num_triangles) {
+            TF_WARN("Invalid uniform normals for: %s", id.GetText());
+            return;
+        }
+
+        VtVec3fArray refined_normals = refined_value.Get<VtVec3fArray>();
+        ccl::float3 N;
+        for (int i = 0; i < num_triangles; ++i) {
+            N = vec3f_to_float3(refined_normals[i]);
+            for (int j = 0; j < 3; ++j) {
+                normal_data[i * 3 + j] = N;
+            }
+        }
+#endif
+    } else if (interpolation == HdInterpolationVertex || interpolation == HdInterpolationVarying) {
+        printf("++HDCYCLES Normals with vertex interpolation\n");
         ccl::Attribute* normal_attr = attributes.add(ccl::ATTR_STD_VERTEX_NORMAL);
         ccl::float3* normal_data    = normal_attr->data_float3();
 
@@ -678,27 +620,27 @@
         for (size_t i = 0; i < num_vertices; ++i) {
             normal_data[i] = vec3f_to_float3(refined_normals[i]);
         }
-
-        return;
-=======
     } else if (interpolation == HdInterpolationFaceVarying) {
-        ccl::Attribute* attr = attributes.add(ccl::ATTR_STD_CORNER_NORMAL);
-        ccl::float3* fvN     = attr->data_float3();
-
-        // This assumes that the attribute has been triangulated by the caller.
-        if (m_cyclesMesh->num_triangles() * 3 != normals.size()) {
-            TF_WARN("Unexpected number of facevarying normals, skipping.");
-            return;
-        }
-
-        const float scale = (m_orientation == HdTokens->leftHanded) ? -1.f
-                                                                    : 1.f;
-        for (size_t i = 0; i < m_cyclesMesh->num_triangles(); ++i) {
-            for (int j = 0; j < 3; ++j) {
-                fvN[i * 3 + j] = vec3f_to_float3(normals[i * 3 + j]) * scale;
-            }
-        }
->>>>>>> a420d2a2
+        printf("++HDCYCLES Normals with face varying interpolation\n");
+        ccl::Attribute* normal_attr = attributes.add(ccl::ATTR_STD_CORNER_NORMAL);
+        ccl::float3* normal_data = normal_attr->data_float3();
+
+        const size_t num_triangles = m_refiner->GetNumRefinedTriangles();
+        memset(normal_data, 0, num_triangles * sizeof(ccl::float3));
+
+        VtValue refined_value = m_refiner->RefineFaceVaryingData(HdTokens->normals, HdPrimvarRoleTokens->normal,
+                                                            normals_value);
+        if (refined_value.GetArraySize() != num_triangles * 3) {
+            TF_WARN("Invalid facevarying normals for: %s", id.GetText());
+            return;
+        }
+
+        VtVec3fArray refined_normals = refined_value.Get<VtVec3fArray>();
+        for (int i = 0; i < num_triangles * 3; ++i) {
+            normal_data[i] = vec3f_to_float3(refined_normals[i]);
+        }
+    } else {
+        TF_WARN("Invalid normal interpolation for: %s",id.GetText());
     }
 }
 
@@ -1022,39 +964,10 @@
         points = refined_points_value.Get<VtVec3fArray>();
     }
 
-<<<<<<< HEAD
     for (size_t i = 0; i < points.size(); ++i) {
         const GfVec3f& point   = points[i];
         m_cyclesMesh->verts[i] = ccl::make_float3(point[0], point[1], point[2]);
     }
-=======
-    bool topologyIsDirty = false;
-    if (HdChangeTracker::IsTopologyDirty(*dirtyBits, id)) {
-        m_topology          = GetMeshTopology(sceneDelegate);
-        m_faceVertexCounts  = m_topology.GetFaceVertexCounts();
-        m_faceVertexIndices = m_topology.GetFaceVertexIndices();
-        m_geomSubsets       = m_topology.GetGeomSubsets();
-        m_orientation       = m_topology.GetOrientation();
-
-        // TODO: We still dont handle leftHanded primvars properly.
-        // However this helps faces be aligned the correct way...
-        if (m_orientation == HdTokens->leftHanded) {
-            VtIntArray newIndices;
-            newIndices.resize(m_faceVertexIndices.size());
-            int tot = 0;
-            for (int i = 0; i < m_faceVertexCounts.size(); i++) {
-                int count = m_faceVertexCounts[i];
-
-                for (int j = 0; j < count; j++) {
-                    int idx  = tot + j;
-                    int ridx = tot + (count - j);
-
-                    if (j == 0)
-                        newIndices[idx] = m_faceVertexIndices[idx];
-                    else
-                        newIndices[idx] = m_faceVertexIndices[ridx];
-                }
->>>>>>> a420d2a2
 
     //
     // Compute limit attributes once, then in the FinishMesh clean up the data
@@ -1072,6 +985,7 @@
     }
 
     // TODO: populate motion ?
+
 }
 
 void
@@ -1112,7 +1026,6 @@
         delete m_cyclesMesh;
     }
 
-<<<<<<< HEAD
     if (m_cyclesObject) {
         m_renderDelegate->GetCyclesRenderParam()->RemoveObject(m_cyclesObject);
         delete m_cyclesObject;
@@ -1128,25 +1041,6 @@
         // TODO: Get this from usdCycles schema
         //m_motionSteps = config.motion_steps;
         m_motionSteps = m_numTransformSamples;
-=======
-        newMesh         = true;
-        topologyIsDirty = true;
-    }
-
-    std::map<HdInterpolation, HdPrimvarDescriptorVector>
-        primvarDescsPerInterpolation = {
-            { HdInterpolationFaceVarying, sceneDelegate->GetPrimvarDescriptors(
-                                              id, HdInterpolationFaceVarying) },
-            { HdInterpolationVertex,
-              sceneDelegate->GetPrimvarDescriptors(id, HdInterpolationVertex) },
-            { HdInterpolationUniform,
-              sceneDelegate->GetPrimvarDescriptors(id, HdInterpolationUniform) },
-            { HdInterpolationConstant,
-              sceneDelegate->GetPrimvarDescriptors(id,
-                                                   HdInterpolationConstant) },
-            { HdInterpolationUniform,
-              sceneDelegate->GetPrimvarDescriptors(id, HdInterpolationUniform) },
->>>>>>> a420d2a2
 
         // Hardcoded for now until schema PR
         m_useDeformMotionBlur = true;
@@ -1203,7 +1097,6 @@
                  | HdChangeTracker::DirtyTopology);
     }
 
-<<<<<<< HEAD
     return bits;
 }
 
@@ -1214,15 +1107,6 @@
     auto param                    = dynamic_cast<HdCyclesRenderParam*>(renderParam);
     m_object_display_color_shader = param->default_object_display_color_surface;
     m_attrib_display_color_shader = param->default_attrib_display_color_surface;
-=======
-#ifdef USE_USD_CYCLES_SCHEMA
-    for (auto& primvarDescsEntry : primvarDescsPerInterpolation) {
-        for (auto& pv : primvarDescsEntry.second) {
-            // Mesh Specific
-            m_useMotionBlur = _HdCyclesGetMeshParam<bool>(
-                pv, dirtyBits, id, this, sceneDelegate,
-                usdCyclesTokens->primvarsCyclesObjectMblur, m_useMotionBlur);
->>>>>>> a420d2a2
 
     ccl::Scene* scene = param->GetCyclesScene();
     const SdfPath& id = GetId();
@@ -1314,107 +1198,12 @@
         }
     }
 
-<<<<<<< HEAD
     if (HdChangeTracker::IsTopologyDirty(*dirtyBits, id)) {
         _PopulateTopology(sceneDelegate, id);
     }
 
     if (*dirtyBits & HdChangeTracker::DirtyMaterialId) {
         _PopulateMaterials(sceneDelegate, param, scene->default_surface, id);
-=======
-        bool need_tangent, need_sign;
-        std::string uv_name;  // can we get rid of this?
-
-        // Ingest mesh primvars (data, not schema)
-        for (auto& primvarDescsEntry : primvarDescsPerInterpolation) {
-            for (auto& pv : primvarDescsEntry.second) {
-                if (HdChangeTracker::IsPrimvarDirty(*dirtyBits, id, pv.name)) {
-                    auto value = GetPrimvar(sceneDelegate, pv.name);
-                    VtValue triangulated;
-
-                    // - Normals
-
-                    if (pv.name == HdTokens->normals
-                        || pv.role == HdPrimvarRoleTokens->normal) {
-                        VtVec3fArray normals;
-                        normals = value.UncheckedGet<VtArray<GfVec3f>>();
-
-                        if (primvarDescsEntry.first
-                            == HdInterpolationFaceVarying) {
-                            // Triangulate primvar normals
-                            meshUtil.ComputeTriangulatedFaceVaryingPrimvar(
-                                normals.data(), normals.size(), HdTypeFloatVec3,
-                                &triangulated);
-                            normals = triangulated.Get<VtVec3fArray>();
-                        }
-
-                        _AddNormals(normals, primvarDescsEntry.first);
-                        mesh_updated = true;
-                    }
-
-                    // - Velocities
-
-                    else if (pv.name == HdTokens->velocities) {
-                        if (value.IsHolding<VtArray<GfVec3f>>()) {
-                            VtVec3fArray vels;
-                            vels = value.UncheckedGet<VtArray<GfVec3f>>();
-
-                            _AddVelocities(vels, primvarDescsEntry.first);
-                            mesh_updated = true;
-                        }
-                    }
-
-                    // - Accelerations
-
-                    else if (pv.name == HdTokens->accelerations) {
-                        if (value.IsHolding<VtArray<GfVec3f>>()) {
-                            VtVec3fArray accels;
-                            accels = value.UncheckedGet<VtArray<GfVec3f>>();
-
-                            _AddAccelerations(accels, primvarDescsEntry.first);
-                            mesh_updated = true;
-                        }
-                    }
-
-                    // - Texture Coordinates
-
-                    else if (pv.role
-                             == HdPrimvarRoleTokens->textureCoordinate) {
-                        _AddUVSet(pv.name, value, scene,
-                                  primvarDescsEntry.first, need_tangent,
-                                  need_sign);
-
-                        uv_name      = pv.name.GetString();
-                        mesh_updated = true;
-                    }
-
-                    // - Colors + other data
-
-                    else {
-                        _AddColors(pv.name, pv.role, value, scene,
-                                   primvarDescsEntry.first);
-
-                        // This swaps the default_surface to one that uses
-                        // displayColor for diffuse
-                        if (pv.name == HdTokens->displayColor) {
-                            m_hasVertexColors = true;
-                        }
-                        mesh_updated = true;
-                    }
-                }
-            }
-        }
-
-        // Computing tangents after we are sure we have loaded the correct normals
-        if (need_tangent) {
-            mikk_compute_tangents(uv_name.c_str(), m_cyclesMesh, need_sign,
-                                  true);
-        }
-
-        // Apply existing shaders
-        if (m_usedShaders.size() > 0)
-            m_cyclesMesh->used_shaders = m_usedShaders;
->>>>>>> a420d2a2
     }
 
     // For subdivided meshes, data conversion has to happen in a specific order:
@@ -1453,13 +1242,8 @@
         if (auto instancer = static_cast<HdCyclesInstancer*>(
                 sceneDelegate->GetRenderIndex().GetInstancer(GetInstancerId()))) {
             auto instanceTransforms = instancer->SampleInstanceTransforms(id);
-<<<<<<< HEAD
             auto newNumInstances    = (instanceTransforms.count > 0) ? instanceTransforms.values[0].size() : 0;
-=======
-            auto newNumInstances    = (instanceTransforms.count > 0)
-                                          ? instanceTransforms.values[0].size()
-                                          : 0;
->>>>>>> a420d2a2
+
             // Clear all instances...
             if (m_cyclesInstances.size() > 0) {
                 for (auto instance : m_cyclesInstances) {
@@ -1542,24 +1326,10 @@
         *dirtyBits &= ~HdChangeTracker::DirtyVisibility;
     }
 
-<<<<<<< HEAD
     param->Interrupt();
 }
 
 namespace {
-=======
-    if (mesh_updated || newMesh || topologyIsDirty) {
-        m_cyclesObject->visibility = m_visibilityFlags;
-        if (!_sharedData.visible)
-            m_cyclesObject->visibility = 0;
-
-
-        m_cyclesMesh->tag_update(scene, topologyIsDirty);
-        m_cyclesObject->tag_update(scene);
-        param->Interrupt();
-    }
->>>>>>> a420d2a2
-
 template<typename From>
 VtValue
 value_to_vec3f_cast(const VtValue& input)
