--- conflicted
+++ resolved
@@ -1198,18 +1198,11 @@
     m_motionBlur = true;
     m_motionTransformSteps = 3;
     m_motionDeformSteps = 3;
-<<<<<<< HEAD
     m_cyclesObject->set_is_shadow_catcher(false);
     m_cyclesObject->set_pass_id(0);
     m_cyclesObject->set_use_holdout(false);
     m_cyclesObject->set_asset_name(ccl::ustring(""));
-=======
-    m_cyclesObject->is_shadow_catcher = false;
-    m_cyclesObject->pass_id = 0;
-    m_cyclesObject->use_holdout = false;
-    m_cyclesObject->asset_name = "";
-    m_cyclesObject->lightgroup = "";
->>>>>>> f2ff4485
+    m_cyclesObject->set_lightgroup(ccl::ustring(""));
     m_refineLevel = 0;
 
     for (auto& primvarDescsEntry : primvarDescsPerInterpolation) {
@@ -1267,11 +1260,11 @@
                                                            usdCyclesTokens->primvarsCyclesObjectAsset_name, assetName);
             m_cyclesObject->set_asset_name(ccl::ustring(assetName));
 
-            std::string lightGroup = m_cyclesObject->lightgroup.c_str();
+            std::string lightGroup = m_cyclesObject->get_lightgroup().c_str();
             lightGroup = _HdCyclesGetMeshParam<std::string>(pv, dirtyBits, id, this, sceneDelegate,
                                                             usdCyclesTokens->primvarsCyclesObjectLightgroup,
                                                             lightGroup);
-            m_cyclesObject->lightgroup = ccl::ustring(lightGroup);
+            m_cyclesObject->set_lightgroup(ccl::ustring(lightGroup));
 
             // Visibility
 
