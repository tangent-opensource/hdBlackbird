--- conflicted
+++ resolved
@@ -41,24 +41,18 @@
     (st)
     (uv)
 );
+#ifdef __GNUC__
 #pragma GCC diagnostic pop
+#endif
 // clang-format on
 
 HdCyclesMesh::HdCyclesMesh(SdfPath const& id, SdfPath const& instancerId, HdCyclesRenderDelegate* a_renderDelegate)
     : HdMesh(id, instancerId)
     , m_cyclesMesh(nullptr)
     , m_cyclesObject(nullptr)
-<<<<<<< HEAD
-//  , m_cyclesInstances
-//  , m_materialMap
-//  , m_cachedMaterialId
-//  , m_numTransformSamples
-//  , m_transformSamples
     , m_velocityScale(1.0f)
     , m_useMotionBlur(false)
     , m_useDeformMotionBlur(false)
-=======
->>>>>>> bec7d54b
     , m_visibilityFlags(ccl::PATH_RAY_ALL_VISIBILITY)
     , m_visCamera(true)
     , m_visDiffuse(true)
@@ -66,7 +60,6 @@
     , m_visScatter(true)
     , m_visShadow(true)
     , m_visTransmission(true)
-    , m_hasVertexColors(false)
     , m_renderDelegate(a_renderDelegate)
 {
     static const HdCyclesConfig& config = HdCyclesConfig::GetInstance();
@@ -102,23 +95,6 @@
 {
     VtValue uvs_value = uvs;
 
-<<<<<<< HEAD
-    for (auto& primvarDescsEntry : primvarDescsPerInterpolation) {
-        for (auto& pv : primvarDescsEntry.second) {
-            if (pv.name == name) {
-                auto value = GetPrimvar(sceneDelegate, name);
-                if (value.IsHolding<VtArray<T>>()) {
-                    out_data = value.UncheckedGet<VtArray<T>>();
-                    if (primvarDescsEntry.first == HdInterpolationFaceVarying) {
-                        out_indices.reserve(m_faceVertexIndices.size());
-                        for (size_t i = 0; i < m_faceVertexIndices.size(); ++i) {
-                            out_indices.push_back(i);
-                        }
-                    }
-                    return true;
-                }
-                return false;
-=======
     if (!uvs_value.IsHolding<VtVec2fArray>()) {
         if (!uvs_value.CanCast<VtVec2fArray>()) {
             TF_WARN("Invalid uv data! Can not convert uv for: %s", "object");
@@ -156,7 +132,6 @@
             for (size_t i = 0; i < 3; ++i, ++offset) {
                 attrib_data[offset][0] = refined_uvs[0][0];
                 attrib_data[offset][1] = refined_uvs[0][1];
->>>>>>> bec7d54b
             }
         }
     }
@@ -487,8 +462,6 @@
             return;
         }
 
-        const VtVec3iArray& refined_indices = m_refiner->GetRefinedVertexIndices();
-
         ccl::ustring attrib_name { name.GetString().c_str(), name.GetString().size() };
         ccl::Attribute* color_attrib = attributes->add(attrib_name, ccl::TypeDesc::TypeColor, ccl::ATTR_ELEMENT_CORNER);
         ccl::float3* attrib_data     = color_attrib->data_float3();
@@ -541,14 +514,8 @@
             normal_data[i] = ccl::normalize(ccl::cross(m_limit_us[i], m_limit_vs[i]));
         }
 
-<<<<<<< HEAD
-        int idx = 0;
-        for (size_t i = 0; i < m_faceVertexCounts.size(); i++) {
-            const int vCount = m_faceVertexCounts[i];
-=======
-        return;
-    }
->>>>>>> bec7d54b
+        return;
+    }
 
     //
     // Authored normals from Primvar
@@ -608,7 +575,7 @@
         }
 
         VtVec3fArray refined_normals = refined_value.Get<VtVec3fArray>();
-        for (int i = 0; i < num_triangles; i++) {
+        for (size_t i = 0; i < num_triangles; i++) {
             normal_data[i] = vec3f_to_float3(refined_normals[i]);
         }
     } else if (interpolation == HdInterpolationUniform) {
@@ -634,7 +601,7 @@
         }
 
         VtVec3fArray refined_normals = refined_value.Get<VtVec3fArray>();
-        for (int i = 0; i < num_triangles; i++) {
+        for (size_t i = 0; i < num_triangles; i++) {
             normal_data[i] = vec3f_to_float3(refined_normals[i]);
         }
 #else
@@ -653,7 +620,7 @@
 
         VtVec3fArray refined_normals = refined_value.Get<VtVec3fArray>();
         ccl::float3 N;
-        for (int i = 0; i < num_triangles; ++i) {
+        for (size_t i = 0; i < num_triangles; ++i) {
             N = vec3f_to_float3(refined_normals[i]);
             for (int j = 0; j < 3; ++j) {
                 normal_data[i * 3 + j] = N;
@@ -698,7 +665,7 @@
         }
 
         VtVec3fArray refined_normals = refined_value.Get<VtVec3fArray>();
-        for (int i = 0; i < num_triangles * 3; ++i) {
+        for (size_t i = 0; i < num_triangles * 3; ++i) {
             normal_data[i] = vec3f_to_float3(refined_normals[i]);
         }
     } else {
@@ -736,19 +703,11 @@
 void
 HdCyclesMesh::_PopulateMotion(HdSceneDelegate* sceneDelegate, const SdfPath& id)
 {
-<<<<<<< HEAD
-    m_cyclesMesh->verts.reserve(m_numMeshVerts);
-    for (size_t i = 0; i < m_points.size(); i++) {
-        m_cyclesMesh->verts.push_back_reserved(vec3f_to_float3(m_points[i]));
-    }
-}
-=======
     // todo: this needs to be check to see if it is time-varying
     // todo: this should be shared with the points for the center motion step
     std::vector<float> times(HD_CYCLES_MOTION_STEPS);
     std::vector<VtValue> values(HD_CYCLES_MOTION_STEPS);
     const size_t numSamples = sceneDelegate->SamplePrimvar(id, HdTokens->points, HD_CYCLES_MOTION_STEPS, times.data(), values.data());
->>>>>>> bec7d54b
 
     if (numSamples <= 1) {
         return;
@@ -841,16 +800,8 @@
         m_cyclesMesh->shader[i] = default_shader_id;
     }
 
-<<<<<<< HEAD
-    if (a_subdivide) {
-        std::vector<int> vi;
-        for (size_t i = 0; i < m_faceVertexCounts.size(); i++) {
-            const int vCount = m_faceVertexCounts[i];
-            int materialId   = 0;
-=======
     _PopulateObjectMaterial(sceneDelegate, id);
     _PopulateSubSetsMaterials(sceneDelegate, id);
->>>>>>> bec7d54b
 
     renderParam->UpdateShadersTag(m_cyclesMesh->used_shaders);
 }
@@ -863,19 +814,10 @@
     // object material overrides face materials
     auto& used_shaders = m_cyclesMesh->used_shaders;
 
-<<<<<<< HEAD
-            m_cyclesMesh->add_subd_face(&vi[0], vCount, materialId, true);
-        }
-    } else {
-        for (size_t i = 0; i < m_faceVertexCounts.size(); i++) {
-            const int vCount = m_faceVertexCounts[i];
-            int materialId   = 0;
-=======
     const SdfPath& material_id = sceneDelegate->GetMaterialId(id);
     if (material_id.IsEmpty()) {
         return;
     }
->>>>>>> bec7d54b
 
     // search for state primitive that contains cycles shader
     const HdSprim* material = render_index.GetSprim(HdPrimTypeTokens->material, material_id);
@@ -885,30 +827,9 @@
         return;
     }
 
-<<<<<<< HEAD
-            for (int j = 1; j < vCount - 1; ++j) {
-                size_t v0 = *idxIt;
-                size_t v1 = *(idxIt + j + 0);
-                size_t v2 = *(idxIt + j + 1);
-                if (v0 < m_numMeshVerts && v1 < m_numMeshVerts
-                    && v2 < m_numMeshVerts) {
-                    if (m_orientation == HdTokens->rightHanded) {
-                        m_cyclesMesh->add_triangle(v0, v1, v2, materialId,
-                                                   true);
-                    } else {
-                        m_cyclesMesh->add_triangle(v0, v2, v1, materialId,
-                                                   true);
-                    }
-                    m_numTriFaces++;
-                }
-            }
-            idxIt += vCount;
-        }
-=======
     ccl::Shader* cycles_shader = cycles_material->GetCyclesShader();
     if (!cycles_shader) {
         return;
->>>>>>> bec7d54b
     }
 
     // override default material
@@ -925,16 +846,8 @@
 
     HdRenderIndex& render_index = sceneDelegate->GetRenderIndex();
 
-<<<<<<< HEAD
-    ccl::Mesh::SubdEdgeCrease* crease = m_cyclesMesh->subd_creases.data();
-    for (size_t i = 0; i < num_creases; i++) {
-        crease->v[0]   = m_creaseIndices[(i * 2) + 0];
-        crease->v[1]   = m_creaseIndices[(i * 2) + 1];
-        crease->crease = m_creaseWeights[i];
-=======
     // collect unrefined material ids for each face
     VtIntArray face_materials(m_topology.GetNumFaces(), 0);
->>>>>>> bec7d54b
 
     auto& used_shaders = m_cyclesMesh->used_shaders;
     TfHashMap<SdfPath, int, SdfPath::Hash> material_map;
@@ -950,11 +863,6 @@
             if (!sub_mat->GetCyclesShader())
                 continue;
 
-<<<<<<< HEAD
-        ccl::float3* generated = attr->data_float3();
-        for (size_t i = 0; i < m_cyclesMesh->verts.size(); i++) {
-            generated[i] = m_cyclesMesh->verts[i] * size - loc;
-=======
             auto search_it = material_map.find(subset.materialId);
             if (search_it == material_map.end()) {
                 used_shaders.push_back(sub_mat->GetCyclesShader());
@@ -967,7 +875,6 @@
 
         for (int i : subset.indices) {
             face_materials[i] = std::max(subset_material_id - 1, 0);
->>>>>>> bec7d54b
         }
     }
 
@@ -1089,52 +996,6 @@
         points_value = GetPrimvar(sceneDelegate, HdTokens->points);
     }
 
-<<<<<<< HEAD
-    if (HdChangeTracker::IsTopologyDirty(*dirtyBits, id)) {
-        m_topology          = GetMeshTopology(sceneDelegate);
-        m_faceVertexCounts  = m_topology.GetFaceVertexCounts();
-        m_faceVertexIndices = m_topology.GetFaceVertexIndices();
-        m_geomSubsets       = m_topology.GetGeomSubsets();
-        m_orientation       = m_topology.GetOrientation();
-
-        // TODO: We still dont handle leftHanded primvars properly.
-        // However this helps faces be aligned the correct way...
-        if (m_orientation == HdTokens->leftHanded) {
-            VtIntArray newIndices;
-            newIndices.resize(m_faceVertexIndices.size());
-            int tot = 0;
-            for (size_t i = 0; i < m_faceVertexCounts.size(); i++) {
-                int count = m_faceVertexCounts[i];
-
-                for (int j = 0; j < count; j++) {
-                    int idx  = tot + j;
-                    int ridx = tot + (count - j);
-
-                    if (j == 0)
-                        newIndices[idx] = m_faceVertexIndices[idx];
-                    else
-                        newIndices[idx] = m_faceVertexIndices[ridx];
-                }
-
-                tot += count;
-            }
-            m_faceVertexIndices = newIndices;
-        }
-
-        m_numMeshFaces = 0;
-        for (size_t i = 0; i < m_faceVertexCounts.size(); i++) {
-            m_numMeshFaces += m_faceVertexCounts[i] - 2;
-        }
-
-        m_numNgons   = 0;
-        m_numCorners = 0;
-
-        for (size_t i = 0; i < m_faceVertexCounts.size(); i++) {
-            // TODO: This seems wrong, but works for now
-            m_numNgons += 1;  // (m_faceVertexCounts[i] == 4) ? 0 : 1;
-            m_numCorners += m_faceVertexCounts[i];
-        }
-=======
     if (!points_value.IsHolding<VtVec3fArray>()) {
         if (!points_value.CanCast<VtVec3fArray>()) {
             TF_WARN("Invalid points data! Can not convert points for: %s", id.GetText());
@@ -1143,7 +1004,6 @@
 
         points_value = points_value.Cast<VtVec3fArray>();
     }
->>>>>>> bec7d54b
 
     if (!points_value.IsHolding<VtVec3fArray>()) {
         if (!points_value.CanCast<VtVec3fArray>()) {
@@ -1186,21 +1046,9 @@
         std::memcpy(m_cyclesMesh->verts.data(), limit_ps.data(), limit_ps.size() * sizeof(ccl::float3));
     }
 
-<<<<<<< HEAD
-    if (*dirtyBits & HdChangeTracker::DirtyDisplayStyle) {
-        mesh_updated = true;
-
-        m_displayStyle = sceneDelegate->GetDisplayStyle(id);
-        if (m_refineLevel != m_displayStyle.refineLevel) {
-            m_refineLevel      = m_displayStyle.refineLevel;
-            newMesh            = true;
-        }
-    }
-=======
     // TODO: populate motion ?
 
 }
->>>>>>> bec7d54b
 
 void
 HdCyclesMesh::_PopulateGenerated(ccl::Scene* scene)
@@ -1213,7 +1061,7 @@
         ccl::Attribute* attr          = attributes->add(ccl::ATTR_STD_GENERATED);
 
         ccl::float3* generated = attr->data_float3();
-        for (int i = 0; i < m_cyclesMesh->verts.size(); i++) {
+        for (size_t i = 0; i < m_cyclesMesh->verts.size(); i++) {
             generated[i] = m_cyclesMesh->verts[i] * size - loc;
         }
     }
