--- conflicted
+++ resolved
@@ -247,15 +247,15 @@
                     m_apertureSize = (m_focalLength * 1e-3f) / (2.0f * m_fStop);
             }
             // TODO: We will need custom usdCycles schema for these
-            m_apertureRatio = 1.0f;
-            m_blades = 0;
+            m_apertureRatio  = 1.0f;
+            m_blades         = 0;
             m_bladesRotation = 0.0f;
         } else {
-            m_apertureSize = 0.0f;
-            m_blades = 0;
+            m_apertureSize   = 0.0f;
+            m_blades         = 0;
             m_bladesRotation = 0.0f;
-            m_focusDistance = 0.0f;
-            m_apertureRatio = 1.0f;
+            m_focusDistance  = 0.0f;
+            m_apertureRatio  = 1.0f;
         }
 
         // Motion Position
@@ -403,7 +403,6 @@
 bool
 HdCyclesCamera::ApplyCameraSettings(ccl::Camera* a_camera)
 {
-<<<<<<< HEAD
     a_camera->set_matrix(mat4d_to_transform(m_transform));
     a_camera->set_fov(m_fov);
 
@@ -412,22 +411,11 @@
     a_camera->set_bladesrotation(m_bladesRotation);
     a_camera->set_focaldistance(m_focusDistance);
     a_camera->set_aperture_ratio(m_apertureRatio);
-=======
-    a_camera->matrix = mat4d_to_transform(m_transform);
-    a_camera->fov = m_fov;
-
-    a_camera->aperturesize = m_apertureSize;
-    a_camera->blades = m_blades;
-    a_camera->bladesrotation = m_bladesRotation;
-    a_camera->focaldistance = m_focusDistance;
-    a_camera->aperture_ratio = m_apertureRatio;
->>>>>>> cc215daf
 
     a_camera->set_shutter_curve(m_shutterCurve);
 
     a_camera->set_offscreen_dicing_scale(m_offscreenDicingScale);
 
-<<<<<<< HEAD
     a_camera->set_fisheye_fov(m_fisheyeFov);
     a_camera->set_fisheye_lens(m_fisheyeLens);
 
@@ -435,19 +423,9 @@
     a_camera->set_latitude_max(m_latMin);
     a_camera->set_longitude_min(m_latMax);
     a_camera->set_longitude_max(m_longMax);
-=======
-    a_camera->fisheye_fov = m_fisheyeFov;
-    a_camera->fisheye_lens = m_fisheyeLens;
-
-    a_camera->latitude_min = m_latMin;
-    a_camera->latitude_max = m_latMin;
-    a_camera->longitude_min = m_latMax;
-    a_camera->longitude_max = m_longMax;
->>>>>>> cc215daf
 
     a_camera->set_use_spherical_stereo(m_useSphericalStereo);
 
-<<<<<<< HEAD
     a_camera->set_interocular_distance(m_interocularDistance);
     a_camera->set_convergence_distance(m_convergenceDistance);
     a_camera->set_use_pole_merge(m_usePoleMerge);
@@ -461,35 +439,13 @@
     a_camera->set_fps(m_fps);
     a_camera->set_shuttertime(m_shutterTime);
     a_camera->set_motion_position(ccl::MotionPosition::MOTION_POSITION_CENTER);
-=======
-    a_camera->interocular_distance = m_interocularDistance;
-    a_camera->convergence_distance = m_convergenceDistance;
-    a_camera->use_pole_merge = m_usePoleMerge;
-
-    a_camera->pole_merge_angle_from = m_poleMergeAngleFrom;
-    a_camera->pole_merge_angle_to = m_poleMergeAngleTo;
-
-    a_camera->nearclip = m_clippingRange.GetMin();
-    a_camera->farclip = m_clippingRange.GetMax();
-
-    a_camera->fps = m_fps;
-    a_camera->shuttertime = m_shutterTime;
-    a_camera->motion_position = ccl::MotionPosition::MOTION_POSITION_CENTER;
->>>>>>> cc215daf
 
     a_camera->set_rolling_shutter_duration(m_rollingShutterTime);
 
-<<<<<<< HEAD
     a_camera->set_rolling_shutter_type(static_cast<ccl::Camera::RollingShutterType>(m_rollingShutterType));
     a_camera->set_panorama_type(static_cast<ccl::PanoramaType>(m_panoramaType));
     a_camera->set_motion_position(static_cast<ccl::MotionPosition>(m_motionPosition));
     a_camera->set_stereo_eye(static_cast<ccl::Camera::StereoEye>(m_stereoEye));
-=======
-    a_camera->rolling_shutter_type = static_cast<ccl::Camera::RollingShutterType>(m_rollingShutterType);
-    a_camera->panorama_type = static_cast<ccl::PanoramaType>(m_panoramaType);
-    a_camera->motion_position = static_cast<ccl::MotionPosition>(m_motionPosition);
-    a_camera->stereo_eye = static_cast<ccl::Camera::StereoEye>(m_stereoEye);
->>>>>>> cc215daf
 
     if (m_projectionType == UsdGeomTokens->orthographic) {
         a_camera->set_camera_type(ccl::CameraType::CAMERA_ORTHOGRAPHIC);
@@ -638,19 +594,19 @@
     GfMatrix4d viewToWorldCorrectionMatrix(1.0);
 
     if (m_projectionType == UsdGeomTokens->orthographic) {
-        double left = -(1 + a_projectionMatrix[3][0]) / a_projectionMatrix[0][0];
-        double right = (1 - a_projectionMatrix[3][0]) / a_projectionMatrix[0][0];
+        double left   = -(1 + a_projectionMatrix[3][0]) / a_projectionMatrix[0][0];
+        double right  = (1 - a_projectionMatrix[3][0]) / a_projectionMatrix[0][0];
         double bottom = -(1 - a_projectionMatrix[3][1]) / a_projectionMatrix[1][1];
-        double top = (1 + a_projectionMatrix[3][1]) / a_projectionMatrix[1][1];
-        double w = (right - left) / 2;
-        double h = (top - bottom) / 2;
+        double top    = (1 + a_projectionMatrix[3][1]) / a_projectionMatrix[1][1];
+        double w      = (right - left) / 2;
+        double h      = (top - bottom) / 2;
         GfMatrix4d scaleMatrix;
         scaleMatrix.SetScale(GfVec3d(w, h, 1));
         viewToWorldCorrectionMatrix = scaleMatrix;
     }
 
     GfMatrix4d flipZ(1.0);
-    flipZ[2][2] = -1.0;
+    flipZ[2][2]                 = -1.0;
     viewToWorldCorrectionMatrix = flipZ * viewToWorldCorrectionMatrix;
 
     GfMatrix4d matrix = viewToWorldCorrectionMatrix * m_transformSamples.values.data()[0];
