//  Copyright 2020 Tangent Animation
//
//  Licensed under the Apache License, Version 2.0 (the "License");
//  you may not use this file except in compliance with the License.
//  You may obtain a copy of the License at
//
//      http://www.apache.org/licenses/LICENSE-2.0
//
//  Unless required by applicable law or agreed to in writing, software
//  distributed under the License is distributed on an "AS IS" BASIS,
//  WITHOUT WARRANTIES OR CONDITIONS OF ANY KIND, either express or implied,
//  including without limitation, as related to merchantability and fitness
//  for a particular purpose.
//
//  In no event shall any copyright holder be liable for any damages of any kind
//  arising from the use of this software, whether in contract, tort or otherwise.
//  See the License for the specific language governing permissions and
//  limitations under the License.

#include "camera.h"

#include "config.h"
#include "renderDelegate.h"
#include "renderParam.h"
#include "utils.h"

#include <render/camera.h>
#include <render/integrator.h>
#include <render/scene.h>

#include <pxr/usd/usdGeom/tokens.h>

#include <usdCycles/tokens.h>

PXR_NAMESPACE_OPEN_SCOPE

namespace {
template<typename T>
bool
EvalCameraParam(T* value, const TfToken& paramName, HdSceneDelegate* sceneDelegate, const SdfPath& primPath,
                T defaultValue)
{
    VtValue vtval = sceneDelegate->GetCameraParamValue(primPath, paramName);
    if (vtval.IsEmpty()) {
        *value = defaultValue;
        return false;
    }
    if (!vtval.IsHolding<T>()) {
        *value = defaultValue;
        TF_CODING_ERROR("%s: type mismatch - %s", paramName.GetText(), vtval.GetTypeName().c_str());
        return false;
    }

    *value = vtval.UncheckedGet<T>();
    return true;
}

template<typename T>
bool
EvalCameraParam(T* value, const TfToken& paramName, HdSceneDelegate* sceneDelegate, const SdfPath& primPath)
{
    return EvalCameraParam(value, paramName, sceneDelegate, primPath, std::numeric_limits<T>::quiet_NaN());
}
}  // namespace

std::map<TfToken, ccl::MotionPosition> MOTION_POSITION_CONVERSION = {
    { usdCyclesTokens->start, ccl::MOTION_POSITION_START },
    { usdCyclesTokens->center, ccl::MOTION_POSITION_CENTER },
    { usdCyclesTokens->end, ccl::MOTION_POSITION_END },
};

std::map<TfToken, ccl::Camera::RollingShutterType> ROLLING_SHUTTER_TYPE_CONVERSION = {
    { usdCyclesTokens->none, ccl::Camera::ROLLING_SHUTTER_NONE },
    { usdCyclesTokens->top, ccl::Camera::ROLLING_SHUTTER_TOP },
};

std::map<TfToken, ccl::PanoramaType> PANORAMA_TYPE_CONVERSION = {
    { usdCyclesTokens->equirectangular, ccl::PANORAMA_EQUIRECTANGULAR },
    { usdCyclesTokens->fisheye_equidistant, ccl::PANORAMA_FISHEYE_EQUIDISTANT },
    { usdCyclesTokens->fisheye_equisolid, ccl::PANORAMA_FISHEYE_EQUISOLID },
    { usdCyclesTokens->mirrorball, ccl::PANORAMA_MIRRORBALL },
};

std::map<TfToken, ccl::Camera::StereoEye> STEREO_EYE_CONVERSION = {
    { usdCyclesTokens->none, ccl::Camera::STEREO_NONE },
    { usdCyclesTokens->left, ccl::Camera::STEREO_LEFT },
    { usdCyclesTokens->right, ccl::Camera::STEREO_RIGHT },
};

HdCyclesCamera::HdCyclesCamera(SdfPath const& id, HdCyclesRenderDelegate* a_renderDelegate)
    : HdCamera(id)
    , m_horizontalAperture(36.0f)
    , m_verticalAperture(24.0f)
    , m_horizontalApertureOffset(0.0f)
    , m_verticalApertureOffset(0.0f)
    , m_focalLength(50.0f)
    , m_fStop(2.8f)
    , m_focusDistance(10.0f)
    , m_shutterOpen(0.0f)
    , m_shutterClose(0.0f)
    , m_clippingRange(0.1f, 100000.0f)
    //  , m_projectionType
    //  , m_projMtx
    //  , m_fov
    //  , m_transform
    , m_shutterTime(1.0f)
    , m_rollingShutterTime(0.1f)
    , m_motionPosition(ccl::MOTION_POSITION_CENTER)
    , m_rollingShutterType(ccl::Camera::ROLLING_SHUTTER_NONE)
    , m_panoramaType(ccl::PANORAMA_EQUIRECTANGULAR)
    , m_stereoEye(ccl::Camera::STEREO_NONE)
    , m_offscreenDicingScale(0.0f)
    //  , m_shutterCurve
    , m_fisheyeFov(M_PI_F)
    , m_fisheyeLens(10.5f)
    , m_latMin(-M_PI_2_F)
    , m_latMax(M_PI_2_F)
    , m_longMin(-M_PI_F)
    , m_longMax(M_PI_F)
    , m_useSphericalStereo(false)
    , m_interocularDistance(0.065f)
    , m_convergenceDistance(30.0f * 0.065f)
    , m_usePoleMerge(false)
    , m_poleMergeAngleFrom(60.0f * M_PI_F / 180.0f)
    , m_poleMergeAngleTo(75.0f * M_PI_F / 180.0f)
    , m_useDof(false)
    , m_useMotionBlur(false)
    , m_fps(24.f)
    //  , m_transformSamples
    , m_cyclesCamera(nullptr)
    , m_renderDelegate(a_renderDelegate)
    , m_needsUpdate(false)
{
    m_cyclesCamera = m_renderDelegate->GetCyclesRenderParam()->GetCyclesScene()->camera;

    static const HdCyclesConfig& config = HdCyclesConfig::GetInstance();
    config.enable_dof.eval(m_useDof, true);
    config.motion_blur.eval(m_useMotionBlur, true);

    bool use_motion_blur = m_renderDelegate->GetCyclesRenderParam()->GetCyclesScene()->integrator->get_motion_blur();
    if (use_motion_blur) {
        m_useMotionBlur = true;
    }
}

HdCyclesCamera::~HdCyclesCamera() {}

void
HdCyclesCamera::Sync(HdSceneDelegate* sceneDelegate, HdRenderParam* renderParam, HdDirtyBits* dirtyBits)
{
    HD_TRACE_FUNCTION();
    HF_MALLOC_TAG_FUNCTION();

    if (!TF_VERIFY(sceneDelegate != nullptr)) {
        return;
    }

    SdfPath const& id = GetId();

    HdCyclesRenderParam* param = static_cast<HdCyclesRenderParam*>(renderParam);

    if (*dirtyBits & HdCamera::AllDirty) {
        m_needsUpdate = true;
    }

    if (*dirtyBits & HdCamera::DirtyClipPlanes) {
        bool has_clippingRange = EvalCameraParam(&m_clippingRange, HdCameraTokens->clippingRange, sceneDelegate, id,
                                                 GfRange1f(0.1f, 100000.0f));

        // TODO: has_clippingRange
        (void)has_clippingRange;
    }

    if (*dirtyBits & HdCamera::DirtyParams) {

        // Aperture
        EvalCameraParam(&m_horizontalApertureOffset, HdCameraTokens->horizontalApertureOffset, sceneDelegate, id);
        EvalCameraParam(&m_verticalApertureOffset, HdCameraTokens->verticalApertureOffset, sceneDelegate, id);

        bool has_horizontalAp = EvalCameraParam(&m_horizontalAperture, HdCameraTokens->horizontalAperture, sceneDelegate, id);
        bool has_verticalAp = EvalCameraParam(&m_verticalAperture, HdCameraTokens->verticalAperture, sceneDelegate, id);

        // TODO:
        // Shutter

        EvalCameraParam(&m_shutterOpen, HdCameraTokens->shutterOpen, sceneDelegate, id);
        EvalCameraParam(&m_shutterClose, HdCameraTokens->shutterClose, sceneDelegate, id);

        // TODO: Shutter time is somewhat undefined, the usdCycles schema can directly set this
        //float shutter = (std::abs(m_shutterOpen) + std::abs(m_shutterClose))
        //                / 2.0f;
        //if (m_shutterOpen == 0.0f && m_shutterClose == 0.0f)
        //    shutter = 0.5f;
        m_shutterTime = 0.5f;

        // Projection

        bool has_projection = EvalCameraParam(&m_projectionType, UsdGeomTokens->projection, sceneDelegate, id);
        // TODO: has_projection
        (void)has_projection;

        // Focal Length

        float focalLength;
        bool has_focalLength = EvalCameraParam(&focalLength, HdCameraTokens->focalLength, sceneDelegate, id);
        if (has_focalLength)
            m_focalLength = focalLength * 10.0f;

        if (has_focalLength && has_horizontalAp && has_verticalAp) {
            float y1 = m_verticalAperture;
            if (m_horizontalAperture < y1)
                y1 = m_horizontalAperture;
            float fov = 2.0f * atanf((m_verticalAperture / 2.0f) / m_focalLength);
            // TODO: This isn't always correct.
            // This is usually set in the renderpass from the proj matrix
            m_fov = fov;
        }

        bool has_fStop = EvalCameraParam(&m_fStop, HdCameraTokens->fStop, sceneDelegate, id);

        bool has_focusDistance = EvalCameraParam(&m_focusDistance, HdCameraTokens->focusDistance, sceneDelegate, id);
        // TODO: has_focusDistance
        (void)has_focusDistance;

        if (std::isnan(m_focalLength)) {
            has_focalLength = false;
        }

        if (std::isnan(m_fStop) || m_fStop < 0.000001f) {
            has_fStop = false;
        }

        // Depth of field

        if (m_useDof && has_fStop) {
            if (has_focalLength) {
                if (m_projectionType == UsdGeomTokens->orthographic)
                    m_apertureSize = 1.0f / (2.0f * m_fStop);
                else
                    m_apertureSize = (m_focalLength * 1e-3f) / (2.0f * m_fStop);
            }
            // TODO: We will need custom usdCycles schema for these
            m_apertureRatio  = 1.0f;
            m_blades         = 0;
            m_bladesRotation = 0.0f;
        } else {
            m_apertureSize   = 0.0f;
            m_blades         = 0;
            m_bladesRotation = 0.0f;
            m_focusDistance  = 0.0f;
            m_apertureRatio  = 1.0f;
        }

        // Motion Position
        TfToken motionPosition = _HdCyclesGetCameraParam<TfToken>(sceneDelegate, id,
                                                                  usdCyclesTokens->cyclesCameraMotion_position,
                                                                  usdCyclesTokens->center);

        if (m_motionPosition != MOTION_POSITION_CONVERSION[motionPosition]) {
            m_motionPosition = MOTION_POSITION_CONVERSION[motionPosition];
        }

        // rolling shutter type
        TfToken rollingShutterType = _HdCyclesGetCameraParam<TfToken>(sceneDelegate, id,
                                                                      usdCyclesTokens->cyclesCameraRolling_shutter_type,
                                                                      usdCyclesTokens->none);

        if (m_rollingShutterType != ROLLING_SHUTTER_TYPE_CONVERSION[rollingShutterType]) {
            m_rollingShutterType = ROLLING_SHUTTER_TYPE_CONVERSION[rollingShutterType];
        }

        // panorama type
        TfToken panoramaType = _HdCyclesGetCameraParam<TfToken>(sceneDelegate, id,
                                                                usdCyclesTokens->cyclesCameraPanorama_type,
                                                                usdCyclesTokens->equirectangular);

        if (m_panoramaType != PANORAMA_TYPE_CONVERSION[panoramaType]) {
            m_panoramaType = PANORAMA_TYPE_CONVERSION[panoramaType];
        }

        // stereo eye
        TfToken stereoEye = _HdCyclesGetCameraParam<TfToken>(sceneDelegate, id, usdCyclesTokens->cyclesCameraStereo_eye,
                                                             usdCyclesTokens->none);

        if (m_stereoEye != STEREO_EYE_CONVERSION[stereoEye]) {
            m_stereoEye = STEREO_EYE_CONVERSION[stereoEye];
        }

        // Others

        VtFloatArray shutterCurve;

        shutterCurve = _HdCyclesGetCameraParam<VtFloatArray>(sceneDelegate, id,
                                                             usdCyclesTokens->cyclesCameraShutter_curve, shutterCurve);

        if (shutterCurve.size() > 0) {
            m_shutterCurve.resize(shutterCurve.size());

            for (size_t i = 0; i < shutterCurve.size(); i++) {
                m_shutterCurve[i] = shutterCurve[i];
            }
        }

        m_shutterTime = _HdCyclesGetCameraParam<float>(sceneDelegate, id, usdCyclesTokens->cyclesCameraShutter_time,
                                                       m_shutterTime);

        m_rollingShutterTime = _HdCyclesGetCameraParam<float>(sceneDelegate, id,
                                                              usdCyclesTokens->cyclesCameraRolling_shutter_duration,
                                                              m_rollingShutterTime);

        m_blades = _HdCyclesGetCameraParam<int>(sceneDelegate, id, usdCyclesTokens->cyclesCameraBlades, m_blades);

        m_bladesRotation = _HdCyclesGetCameraParam<float>(sceneDelegate, id,
                                                          usdCyclesTokens->cyclesCameraBlades_rotation,
                                                          m_bladesRotation);

        m_offscreenDicingScale = _HdCyclesGetCameraParam<float>(sceneDelegate, id,
                                                                usdCyclesTokens->cyclesCameraOffscreen_dicing_scale,
                                                                m_offscreenDicingScale);

        // Fisheye

        m_fisheyeFov = _HdCyclesGetCameraParam<float>(sceneDelegate, id, usdCyclesTokens->cyclesCameraFisheye_fov,
                                                      m_fisheyeFov);

        m_fisheyeLens = _HdCyclesGetCameraParam<float>(sceneDelegate, id, usdCyclesTokens->cyclesCameraFisheye_lens,
                                                       m_fisheyeLens);

        // Panorama

        m_latMin = _HdCyclesGetCameraParam<float>(sceneDelegate, id, usdCyclesTokens->cyclesCameraLatitude_min,
                                                  m_latMin);

        m_latMax = _HdCyclesGetCameraParam<float>(sceneDelegate, id, usdCyclesTokens->cyclesCameraLatitude_max,
                                                  m_latMax);

        m_longMin = _HdCyclesGetCameraParam<float>(sceneDelegate, id, usdCyclesTokens->cyclesCameraLongitude_min,
                                                   m_longMin);

        m_longMax = _HdCyclesGetCameraParam<float>(sceneDelegate, id, usdCyclesTokens->cyclesCameraLongitude_max,
                                                   m_longMax);

        // Stereo

        m_useSphericalStereo = _HdCyclesGetCameraParam<bool>(sceneDelegate, id,
                                                             usdCyclesTokens->cyclesCameraUse_spherical_stereo,
                                                             m_useSphericalStereo);

        m_interocularDistance = _HdCyclesGetCameraParam<float>(sceneDelegate, id,
                                                               usdCyclesTokens->cyclesCameraInterocular_distance,
                                                               m_interocularDistance);

        m_convergenceDistance = _HdCyclesGetCameraParam<float>(sceneDelegate, id,
                                                               usdCyclesTokens->cyclesCameraConvergence_distance,
                                                               m_convergenceDistance);

        // Pole merge

        m_usePoleMerge = _HdCyclesGetCameraParam<bool>(sceneDelegate, id, usdCyclesTokens->cyclesCameraUse_pole_merge,
                                                       m_usePoleMerge);

        m_poleMergeAngleFrom = _HdCyclesGetCameraParam<float>(sceneDelegate, id,
                                                              usdCyclesTokens->cyclesCameraPole_merge_angle_from,
                                                              m_poleMergeAngleFrom);

        m_poleMergeAngleTo = _HdCyclesGetCameraParam<float>(sceneDelegate, id,
                                                            usdCyclesTokens->cyclesCameraPole_merge_angle_to,
                                                            m_poleMergeAngleTo);
    }

    if (*dirtyBits & HdCamera::DirtyProjMatrix) {
        EvalCameraParam(&m_projMtx, HdCameraTokens->projectionMatrix, sceneDelegate, id);

        sceneDelegate->SampleTransform(id, &m_transformSamples);
        SetTransform(m_projMtx);
    }

    if (*dirtyBits & HdCamera::DirtyViewMatrix) {
        // Convert right-handed Y-up camera space (USD, Hydra) to
        // left-handed Y-up (Cycles) coordinates. This just amounts to
        // flipping the Z axis.

        sceneDelegate->SampleTransform(id, &m_transformSamples);
    }

    if (m_needsUpdate) {
        param->Interrupt();
    }

    HdCamera::Sync(sceneDelegate, renderParam, dirtyBits);

    *dirtyBits = HdChangeTracker::Clean;
}

bool
HdCyclesCamera::ApplyCameraSettings(ccl::Camera* a_camera)
{
    a_camera->set_matrix(mat4d_to_transform(m_transform));
    a_camera->set_fov(m_fov);

    a_camera->set_aperturesize(m_apertureSize);
    a_camera->set_blades(m_blades);
    a_camera->set_bladesrotation(m_bladesRotation);
    a_camera->set_focaldistance(m_focusDistance);
    a_camera->set_aperture_ratio(m_apertureRatio);

    a_camera->set_shutter_curve(m_shutterCurve);

    a_camera->set_offscreen_dicing_scale(m_offscreenDicingScale);

    a_camera->set_fisheye_fov(m_fisheyeFov);
    a_camera->set_fisheye_lens(m_fisheyeLens);

    a_camera->set_latitude_min(m_latMin);
    a_camera->set_latitude_max(m_latMin);
    a_camera->set_longitude_min(m_latMax);
    a_camera->set_longitude_max(m_longMax);

    a_camera->set_use_spherical_stereo(m_useSphericalStereo);

    a_camera->set_interocular_distance(m_interocularDistance);
    a_camera->set_convergence_distance(m_convergenceDistance);
    a_camera->set_use_pole_merge(m_usePoleMerge);

    a_camera->set_pole_merge_angle_from(m_poleMergeAngleFrom);
    a_camera->set_pole_merge_angle_to(m_poleMergeAngleTo);

    a_camera->set_nearclip(m_clippingRange.GetMin());
    a_camera->set_farclip(m_clippingRange.GetMax());

    a_camera->set_fps(m_fps);
    a_camera->set_shuttertime(m_shutterTime);
    a_camera->set_motion_position(ccl::MotionPosition::MOTION_POSITION_CENTER);

    a_camera->set_rolling_shutter_duration(m_rollingShutterTime);

    a_camera->set_rolling_shutter_type(static_cast<ccl::Camera::RollingShutterType>(m_rollingShutterType));
    a_camera->set_panorama_type(static_cast<ccl::PanoramaType>(m_panoramaType));
    a_camera->set_motion_position(static_cast<ccl::MotionPosition>(m_motionPosition));
    a_camera->set_stereo_eye(static_cast<ccl::Camera::StereoEye>(m_stereoEye));

    if (m_projectionType == UsdGeomTokens->orthographic) {
<<<<<<< HEAD
        a_camera->set_camera_type(ccl::CameraType::CAMERA_ORTHOGRAPHIC);
    } else {
        a_camera->set_camera_type(ccl::CameraType::CAMERA_PERSPECTIVE);
=======
        a_camera->type = ccl::CameraType::CAMERA_ORTHOGRAPHIC;
        a_camera->viewplane.left = (-m_horizontalAperture + m_horizontalApertureOffset) * 0.5f;
        a_camera->viewplane.right = (m_horizontalAperture + m_horizontalApertureOffset) * 0.5f;
        a_camera->viewplane.top = (m_verticalAperture + m_verticalApertureOffset) * 0.5f;
        a_camera->viewplane.bottom = (-m_verticalAperture + m_verticalApertureOffset) * 0.5f;
    } else {
        a_camera->type = ccl::CameraType::CAMERA_PERSPECTIVE;
        a_camera->compute_auto_viewplane();
>>>>>>> 6d64e65c
    }

    bool shouldUpdate = m_needsUpdate;

    if (shouldUpdate)
        m_needsUpdate = false;

    // TODO:
    // We likely need to ensure motion_position is respected when
    // populating the camera->motion array.
<<<<<<< HEAD
    if (m_useMotionBlur) {
        ccl::array<ccl::Transform> motion;
        motion.resize(m_transformSamples.count, ccl::transform_identity());
=======

    // There are always transform samples, right?
    assert(m_transformSamples.count);

    a_camera->motion.clear();
    bool has_motion = false;
    for (size_t i = 1; i < m_transformSamples.count; i++) {
        if (m_transformSamples.values.data()[i] != m_transformSamples.values.data()[0]) {
            has_motion = true;
            break;
        }
    }
    if (m_useMotionBlur && has_motion) {
        a_camera->motion.resize(m_transformSamples.count, ccl::transform_identity());
>>>>>>> 6d64e65c

        for (size_t i = 0; i < m_transformSamples.count; i++) {
            if (m_transformSamples.times.data()[i] == 0.0f) {
                a_camera->set_matrix(mat4d_to_transform(ConvertCameraTransform(m_transformSamples.values.data()[i])));
            }

            motion[i] = mat4d_to_transform(ConvertCameraTransform(m_transformSamples.values.data()[i]));
        }
<<<<<<< HEAD
        a_camera->set_motion(motion);
=======
    } else if (m_transformSamples.count){
      a_camera->matrix = mat4d_to_transform(ConvertCameraTransform(m_transformSamples.values.data()[0]));
>>>>>>> 6d64e65c
    }

    return shouldUpdate;
}

HdDirtyBits
HdCyclesCamera::GetInitialDirtyBitsMask() const
{
    return HdCamera::AllDirty;
}

template<class T>
static const T*
_GetDictItem(const VtDictionary& dict, const TfToken& key)
{
    const VtValue* v = TfMapLookupPtr(dict, key.GetString());
    return v && v->IsHolding<T>() ? &v->UncheckedGet<T>() : nullptr;
}

bool
HdCyclesCamera::GetApertureSize(GfVec2f* v) const
{
    if (!std::isnan(m_horizontalAperture) && !std::isnan(m_verticalAperture)) {
        *v = { m_horizontalAperture, m_verticalAperture };
        return true;
    }
    return false;
}

bool
HdCyclesCamera::GetApertureOffset(GfVec2f* v) const
{
    if (!std::isnan(m_horizontalApertureOffset) && !std::isnan(m_verticalApertureOffset)) {
        *v = { m_horizontalApertureOffset, m_verticalApertureOffset };
        return true;
    }
    return false;
}

bool
HdCyclesCamera::GetFocalLength(float* v) const
{
    if (!std::isnan(m_focalLength)) {
        *v = m_focalLength;
        return true;
    }
    return false;
}

bool
HdCyclesCamera::GetFStop(float* v) const
{
    if (!std::isnan(m_fStop)) {
        *v = m_fStop;
        return true;
    }
    return false;
}

bool
HdCyclesCamera::GetFocusDistance(float* v) const
{
    if (!std::isnan(m_focusDistance)) {
        *v = m_focusDistance;
        return true;
    }
    return false;
}

bool
HdCyclesCamera::GetShutterOpen(double* v) const
{
    if (!std::isnan(m_shutterOpen)) {
        *v = m_shutterOpen;
        return true;
    }
    return false;
}

bool
HdCyclesCamera::GetShutterClose(double* v) const
{
    if (!std::isnan(m_shutterClose)) {
        *v = m_shutterClose;
        return true;
    }
    return false;
}

bool
HdCyclesCamera::GetClippingRange(GfRange1f* v) const
{
    if (!std::isnan(m_clippingRange.GetMin()) && !std::isnan(m_clippingRange.GetMax())) {
        *v = m_clippingRange;
        return true;
    }
    return false;
}

bool
HdCyclesCamera::GetProjectionType(TfToken* v) const
{
    if (!m_projectionType.IsEmpty()) {
        *v = m_projectionType;
        return true;
    }
    return false;
}

void
HdCyclesCamera::SetFOV(const float& a_value)
{
    m_fov = a_value;
}

// TODO (Stefan) I think this is unecessary. We only need the transform samples, don't we?
void
HdCyclesCamera::SetTransform(const GfMatrix4d a_projectionMatrix)
{
    GfMatrix4d viewToWorldCorrectionMatrix(1.0);

    if (m_projectionType == UsdGeomTokens->orthographic) {
        double left   = -(1 + a_projectionMatrix[3][0]) / a_projectionMatrix[0][0];
        double right  = (1 - a_projectionMatrix[3][0]) / a_projectionMatrix[0][0];
        double bottom = -(1 - a_projectionMatrix[3][1]) / a_projectionMatrix[1][1];
        double top    = (1 + a_projectionMatrix[3][1]) / a_projectionMatrix[1][1];
        double w      = (right - left) / 2;
        double h      = (top - bottom) / 2;
        GfMatrix4d scaleMatrix;
        scaleMatrix.SetScale(GfVec3d(w, h, 1));
        viewToWorldCorrectionMatrix = scaleMatrix;
    }

    GfMatrix4d flipZ(1.0);
    flipZ[2][2]                 = -1.0;
    viewToWorldCorrectionMatrix = flipZ * viewToWorldCorrectionMatrix;

    GfMatrix4d matrix = viewToWorldCorrectionMatrix * m_transformSamples.values.data()[0];

    m_transform = (matrix);
}

PXR_NAMESPACE_CLOSE_SCOPE<|MERGE_RESOLUTION|>--- conflicted
+++ resolved
@@ -440,20 +440,14 @@
     a_camera->set_stereo_eye(static_cast<ccl::Camera::StereoEye>(m_stereoEye));
 
     if (m_projectionType == UsdGeomTokens->orthographic) {
-<<<<<<< HEAD
         a_camera->set_camera_type(ccl::CameraType::CAMERA_ORTHOGRAPHIC);
+        a_camera->set_viewplane_left((-m_horizontalAperture + m_horizontalApertureOffset) * 0.5f);
+        a_camera->set_viewplane_right((m_horizontalAperture + m_horizontalApertureOffset) * 0.5f);
+        a_camera->set_viewplane_top((m_verticalAperture + m_verticalApertureOffset) * 0.5f);
+        a_camera->set_viewplane_bottom((-m_verticalAperture + m_verticalApertureOffset) * 0.5f);
     } else {
         a_camera->set_camera_type(ccl::CameraType::CAMERA_PERSPECTIVE);
-=======
-        a_camera->type = ccl::CameraType::CAMERA_ORTHOGRAPHIC;
-        a_camera->viewplane.left = (-m_horizontalAperture + m_horizontalApertureOffset) * 0.5f;
-        a_camera->viewplane.right = (m_horizontalAperture + m_horizontalApertureOffset) * 0.5f;
-        a_camera->viewplane.top = (m_verticalAperture + m_verticalApertureOffset) * 0.5f;
-        a_camera->viewplane.bottom = (-m_verticalAperture + m_verticalApertureOffset) * 0.5f;
-    } else {
-        a_camera->type = ccl::CameraType::CAMERA_PERSPECTIVE;
         a_camera->compute_auto_viewplane();
->>>>>>> 6d64e65c
     }
 
     bool shouldUpdate = m_needsUpdate;
@@ -464,16 +458,10 @@
     // TODO:
     // We likely need to ensure motion_position is respected when
     // populating the camera->motion array.
-<<<<<<< HEAD
-    if (m_useMotionBlur) {
-        ccl::array<ccl::Transform> motion;
-        motion.resize(m_transformSamples.count, ccl::transform_identity());
-=======
 
     // There are always transform samples, right?
     assert(m_transformSamples.count);
 
-    a_camera->motion.clear();
     bool has_motion = false;
     for (size_t i = 1; i < m_transformSamples.count; i++) {
         if (m_transformSamples.values.data()[i] != m_transformSamples.values.data()[0]) {
@@ -482,8 +470,8 @@
         }
     }
     if (m_useMotionBlur && has_motion) {
-        a_camera->motion.resize(m_transformSamples.count, ccl::transform_identity());
->>>>>>> 6d64e65c
+        ccl::array<ccl::Transform> motion;
+        motion.resize(m_transformSamples.count, ccl::transform_identity());
 
         for (size_t i = 0; i < m_transformSamples.count; i++) {
             if (m_transformSamples.times.data()[i] == 0.0f) {
@@ -492,12 +480,9 @@
 
             motion[i] = mat4d_to_transform(ConvertCameraTransform(m_transformSamples.values.data()[i]));
         }
-<<<<<<< HEAD
         a_camera->set_motion(motion);
-=======
     } else if (m_transformSamples.count){
-      a_camera->matrix = mat4d_to_transform(ConvertCameraTransform(m_transformSamples.values.data()[0]));
->>>>>>> 6d64e65c
+      a_camera->set_matrix(mat4d_to_transform(ConvertCameraTransform(m_transformSamples.values.data()[0])));
     }
 
     return shouldUpdate;
