--- conflicted
+++ resolved
@@ -87,14 +87,7 @@
     { usdCyclesTokens->right, ccl::Camera::STEREO_RIGHT },
 };
 
-<<<<<<< HEAD
-HdCyclesCamera::HdCyclesCamera(SdfPath const& id,
-                               HdCyclesRenderDelegate* a_renderDelegate)
-=======
-#endif
-
 HdCyclesCamera::HdCyclesCamera(SdfPath const& id, HdCyclesRenderDelegate* a_renderDelegate)
->>>>>>> a44ccd6d
     : HdCamera(id)
     , m_horizontalAperture(36.0f)
     , m_verticalAperture(24.0f)
@@ -377,16 +370,9 @@
                                                               usdCyclesTokens->cyclesCameraPole_merge_angle_from,
                                                               m_poleMergeAngleFrom);
 
-<<<<<<< HEAD
-        m_poleMergeAngleTo = _HdCyclesGetCameraParam<float>(
-            sceneDelegate, id, usdCyclesTokens->cyclesCameraPole_merge_angle_to,
-            m_poleMergeAngleTo);
-=======
         m_poleMergeAngleTo = _HdCyclesGetCameraParam<float>(sceneDelegate, id,
                                                             usdCyclesTokens->cyclesCameraPole_merge_angle_to,
                                                             m_poleMergeAngleTo);
-#endif
->>>>>>> a44ccd6d
     }
 
     if (*dirtyBits & HdCamera::DirtyProjMatrix) {
