--- conflicted
+++ resolved
@@ -117,16 +117,7 @@
 //  , m_transform
     , m_shutterTime(1.0f)
     , m_rollingShutterTime(0.1f)
-<<<<<<< HEAD
-//  , m_apertureRatio
-//  , m_blades
-//  , m_bladesRotation
-//  , m_apertureSize
-    , m_motionPosition(ccl::Camera::MOTION_POSITION_CENTER)
-=======
-    , m_fps(24.f)
     , m_motionPosition(ccl::MOTION_POSITION_CENTER)
->>>>>>> bec7d54b
     , m_rollingShutterType(ccl::Camera::ROLLING_SHUTTER_NONE)
     , m_panoramaType(ccl::PANORAMA_EQUIRECTANGULAR)
     , m_stereoEye(ccl::Camera::STEREO_NONE)
@@ -146,6 +137,7 @@
     , m_poleMergeAngleTo(75.0f * M_PI_F / 180.0f)
     , m_useDof(false)
     , m_useMotionBlur(false)
+    , m_fps(24.f)
 //  , m_transformSamples
     , m_cyclesCamera(nullptr)
     , m_renderDelegate(a_renderDelegate)
@@ -187,6 +179,9 @@
         bool has_clippingRange
             = EvalCameraParam(&m_clippingRange, HdCameraTokens->clippingRange,
                               sceneDelegate, id, GfRange1f(0.1f, 100000.0f));
+
+        // TODO: has_clippingRange
+        (void) has_clippingRange;
     }
 
     if (*dirtyBits & HdCamera::DirtyParams) {
@@ -222,6 +217,8 @@
         bool has_projection = EvalCameraParam(&m_projectionType,
                                               UsdGeomTokens->projection,
                                               sceneDelegate, id);
+        // TODO: has_projection
+        (void) has_projection;
 
         // Aperture
 
@@ -264,6 +261,8 @@
         bool has_focusDistance = EvalCameraParam(&m_focusDistance,
                                                  HdCameraTokens->focusDistance,
                                                  sceneDelegate, id);
+        // TODO: has_focusDistance
+        (void) has_focusDistance;
 
         if (std::isnan(m_focalLength)) {
             has_focalLength = false;
