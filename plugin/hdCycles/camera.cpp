//  Copyright 2020 Tangent Animation
//
//  Licensed under the Apache License, Version 2.0 (the "License");
//  you may not use this file except in compliance with the License.
//  You may obtain a copy of the License at
//
//      http://www.apache.org/licenses/LICENSE-2.0
//
//  Unless required by applicable law or agreed to in writing, software
//  distributed under the License is distributed on an "AS IS" BASIS,
//  WITHOUT WARRANTIES OR CONDITIONS OF ANY KIND, either express or implied,
//  including without limitation, as related to merchantability and fitness
//  for a particular purpose.
//
//  In no event shall any copyright holder be liable for any damages of any kind
//  arising from the use of this software, whether in contract, tort or otherwise.
//  See the License for the specific language governing permissions and
//  limitations under the License.

#include "camera.h"

#include "config.h"
#include "renderDelegate.h"
#include "renderParam.h"
#include "utils.h"

//#include <kernel/kernel_types.h>
#include <render/camera.h>
#include <render/scene.h>

#include <pxr/usd/usdGeom/tokens.h>

#ifdef USE_USD_CYCLES_SCHEMA
#    include <usdCycles/tokens.h>
#endif

PXR_NAMESPACE_OPEN_SCOPE

namespace {
template<typename T>
bool
EvalCameraParam(T* value, const TfToken& paramName,
                HdSceneDelegate* sceneDelegate, const SdfPath& primPath,
                T defaultValue)
{
    VtValue vtval = sceneDelegate->GetCameraParamValue(primPath, paramName);
    if (vtval.IsEmpty()) {
        *value = defaultValue;
        return false;
    }
    if (!vtval.IsHolding<T>()) {
        *value = defaultValue;
        TF_CODING_ERROR("%s: type mismatch - %s", paramName.GetText(),
                        vtval.GetTypeName().c_str());
        return false;
    }

    *value = vtval.UncheckedGet<T>();
    return true;
}

template<typename T>
bool
EvalCameraParam(T* value, const TfToken& paramName,
                HdSceneDelegate* sceneDelegate, const SdfPath& primPath)
{
    return EvalCameraParam(value, paramName, sceneDelegate, primPath,
                           std::numeric_limits<T>::quiet_NaN());
}
}  // namespace

#ifdef USE_USD_CYCLES_SCHEMA

std::map<TfToken, ccl::Camera::MotionPosition> MOTION_POSITION_CONVERSION = {
    { usdCyclesTokens->start, ccl::Camera::MOTION_POSITION_START },
    { usdCyclesTokens->center, ccl::Camera::MOTION_POSITION_CENTER },
    { usdCyclesTokens->end, ccl::Camera::MOTION_POSITION_END },
};

std::map<TfToken, ccl::Camera::RollingShutterType> ROLLING_SHUTTER_TYPE_CONVERSION
    = {
          { usdCyclesTokens->none, ccl::Camera::ROLLING_SHUTTER_NONE },
          { usdCyclesTokens->top, ccl::Camera::ROLLING_SHUTTER_TOP },
      };

std::map<TfToken, ccl::PanoramaType> PANORAMA_TYPE_CONVERSION = {
    { usdCyclesTokens->equirectangular, ccl::PANORAMA_EQUIRECTANGULAR },
    { usdCyclesTokens->fisheye_equidistant, ccl::PANORAMA_FISHEYE_EQUIDISTANT },
    { usdCyclesTokens->fisheye_equisolid, ccl::PANORAMA_FISHEYE_EQUISOLID },
    { usdCyclesTokens->mirrorball, ccl::PANORAMA_MIRRORBALL },
};

std::map<TfToken, ccl::Camera::StereoEye> STEREO_EYE_CONVERSION = {
    { usdCyclesTokens->none, ccl::Camera::STEREO_NONE },
    { usdCyclesTokens->left, ccl::Camera::STEREO_LEFT },
    { usdCyclesTokens->right, ccl::Camera::STEREO_RIGHT },
};

#endif

HdCyclesCamera::HdCyclesCamera(SdfPath const& id,
                               HdCyclesRenderDelegate* a_renderDelegate)
    : HdCamera(id)
    , m_horizontalAperture(36.0f)
    , m_verticalAperture(24.0f)
    , m_horizontalApertureOffset(0.0f)
    , m_verticalApertureOffset(0.0f)
    , m_focalLength(50.0f)
    , m_fStop(2.8f)
    , m_focusDistance(10.0f)
    , m_shutterOpen(0.0f)
    , m_shutterClose(0.0f)
    , m_clippingRange(0.1f, 100000.0f)
    , m_renderDelegate(a_renderDelegate)
    , m_needsUpdate(false)
    , m_shutterTime(1.0f)
    , m_rollingShutterTime(0.1f)
    , m_motionPosition(ccl::Camera::MOTION_POSITION_CENTER)
    , m_rollingShutterType(ccl::Camera::ROLLING_SHUTTER_NONE)
    , m_panoramaType(ccl::PANORAMA_EQUIRECTANGULAR)
    , m_stereoEye(ccl::Camera::STEREO_NONE)
    , m_offscreenDicingScale(0.0f)

    , m_fisheyeFov(M_PI_F)
    , m_fisheyeLens(10.5f)
    , m_latMin(-M_PI_2_F)
    , m_latMax(M_PI_2_F)
    , m_longMin(-M_PI_F)
    , m_longMax(M_PI_F)
    , m_useSphericalStereo(false)

    , m_interocularDistance(0.065f)
    , m_convergenceDistance(30.0f * 0.065f)
    , m_usePoleMerge(false)
    , m_poleMergeAngleFrom(60.0f * M_PI_F / 180.0f)
    , m_poleMergeAngleTo(75.0f * M_PI_F / 180.0f)
{
    m_cyclesCamera
        = m_renderDelegate->GetCyclesRenderParam()->GetCyclesScene()->camera;

    static const HdCyclesConfig& config = HdCyclesConfig::GetInstance();
    config.enable_dof.eval(m_useDof, true);
    config.enable_motion_blur.eval(m_useMotionBlur, true);
}

HdCyclesCamera::~HdCyclesCamera() {}

void
HdCyclesCamera::Sync(HdSceneDelegate* sceneDelegate, HdRenderParam* renderParam,
                     HdDirtyBits* dirtyBits)
{
    HD_TRACE_FUNCTION();
    HF_MALLOC_TAG_FUNCTION();

    if (!TF_VERIFY(sceneDelegate != nullptr)) {
        return;
    }

    SdfPath const& id = GetId();

    HdCyclesRenderParam* param = (HdCyclesRenderParam*)renderParam;

    ccl::Scene* scene = param->GetCyclesScene();

    if (*dirtyBits & HdCamera::DirtyClipPlanes) {
        bool has_clippingRange
            = EvalCameraParam(&m_clippingRange, HdCameraTokens->clippingRange,
                              sceneDelegate, id, GfRange1f(0.1f, 100000.0f));
    }

    if (*dirtyBits & HdCamera::DirtyParams) {
        m_needsUpdate = true;

        // TODO:
        // Offset (requires viewplane work)

        EvalCameraParam(&m_horizontalApertureOffset,
                        HdCameraTokens->horizontalApertureOffset, sceneDelegate,
                        id);
        EvalCameraParam(&m_verticalApertureOffset,
                        HdCameraTokens->verticalApertureOffset, sceneDelegate,
                        id);

        // TODO:
        // Shutter

        EvalCameraParam(&m_shutterOpen, HdCameraTokens->shutterOpen,
                        sceneDelegate, id);
        EvalCameraParam(&m_shutterClose, HdCameraTokens->shutterClose,
                        sceneDelegate, id);

<<<<<<< HEAD
        float shutter = (std::abs(m_shutterOpen) + std::abs(m_shutterClose))
                        / 2.0f;
        if (m_shutterOpen == 0.0f && m_shutterClose == 0.0f)
            shutter = 0.5f;
=======
        // TODO: Shutter time is somewhat undefined, the usdCycles schema can directly set this
        //float shutter = (std::abs(m_shutterOpen) + std::abs(m_shutterClose))
        //                / 2.0f;
        //if (m_shutterOpen == 0.0f && m_shutterClose == 0.0f)
        //    shutter = 0.5f;
>>>>>>> d2f09537
        m_shutterTime = 0.5f;

        // Projection

        bool has_projection = EvalCameraParam(&m_projectionType,
                                              UsdGeomTokens->projection,
                                              sceneDelegate, id);

        // Aperture

        float horizontalAp, verticalAp;
        bool has_horizontalAp
            = EvalCameraParam(&horizontalAp, HdCameraTokens->horizontalAperture,
                              sceneDelegate, id);
        if (has_horizontalAp)
            m_horizontalAperture = horizontalAp * 10.0f;

        bool has_verticalAp = EvalCameraParam(&verticalAp,
                                              HdCameraTokens->verticalAperture,
                                              sceneDelegate, id);
        if (has_verticalAp)
            m_verticalAperture = verticalAp * 10.0f;

        // Focal Length

        float focalLength;
        bool has_focalLength = EvalCameraParam(&focalLength,
                                               HdCameraTokens->focalLength,
                                               sceneDelegate, id);
        if (has_focalLength)
            m_focalLength = focalLength * 10.0f;

        if (has_focalLength && has_horizontalAp && has_verticalAp) {
            float y1 = m_verticalAperture;
            if (m_horizontalAperture < y1)
                y1 = m_horizontalAperture;
            float fov = 2.0f
                        * atanf((m_verticalAperture / 2.0f) / m_focalLength);
            // TODO: This isn't always correct.
            // This is usually set in the renderpass from the proj matrix
            m_fov = fov;
        }

        bool has_fStop = EvalCameraParam(&m_fStop, HdCameraTokens->fStop,
                                         sceneDelegate, id);

        bool has_focusDistance = EvalCameraParam(&m_focusDistance,
                                                 HdCameraTokens->focusDistance,
                                                 sceneDelegate, id);

        if (std::isnan(m_focalLength)) {
            has_focalLength = false;
        }

        if (std::isnan(m_fStop) || m_fStop < 0.000001f) {
            has_fStop = false;
        }

        // Depth of field

        if (m_useDof && has_fStop) {
            if (has_focalLength) {
                if (m_projectionType == UsdGeomTokens->orthographic)
                    m_apertureSize = 1.0f / (2.0f * m_fStop);
                else
                    m_apertureSize = (m_focalLength * 1e-3f) / (2.0f * m_fStop);
            }
            // TODO: We will need custom usdCycles schema for these
            m_apertureRatio  = 1.0f;
            m_blades         = 0;
            m_bladesRotation = 0.0f;
        } else {
            m_apertureSize   = 0.0f;
            m_blades         = 0;
            m_bladesRotation = 0.0f;
            m_focusDistance  = 0.0f;
            m_apertureRatio  = 1.0f;
        }

#ifdef USE_USD_CYCLES_SCHEMA

        // Motion Position
        TfToken motionPosition = _HdCyclesGetCameraParam<TfToken>(
            sceneDelegate, id, usdCyclesTokens->cyclesCameraMotion_position,
            usdCyclesTokens->center);

        if (m_motionPosition != MOTION_POSITION_CONVERSION[motionPosition]) {
            m_motionPosition = MOTION_POSITION_CONVERSION[motionPosition];
        }

        // rolling shutter type
        TfToken rollingShutterType = _HdCyclesGetCameraParam<TfToken>(
            sceneDelegate, id,
            usdCyclesTokens->cyclesCameraRolling_shutter_type,
            usdCyclesTokens->none);

        if (m_rollingShutterType
            != ROLLING_SHUTTER_TYPE_CONVERSION[rollingShutterType]) {
            m_rollingShutterType
                = ROLLING_SHUTTER_TYPE_CONVERSION[rollingShutterType];
        }

        // panorama type
        TfToken panoramaType = _HdCyclesGetCameraParam<TfToken>(
            sceneDelegate, id, usdCyclesTokens->cyclesCameraPanorama_type,
            usdCyclesTokens->equirectangular);

        if (m_panoramaType != PANORAMA_TYPE_CONVERSION[panoramaType]) {
            m_panoramaType = PANORAMA_TYPE_CONVERSION[panoramaType];
        }

        // stereo eye
        TfToken stereoEye = _HdCyclesGetCameraParam<TfToken>(
            sceneDelegate, id, usdCyclesTokens->cyclesCameraStereo_eye,
            usdCyclesTokens->none);

        if (m_stereoEye != STEREO_EYE_CONVERSION[stereoEye]) {
            m_stereoEye = STEREO_EYE_CONVERSION[stereoEye];
        }

        // Others

        VtFloatArray shutterCurve;

        shutterCurve = _HdCyclesGetCameraParam<VtFloatArray>(
            sceneDelegate, id, usdCyclesTokens->cyclesCameraShutter_curve,
            shutterCurve);

        if (shutterCurve.size() > 0) {
            m_shutterCurve.resize(shutterCurve.size());

            for (int i = 0; i < shutterCurve.size(); i++) {
                m_shutterCurve[i] = shutterCurve[i];
            }
        }

        m_shutterTime = _HdCyclesGetCameraParam<float>(
            sceneDelegate, id, usdCyclesTokens->cyclesCameraShutter_time,
            m_shutterTime);

        m_rollingShutterTime = _HdCyclesGetCameraParam<float>(
            sceneDelegate, id,
            usdCyclesTokens->cyclesCameraRolling_shutter_duration,
            m_rollingShutterTime);

        m_blades = _HdCyclesGetCameraParam<int>(
            sceneDelegate, id, usdCyclesTokens->cyclesCameraBlades, m_blades);

        m_bladesRotation = _HdCyclesGetCameraParam<float>(
            sceneDelegate, id, usdCyclesTokens->cyclesCameraBlades_rotation,
            m_bladesRotation);

        m_offscreenDicingScale = _HdCyclesGetCameraParam<float>(
            sceneDelegate, id,
            usdCyclesTokens->cyclesCameraOffscreen_dicing_scale,
            m_offscreenDicingScale);

        // Fisheye

        m_fisheyeFov = _HdCyclesGetCameraParam<float>(
            sceneDelegate, id, usdCyclesTokens->cyclesCameraFisheye_fov,
            m_fisheyeFov);

        m_fisheyeLens = _HdCyclesGetCameraParam<float>(
            sceneDelegate, id, usdCyclesTokens->cyclesCameraFisheye_lens,
            m_fisheyeLens);

        // Panorama

        m_latMin = _HdCyclesGetCameraParam<float>(
            sceneDelegate, id, usdCyclesTokens->cyclesCameraLatitude_min,
            m_latMin);

        m_latMax = _HdCyclesGetCameraParam<float>(
            sceneDelegate, id, usdCyclesTokens->cyclesCameraLatitude_max,
            m_latMax);

        m_longMin = _HdCyclesGetCameraParam<float>(
            sceneDelegate, id, usdCyclesTokens->cyclesCameraLongitude_min,
            m_longMin);

        m_longMax = _HdCyclesGetCameraParam<float>(
            sceneDelegate, id, usdCyclesTokens->cyclesCameraLongitude_max,
            m_longMax);

        // Stereo

        m_useSphericalStereo = _HdCyclesGetCameraParam<bool>(
            sceneDelegate, id,
            usdCyclesTokens->cyclesCameraUse_spherical_stereo,
            m_useSphericalStereo);

        m_interocularDistance = _HdCyclesGetCameraParam<float>(
            sceneDelegate, id,
            usdCyclesTokens->cyclesCameraInterocular_distance,
            m_interocularDistance);

        m_convergenceDistance = _HdCyclesGetCameraParam<float>(
            sceneDelegate, id,
            usdCyclesTokens->cyclesCameraConvergence_distance,
            m_convergenceDistance);

        // Pole merge

        m_usePoleMerge = _HdCyclesGetCameraParam<bool>(
            sceneDelegate, id, usdCyclesTokens->cyclesCameraUse_pole_merge,
            m_usePoleMerge);

        m_poleMergeAngleFrom = _HdCyclesGetCameraParam<float>(
            sceneDelegate, id,
            usdCyclesTokens->cyclesCameraPole_merge_angle_from,
            m_poleMergeAngleFrom);

        m_poleMergeAngleTo = _HdCyclesGetCameraParam<float>(
            sceneDelegate, id, usdCyclesTokens->cyclesCameraPole_merge_angle_to,
            m_poleMergeAngleTo);
#endif
    }

    if (*dirtyBits & HdCamera::DirtyProjMatrix) {
        EvalCameraParam(&m_projMtx, HdCameraTokens->projectionMatrix,
                        sceneDelegate, id);

        sceneDelegate->SampleTransform(id, &m_transformSamples);
        SetTransform(m_projMtx);
    }

    if (*dirtyBits & HdCamera::DirtyViewMatrix) {
        // Convert right-handed Y-up camera space (USD, Hydra) to
        // left-handed Y-up (Cycles) coordinates. This just amounts to
        // flipping the Z axis.

        sceneDelegate->SampleTransform(id, &m_transformSamples);
        SetTransform(m_projMtx);
    }

    if (m_needsUpdate) {
        m_cyclesCamera->tag_update();
        m_cyclesCamera->need_update = true;
        param->Interrupt();
    }

    HdCamera::Sync(sceneDelegate, renderParam, dirtyBits);

    *dirtyBits = HdChangeTracker::Clean;
}

bool
HdCyclesCamera::ApplyCameraSettings(ccl::Camera* a_camera)
{
    a_camera->matrix = mat4d_to_transform(m_transform);
    a_camera->fov    = m_fov;

    a_camera->aperturesize   = m_apertureSize;
    a_camera->blades         = m_blades;
    a_camera->bladesrotation = m_bladesRotation;
    a_camera->focaldistance  = m_focusDistance;
    a_camera->aperture_ratio = m_apertureRatio;

    a_camera->shutter_curve = m_shutterCurve;

    a_camera->offscreen_dicing_scale = m_offscreenDicingScale;

    a_camera->fisheye_fov  = m_fisheyeFov;
    a_camera->fisheye_lens = m_fisheyeLens;

    a_camera->latitude_min  = m_latMin;
    a_camera->latitude_max  = m_latMin;
    a_camera->longitude_min = m_latMax;
    a_camera->longitude_max = m_longMax;

    a_camera->use_spherical_stereo = m_useSphericalStereo;

    a_camera->interocular_distance = m_interocularDistance;
    a_camera->convergence_distance = m_convergenceDistance;
    a_camera->use_pole_merge       = m_usePoleMerge;

    a_camera->pole_merge_angle_from = m_poleMergeAngleFrom;
    a_camera->pole_merge_angle_to   = m_poleMergeAngleTo;

    a_camera->nearclip = m_clippingRange.GetMin();
    a_camera->farclip  = m_clippingRange.GetMax();

    a_camera->shuttertime = m_shutterTime;
    a_camera->motion_position
        = ccl::Camera::MotionPosition::MOTION_POSITION_CENTER;
<<<<<<< HEAD

    a_camera->rolling_shutter_duration = m_rollingShutterTime;

    a_camera->rolling_shutter_type
        = (ccl::Camera::RollingShutterType)m_rollingShutterType;
    a_camera->panorama_type   = (ccl::PanoramaType)m_panoramaType;
    a_camera->motion_position = (ccl::Camera::MotionPosition)m_motionPosition;
    a_camera->stereo_eye      = (ccl::Camera::StereoEye)m_stereoEye;
=======
>>>>>>> d2f09537

    if (m_projectionType == UsdGeomTokens->orthographic) {
        a_camera->type = ccl::CameraType::CAMERA_ORTHOGRAPHIC;
    } else {
        a_camera->type = ccl::CameraType::CAMERA_PERSPECTIVE;
    }

    bool shouldUpdate = m_needsUpdate;

    if (shouldUpdate)
        m_needsUpdate = false;

<<<<<<< HEAD
    /*if (m_useMotionBlur) {
        a_camera->motion.clear();
        a_camera->motion.resize(m_transformSamples.count, a_camera->matrix);
        for (int i = 0; i < m_transformSamples.count; i++) {
            int idx = a_camera->motion_step(m_transformSamples.times.data()[i]);

            if (m_transformSamples.times.data()[i] == 0.0f) {
                a_camera->matrix = mat4d_to_transform(
                    m_transformSamples.values.data()[i]);
            } else {
                a_camera->motion[i] = mat4d_to_transform(
                    m_transformSamples.values.data()[i]);
            }
        }
    }*/
=======
    // TODO:
    // We likely need to ensure motion_position is respected when
    // populating the camera->motion array.
    if (m_useMotionBlur) {
        a_camera->motion.clear();
        a_camera->motion.resize(m_transformSamples.count, ccl::transform_identity());

        for (int i = 0; i < m_transformSamples.count; i++) {
            if (m_transformSamples.times.data()[i] == 0.0f) {
                a_camera->matrix = mat4d_to_transform(ConvertCameraTransform(
                    m_transformSamples.values.data()[i]));
            }

            a_camera->motion[i] = mat4d_to_transform(
                ConvertCameraTransform(m_transformSamples.values.data()[i]));

        }
    }
>>>>>>> d2f09537

    return shouldUpdate;
}

HdDirtyBits
HdCyclesCamera::GetInitialDirtyBitsMask() const
{
    return HdCamera::AllDirty;
}

template<class T>
static const T*
_GetDictItem(const VtDictionary& dict, const TfToken& key)
{
    const VtValue* v = TfMapLookupPtr(dict, key.GetString());
    return v && v->IsHolding<T>() ? &v->UncheckedGet<T>() : nullptr;
}

bool
HdCyclesCamera::GetApertureSize(GfVec2f* v) const
{
    if (!std::isnan(m_horizontalAperture) && !std::isnan(m_verticalAperture)) {
        *v = { m_horizontalAperture, m_verticalAperture };
        return true;
    }
    return false;
}

bool
HdCyclesCamera::GetApertureOffset(GfVec2f* v) const
{
    if (!std::isnan(m_horizontalApertureOffset)
        && !std::isnan(m_verticalApertureOffset)) {
        *v = { m_horizontalApertureOffset, m_verticalApertureOffset };
        return true;
    }
    return false;
}

bool
HdCyclesCamera::GetFocalLength(float* v) const
{
    if (!std::isnan(m_focalLength)) {
        *v = m_focalLength;
        return true;
    }
    return false;
}

bool
HdCyclesCamera::GetFStop(float* v) const
{
    if (!std::isnan(m_fStop)) {
        *v = m_fStop;
        return true;
    }
    return false;
}

bool
HdCyclesCamera::GetFocusDistance(float* v) const
{
    if (!std::isnan(m_focusDistance)) {
        *v = m_focusDistance;
        return true;
    }
    return false;
}

bool
HdCyclesCamera::GetShutterOpen(double* v) const
{
    if (!std::isnan(m_shutterOpen)) {
        *v = m_shutterOpen;
        return true;
    }
    return false;
}

bool
HdCyclesCamera::GetShutterClose(double* v) const
{
    if (!std::isnan(m_shutterClose)) {
        *v = m_shutterClose;
        return true;
    }
    return false;
}

bool
HdCyclesCamera::GetClippingRange(GfRange1f* v) const
{
    if (!std::isnan(m_clippingRange.GetMin())
        && !std::isnan(m_clippingRange.GetMax())) {
        *v = m_clippingRange;
        return true;
    }
    return false;
}

bool
HdCyclesCamera::GetProjectionType(TfToken* v) const
{
    if (!m_projectionType.IsEmpty()) {
        *v = m_projectionType;
        return true;
    }
    return false;
}

void
HdCyclesCamera::SetFOV(const float& a_value)
{
    m_fov = a_value;
}

void
HdCyclesCamera::SetTransform(const GfMatrix4d a_projectionMatrix)
{
    GfMatrix4d viewToWorldCorrectionMatrix(1.0);

    if (m_projectionType == UsdGeomTokens->orthographic) {
        double left = -(1 + a_projectionMatrix[3][0])
                      / a_projectionMatrix[0][0];
        double right = (1 - a_projectionMatrix[3][0])
                       / a_projectionMatrix[0][0];
        double bottom = -(1 - a_projectionMatrix[3][1])
                        / a_projectionMatrix[1][1];
        double top = (1 + a_projectionMatrix[3][1]) / a_projectionMatrix[1][1];
        double w   = (right - left) / 2;
        double h   = (top - bottom) / 2;
        GfMatrix4d scaleMatrix;
        scaleMatrix.SetScale(GfVec3d(w, h, 1));
        viewToWorldCorrectionMatrix = scaleMatrix;
    }

    GfMatrix4d flipZ(1.0);
    flipZ[2][2]                 = -1.0;
    viewToWorldCorrectionMatrix = flipZ * viewToWorldCorrectionMatrix;

    GfMatrix4d matrix = viewToWorldCorrectionMatrix
                        * m_transformSamples.values.data()[0];

    m_transform = (matrix);
}

PXR_NAMESPACE_CLOSE_SCOPE<|MERGE_RESOLUTION|>--- conflicted
+++ resolved
@@ -189,18 +189,11 @@
         EvalCameraParam(&m_shutterClose, HdCameraTokens->shutterClose,
                         sceneDelegate, id);
 
-<<<<<<< HEAD
-        float shutter = (std::abs(m_shutterOpen) + std::abs(m_shutterClose))
-                        / 2.0f;
-        if (m_shutterOpen == 0.0f && m_shutterClose == 0.0f)
-            shutter = 0.5f;
-=======
         // TODO: Shutter time is somewhat undefined, the usdCycles schema can directly set this
         //float shutter = (std::abs(m_shutterOpen) + std::abs(m_shutterClose))
         //                / 2.0f;
         //if (m_shutterOpen == 0.0f && m_shutterClose == 0.0f)
         //    shutter = 0.5f;
->>>>>>> d2f09537
         m_shutterTime = 0.5f;
 
         // Projection
@@ -487,7 +480,6 @@
     a_camera->shuttertime = m_shutterTime;
     a_camera->motion_position
         = ccl::Camera::MotionPosition::MOTION_POSITION_CENTER;
-<<<<<<< HEAD
 
     a_camera->rolling_shutter_duration = m_rollingShutterTime;
 
@@ -496,8 +488,6 @@
     a_camera->panorama_type   = (ccl::PanoramaType)m_panoramaType;
     a_camera->motion_position = (ccl::Camera::MotionPosition)m_motionPosition;
     a_camera->stereo_eye      = (ccl::Camera::StereoEye)m_stereoEye;
-=======
->>>>>>> d2f09537
 
     if (m_projectionType == UsdGeomTokens->orthographic) {
         a_camera->type = ccl::CameraType::CAMERA_ORTHOGRAPHIC;
@@ -510,23 +500,6 @@
     if (shouldUpdate)
         m_needsUpdate = false;
 
-<<<<<<< HEAD
-    /*if (m_useMotionBlur) {
-        a_camera->motion.clear();
-        a_camera->motion.resize(m_transformSamples.count, a_camera->matrix);
-        for (int i = 0; i < m_transformSamples.count; i++) {
-            int idx = a_camera->motion_step(m_transformSamples.times.data()[i]);
-
-            if (m_transformSamples.times.data()[i] == 0.0f) {
-                a_camera->matrix = mat4d_to_transform(
-                    m_transformSamples.values.data()[i]);
-            } else {
-                a_camera->motion[i] = mat4d_to_transform(
-                    m_transformSamples.values.data()[i]);
-            }
-        }
-    }*/
-=======
     // TODO:
     // We likely need to ensure motion_position is respected when
     // populating the camera->motion array.
@@ -545,7 +518,6 @@
 
         }
     }
->>>>>>> d2f09537
 
     return shouldUpdate;
 }
