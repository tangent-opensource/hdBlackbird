//  Copyright 2020 Tangent Animation
//
//  Licensed under the Apache License, Version 2.0 (the "License");
//  you may not use this file except in compliance with the License.
//  You may obtain a copy of the License at
//
//      http://www.apache.org/licenses/LICENSE-2.0
//
//  Unless required by applicable law or agreed to in writing, software
//  distributed under the License is distributed on an "AS IS" BASIS,
//  WITHOUT WARRANTIES OR CONDITIONS OF ANY KIND, either express or implied,
//  including without limitation, as related to merchantability and fitness
//  for a particular purpose.
//
//  In no event shall any copyright holder be liable for any damages of any kind
//  arising from the use of this software, whether in contract, tort or otherwise.
//  See the License for the specific language governing permissions and
//  limitations under the License.

#include "camera.h"

#include "config.h"
#include "renderDelegate.h"
#include "renderParam.h"
#include "utils.h"

#include <render/camera.h>
#include <render/integrator.h>
#include <render/scene.h>

#include <pxr/usd/usdGeom/tokens.h>

#ifdef USE_USD_CYCLES_SCHEMA
#    include <usdCycles/tokens.h>
#endif

PXR_NAMESPACE_OPEN_SCOPE

namespace {
template<typename T>
bool
EvalCameraParam(T* value, const TfToken& paramName,
                HdSceneDelegate* sceneDelegate, const SdfPath& primPath,
                T defaultValue)
{
    VtValue vtval = sceneDelegate->GetCameraParamValue(primPath, paramName);
    if (vtval.IsEmpty()) {
        *value = defaultValue;
        return false;
    }
    if (!vtval.IsHolding<T>()) {
        *value = defaultValue;
        TF_CODING_ERROR("%s: type mismatch - %s", paramName.GetText(),
                        vtval.GetTypeName().c_str());
        return false;
    }

    *value = vtval.UncheckedGet<T>();
    return true;
}

template<typename T>
bool
EvalCameraParam(T* value, const TfToken& paramName,
                HdSceneDelegate* sceneDelegate, const SdfPath& primPath)
{
    return EvalCameraParam(value, paramName, sceneDelegate, primPath,
                           std::numeric_limits<T>::quiet_NaN());
}
}  // namespace

#ifdef USE_USD_CYCLES_SCHEMA

std::map<TfToken, ccl::MotionPosition> MOTION_POSITION_CONVERSION = {
    { usdCyclesTokens->start, ccl::MOTION_POSITION_START },
    { usdCyclesTokens->center, ccl::MOTION_POSITION_CENTER },
    { usdCyclesTokens->end, ccl::MOTION_POSITION_END },
};

std::map<TfToken, ccl::Camera::RollingShutterType> ROLLING_SHUTTER_TYPE_CONVERSION
    = {
          { usdCyclesTokens->none, ccl::Camera::ROLLING_SHUTTER_NONE },
          { usdCyclesTokens->top, ccl::Camera::ROLLING_SHUTTER_TOP },
      };

std::map<TfToken, ccl::PanoramaType> PANORAMA_TYPE_CONVERSION = {
    { usdCyclesTokens->equirectangular, ccl::PANORAMA_EQUIRECTANGULAR },
    { usdCyclesTokens->fisheye_equidistant, ccl::PANORAMA_FISHEYE_EQUIDISTANT },
    { usdCyclesTokens->fisheye_equisolid, ccl::PANORAMA_FISHEYE_EQUISOLID },
    { usdCyclesTokens->mirrorball, ccl::PANORAMA_MIRRORBALL },
};

std::map<TfToken, ccl::Camera::StereoEye> STEREO_EYE_CONVERSION = {
    { usdCyclesTokens->none, ccl::Camera::STEREO_NONE },
    { usdCyclesTokens->left, ccl::Camera::STEREO_LEFT },
    { usdCyclesTokens->right, ccl::Camera::STEREO_RIGHT },
};

#endif

HdCyclesCamera::HdCyclesCamera(SdfPath const& id,
                               HdCyclesRenderDelegate* a_renderDelegate)
    : HdCamera(id)
    , m_horizontalAperture(36.0f)
    , m_verticalAperture(24.0f)
    , m_horizontalApertureOffset(0.0f)
    , m_verticalApertureOffset(0.0f)
    , m_focalLength(50.0f)
    , m_fStop(2.8f)
    , m_focusDistance(10.0f)
    , m_shutterOpen(0.0f)
    , m_shutterClose(0.0f)
    , m_clippingRange(0.1f, 100000.0f)
    , m_renderDelegate(a_renderDelegate)
    , m_needsUpdate(false)
    , m_shutterTime(1.0f)
    , m_rollingShutterTime(0.1f)
<<<<<<< HEAD
=======
    , m_fps(24.f)
>>>>>>> a420d2a2
    , m_motionPosition(ccl::MOTION_POSITION_CENTER)
    , m_rollingShutterType(ccl::Camera::ROLLING_SHUTTER_NONE)
    , m_panoramaType(ccl::PANORAMA_EQUIRECTANGULAR)
    , m_stereoEye(ccl::Camera::STEREO_NONE)
    , m_offscreenDicingScale(0.0f)

    , m_fisheyeFov(M_PI_F)
    , m_fisheyeLens(10.5f)
    , m_latMin(-M_PI_2_F)
    , m_latMax(M_PI_2_F)
    , m_longMin(-M_PI_F)
    , m_longMax(M_PI_F)
    , m_useSphericalStereo(false)

    , m_interocularDistance(0.065f)
    , m_convergenceDistance(30.0f * 0.065f)
    , m_usePoleMerge(false)
    , m_poleMergeAngleFrom(60.0f * M_PI_F / 180.0f)
    , m_poleMergeAngleTo(75.0f * M_PI_F / 180.0f)
{
    m_cyclesCamera
        = m_renderDelegate->GetCyclesRenderParam()->GetCyclesScene()->camera;

    static const HdCyclesConfig& config = HdCyclesConfig::GetInstance();
    config.enable_dof.eval(m_useDof, true);
    config.enable_motion_blur.eval(m_useMotionBlur, true);

    bool use_motion_blur = m_renderDelegate->GetCyclesRenderParam()
                               ->GetCyclesScene()
                               ->integrator->motion_blur;
    if (use_motion_blur) {
        m_useMotionBlur = true;
    }
}

HdCyclesCamera::~HdCyclesCamera() {}

void
HdCyclesCamera::Sync(HdSceneDelegate* sceneDelegate, HdRenderParam* renderParam,
                     HdDirtyBits* dirtyBits)
{
    HD_TRACE_FUNCTION();
    HF_MALLOC_TAG_FUNCTION();

    if (!TF_VERIFY(sceneDelegate != nullptr)) {
        return;
    }

    SdfPath const& id = GetId();

    HdCyclesRenderParam* param = (HdCyclesRenderParam*)renderParam;

    ccl::Scene* scene = param->GetCyclesScene();

    if (*dirtyBits & HdCamera::DirtyClipPlanes) {
        bool has_clippingRange
            = EvalCameraParam(&m_clippingRange, HdCameraTokens->clippingRange,
                              sceneDelegate, id, GfRange1f(0.1f, 100000.0f));
    }

    if (*dirtyBits & HdCamera::DirtyParams) {
        m_needsUpdate = true;

        // TODO:
        // Offset (requires viewplane work)

        EvalCameraParam(&m_horizontalApertureOffset,
                        HdCameraTokens->horizontalApertureOffset, sceneDelegate,
                        id);
        EvalCameraParam(&m_verticalApertureOffset,
                        HdCameraTokens->verticalApertureOffset, sceneDelegate,
                        id);

        // TODO:
        // Shutter

        EvalCameraParam(&m_shutterOpen, HdCameraTokens->shutterOpen,
                        sceneDelegate, id);
        EvalCameraParam(&m_shutterClose, HdCameraTokens->shutterClose,
                        sceneDelegate, id);

        // TODO: Shutter time is somewhat undefined, the usdCycles schema can directly set this
        //float shutter = (std::abs(m_shutterOpen) + std::abs(m_shutterClose))
        //                / 2.0f;
        //if (m_shutterOpen == 0.0f && m_shutterClose == 0.0f)
        //    shutter = 0.5f;
        m_shutterTime = 0.5f;

        // Projection

        bool has_projection = EvalCameraParam(&m_projectionType,
                                              UsdGeomTokens->projection,
                                              sceneDelegate, id);

        // Aperture

        float horizontalAp, verticalAp;
        bool has_horizontalAp
            = EvalCameraParam(&horizontalAp, HdCameraTokens->horizontalAperture,
                              sceneDelegate, id);
        if (has_horizontalAp)
            m_horizontalAperture = horizontalAp * 10.0f;

        bool has_verticalAp = EvalCameraParam(&verticalAp,
                                              HdCameraTokens->verticalAperture,
                                              sceneDelegate, id);
        if (has_verticalAp)
            m_verticalAperture = verticalAp * 10.0f;

        // Focal Length

        float focalLength;
        bool has_focalLength = EvalCameraParam(&focalLength,
                                               HdCameraTokens->focalLength,
                                               sceneDelegate, id);
        if (has_focalLength)
            m_focalLength = focalLength * 10.0f;

        if (has_focalLength && has_horizontalAp && has_verticalAp) {
            float y1 = m_verticalAperture;
            if (m_horizontalAperture < y1)
                y1 = m_horizontalAperture;
            float fov = 2.0f
                        * atanf((m_verticalAperture / 2.0f) / m_focalLength);
            // TODO: This isn't always correct.
            // This is usually set in the renderpass from the proj matrix
            m_fov = fov;
        }

        bool has_fStop = EvalCameraParam(&m_fStop, HdCameraTokens->fStop,
                                         sceneDelegate, id);

        bool has_focusDistance = EvalCameraParam(&m_focusDistance,
                                                 HdCameraTokens->focusDistance,
                                                 sceneDelegate, id);

        if (std::isnan(m_focalLength)) {
            has_focalLength = false;
        }

        if (std::isnan(m_fStop) || m_fStop < 0.000001f) {
            has_fStop = false;
        }

        // Depth of field

        if (m_useDof && has_fStop) {
            if (has_focalLength) {
                if (m_projectionType == UsdGeomTokens->orthographic)
                    m_apertureSize = 1.0f / (2.0f * m_fStop);
                else
                    m_apertureSize = (m_focalLength * 1e-3f) / (2.0f * m_fStop);
            }
            // TODO: We will need custom usdCycles schema for these
            m_apertureRatio  = 1.0f;
            m_blades         = 0;
            m_bladesRotation = 0.0f;
        } else {
            m_apertureSize   = 0.0f;
            m_blades         = 0;
            m_bladesRotation = 0.0f;
            m_focusDistance  = 0.0f;
            m_apertureRatio  = 1.0f;
        }

#ifdef USE_USD_CYCLES_SCHEMA

        // Motion Position
        TfToken motionPosition = _HdCyclesGetCameraParam<TfToken>(
            sceneDelegate, id, usdCyclesTokens->cyclesCameraMotion_position,
            usdCyclesTokens->center);

        if (m_motionPosition != MOTION_POSITION_CONVERSION[motionPosition]) {
            m_motionPosition = MOTION_POSITION_CONVERSION[motionPosition];
        }

        // rolling shutter type
        TfToken rollingShutterType = _HdCyclesGetCameraParam<TfToken>(
            sceneDelegate, id,
            usdCyclesTokens->cyclesCameraRolling_shutter_type,
            usdCyclesTokens->none);

        if (m_rollingShutterType
            != ROLLING_SHUTTER_TYPE_CONVERSION[rollingShutterType]) {
            m_rollingShutterType
                = ROLLING_SHUTTER_TYPE_CONVERSION[rollingShutterType];
        }

        // panorama type
        TfToken panoramaType = _HdCyclesGetCameraParam<TfToken>(
            sceneDelegate, id, usdCyclesTokens->cyclesCameraPanorama_type,
            usdCyclesTokens->equirectangular);

        if (m_panoramaType != PANORAMA_TYPE_CONVERSION[panoramaType]) {
            m_panoramaType = PANORAMA_TYPE_CONVERSION[panoramaType];
        }

        // stereo eye
        TfToken stereoEye = _HdCyclesGetCameraParam<TfToken>(
            sceneDelegate, id, usdCyclesTokens->cyclesCameraStereo_eye,
            usdCyclesTokens->none);

        if (m_stereoEye != STEREO_EYE_CONVERSION[stereoEye]) {
            m_stereoEye = STEREO_EYE_CONVERSION[stereoEye];
        }

        // Others

        VtFloatArray shutterCurve;

        shutterCurve = _HdCyclesGetCameraParam<VtFloatArray>(
            sceneDelegate, id, usdCyclesTokens->cyclesCameraShutter_curve,
            shutterCurve);

        if (shutterCurve.size() > 0) {
            m_shutterCurve.resize(shutterCurve.size());

            for (int i = 0; i < shutterCurve.size(); i++) {
                m_shutterCurve[i] = shutterCurve[i];
            }
        }

        m_shutterTime = _HdCyclesGetCameraParam<float>(
            sceneDelegate, id, usdCyclesTokens->cyclesCameraShutter_time,
            m_shutterTime);

        m_rollingShutterTime = _HdCyclesGetCameraParam<float>(
            sceneDelegate, id,
            usdCyclesTokens->cyclesCameraRolling_shutter_duration,
            m_rollingShutterTime);

        m_blades = _HdCyclesGetCameraParam<int>(
            sceneDelegate, id, usdCyclesTokens->cyclesCameraBlades, m_blades);

        m_bladesRotation = _HdCyclesGetCameraParam<float>(
            sceneDelegate, id, usdCyclesTokens->cyclesCameraBlades_rotation,
            m_bladesRotation);

        m_offscreenDicingScale = _HdCyclesGetCameraParam<float>(
            sceneDelegate, id,
            usdCyclesTokens->cyclesCameraOffscreen_dicing_scale,
            m_offscreenDicingScale);

        // Fisheye

        m_fisheyeFov = _HdCyclesGetCameraParam<float>(
            sceneDelegate, id, usdCyclesTokens->cyclesCameraFisheye_fov,
            m_fisheyeFov);

        m_fisheyeLens = _HdCyclesGetCameraParam<float>(
            sceneDelegate, id, usdCyclesTokens->cyclesCameraFisheye_lens,
            m_fisheyeLens);

        // Panorama

        m_latMin = _HdCyclesGetCameraParam<float>(
            sceneDelegate, id, usdCyclesTokens->cyclesCameraLatitude_min,
            m_latMin);

        m_latMax = _HdCyclesGetCameraParam<float>(
            sceneDelegate, id, usdCyclesTokens->cyclesCameraLatitude_max,
            m_latMax);

        m_longMin = _HdCyclesGetCameraParam<float>(
            sceneDelegate, id, usdCyclesTokens->cyclesCameraLongitude_min,
            m_longMin);

        m_longMax = _HdCyclesGetCameraParam<float>(
            sceneDelegate, id, usdCyclesTokens->cyclesCameraLongitude_max,
            m_longMax);

        // Stereo

        m_useSphericalStereo = _HdCyclesGetCameraParam<bool>(
            sceneDelegate, id,
            usdCyclesTokens->cyclesCameraUse_spherical_stereo,
            m_useSphericalStereo);

        m_interocularDistance = _HdCyclesGetCameraParam<float>(
            sceneDelegate, id,
            usdCyclesTokens->cyclesCameraInterocular_distance,
            m_interocularDistance);

        m_convergenceDistance = _HdCyclesGetCameraParam<float>(
            sceneDelegate, id,
            usdCyclesTokens->cyclesCameraConvergence_distance,
            m_convergenceDistance);

        // Pole merge

        m_usePoleMerge = _HdCyclesGetCameraParam<bool>(
            sceneDelegate, id, usdCyclesTokens->cyclesCameraUse_pole_merge,
            m_usePoleMerge);

        m_poleMergeAngleFrom = _HdCyclesGetCameraParam<float>(
            sceneDelegate, id,
            usdCyclesTokens->cyclesCameraPole_merge_angle_from,
            m_poleMergeAngleFrom);

        m_poleMergeAngleTo = _HdCyclesGetCameraParam<float>(
            sceneDelegate, id, usdCyclesTokens->cyclesCameraPole_merge_angle_to,
            m_poleMergeAngleTo);
#endif
    }

    if (*dirtyBits & HdCamera::DirtyProjMatrix) {
        EvalCameraParam(&m_projMtx, HdCameraTokens->projectionMatrix,
                        sceneDelegate, id);

        sceneDelegate->SampleTransform(id, &m_transformSamples);
        SetTransform(m_projMtx);
    }

    if (*dirtyBits & HdCamera::DirtyViewMatrix) {
        // Convert right-handed Y-up camera space (USD, Hydra) to
        // left-handed Y-up (Cycles) coordinates. This just amounts to
        // flipping the Z axis.

        sceneDelegate->SampleTransform(id, &m_transformSamples);
        SetTransform(m_projMtx);
    }

    if (m_needsUpdate) {
        m_cyclesCamera->tag_update();
        m_cyclesCamera->need_update = true;
        param->Interrupt();
    }

    HdCamera::Sync(sceneDelegate, renderParam, dirtyBits);

    *dirtyBits = HdChangeTracker::Clean;
}

bool
HdCyclesCamera::ApplyCameraSettings(ccl::Camera* a_camera)
{
    a_camera->matrix = mat4d_to_transform(m_transform);
    a_camera->fov    = m_fov;

    a_camera->aperturesize   = m_apertureSize;
    a_camera->blades         = m_blades;
    a_camera->bladesrotation = m_bladesRotation;
    a_camera->focaldistance  = m_focusDistance;
    a_camera->aperture_ratio = m_apertureRatio;

    a_camera->shutter_curve = m_shutterCurve;

    a_camera->offscreen_dicing_scale = m_offscreenDicingScale;

    a_camera->fisheye_fov  = m_fisheyeFov;
    a_camera->fisheye_lens = m_fisheyeLens;

    a_camera->latitude_min  = m_latMin;
    a_camera->latitude_max  = m_latMin;
    a_camera->longitude_min = m_latMax;
    a_camera->longitude_max = m_longMax;

    a_camera->use_spherical_stereo = m_useSphericalStereo;

    a_camera->interocular_distance = m_interocularDistance;
    a_camera->convergence_distance = m_convergenceDistance;
    a_camera->use_pole_merge       = m_usePoleMerge;

    a_camera->pole_merge_angle_from = m_poleMergeAngleFrom;
    a_camera->pole_merge_angle_to   = m_poleMergeAngleTo;

    a_camera->nearclip = m_clippingRange.GetMin();
    a_camera->farclip  = m_clippingRange.GetMax();

    a_camera->fps         = m_fps;
    a_camera->shuttertime = m_shutterTime;
    a_camera->motion_position
        = ccl::MotionPosition::MOTION_POSITION_CENTER;

    a_camera->rolling_shutter_duration = m_rollingShutterTime;

    a_camera->rolling_shutter_type
        = (ccl::Camera::RollingShutterType)m_rollingShutterType;
    a_camera->panorama_type   = (ccl::PanoramaType)m_panoramaType;
    a_camera->motion_position = (ccl::MotionPosition)m_motionPosition;
    a_camera->stereo_eye      = (ccl::Camera::StereoEye)m_stereoEye;

    if (m_projectionType == UsdGeomTokens->orthographic) {
        a_camera->type = ccl::CameraType::CAMERA_ORTHOGRAPHIC;
    } else {
        a_camera->type = ccl::CameraType::CAMERA_PERSPECTIVE;
    }

    bool shouldUpdate = m_needsUpdate;

    if (shouldUpdate)
        m_needsUpdate = false;

    // TODO:
    // We likely need to ensure motion_position is respected when
    // populating the camera->motion array.
    if (m_useMotionBlur) {
        a_camera->motion.clear();
        a_camera->motion.resize(m_transformSamples.count,
                                ccl::transform_identity());

        for (int i = 0; i < m_transformSamples.count; i++) {
            if (m_transformSamples.times.data()[i] == 0.0f) {
                a_camera->matrix = mat4d_to_transform(ConvertCameraTransform(
                    m_transformSamples.values.data()[i]));
            }

            a_camera->motion[i] = mat4d_to_transform(
                ConvertCameraTransform(m_transformSamples.values.data()[i]));
        }
    }

    return shouldUpdate;
}

HdDirtyBits
HdCyclesCamera::GetInitialDirtyBitsMask() const
{
    return HdCamera::AllDirty;
}

template<class T>
static const T*
_GetDictItem(const VtDictionary& dict, const TfToken& key)
{
    const VtValue* v = TfMapLookupPtr(dict, key.GetString());
    return v && v->IsHolding<T>() ? &v->UncheckedGet<T>() : nullptr;
}

bool
HdCyclesCamera::GetApertureSize(GfVec2f* v) const
{
    if (!std::isnan(m_horizontalAperture) && !std::isnan(m_verticalAperture)) {
        *v = { m_horizontalAperture, m_verticalAperture };
        return true;
    }
    return false;
}

bool
HdCyclesCamera::GetApertureOffset(GfVec2f* v) const
{
    if (!std::isnan(m_horizontalApertureOffset)
        && !std::isnan(m_verticalApertureOffset)) {
        *v = { m_horizontalApertureOffset, m_verticalApertureOffset };
        return true;
    }
    return false;
}

bool
HdCyclesCamera::GetFocalLength(float* v) const
{
    if (!std::isnan(m_focalLength)) {
        *v = m_focalLength;
        return true;
    }
    return false;
}

bool
HdCyclesCamera::GetFStop(float* v) const
{
    if (!std::isnan(m_fStop)) {
        *v = m_fStop;
        return true;
    }
    return false;
}

bool
HdCyclesCamera::GetFocusDistance(float* v) const
{
    if (!std::isnan(m_focusDistance)) {
        *v = m_focusDistance;
        return true;
    }
    return false;
}

bool
HdCyclesCamera::GetShutterOpen(double* v) const
{
    if (!std::isnan(m_shutterOpen)) {
        *v = m_shutterOpen;
        return true;
    }
    return false;
}

bool
HdCyclesCamera::GetShutterClose(double* v) const
{
    if (!std::isnan(m_shutterClose)) {
        *v = m_shutterClose;
        return true;
    }
    return false;
}

bool
HdCyclesCamera::GetClippingRange(GfRange1f* v) const
{
    if (!std::isnan(m_clippingRange.GetMin())
        && !std::isnan(m_clippingRange.GetMax())) {
        *v = m_clippingRange;
        return true;
    }
    return false;
}

bool
HdCyclesCamera::GetProjectionType(TfToken* v) const
{
    if (!m_projectionType.IsEmpty()) {
        *v = m_projectionType;
        return true;
    }
    return false;
}

void
HdCyclesCamera::SetFOV(const float& a_value)
{
    m_fov = a_value;
}

void
HdCyclesCamera::SetTransform(const GfMatrix4d a_projectionMatrix)
{
    GfMatrix4d viewToWorldCorrectionMatrix(1.0);

    if (m_projectionType == UsdGeomTokens->orthographic) {
        double left = -(1 + a_projectionMatrix[3][0])
                      / a_projectionMatrix[0][0];
        double right = (1 - a_projectionMatrix[3][0])
                       / a_projectionMatrix[0][0];
        double bottom = -(1 - a_projectionMatrix[3][1])
                        / a_projectionMatrix[1][1];
        double top = (1 + a_projectionMatrix[3][1]) / a_projectionMatrix[1][1];
        double w   = (right - left) / 2;
        double h   = (top - bottom) / 2;
        GfMatrix4d scaleMatrix;
        scaleMatrix.SetScale(GfVec3d(w, h, 1));
        viewToWorldCorrectionMatrix = scaleMatrix;
    }

    GfMatrix4d flipZ(1.0);
    flipZ[2][2]                 = -1.0;
    viewToWorldCorrectionMatrix = flipZ * viewToWorldCorrectionMatrix;

    GfMatrix4d matrix = viewToWorldCorrectionMatrix
                        * m_transformSamples.values.data()[0];

    m_transform = (matrix);
}

PXR_NAMESPACE_CLOSE_SCOPE<|MERGE_RESOLUTION|>--- conflicted
+++ resolved
@@ -115,10 +115,7 @@
     , m_needsUpdate(false)
     , m_shutterTime(1.0f)
     , m_rollingShutterTime(0.1f)
-<<<<<<< HEAD
-=======
     , m_fps(24.f)
->>>>>>> a420d2a2
     , m_motionPosition(ccl::MOTION_POSITION_CENTER)
     , m_rollingShutterType(ccl::Camera::ROLLING_SHUTTER_NONE)
     , m_panoramaType(ccl::PANORAMA_EQUIRECTANGULAR)
