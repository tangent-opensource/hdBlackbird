--- conflicted
+++ resolved
@@ -157,7 +157,7 @@
     shader->graph = new ccl::ShaderGraph();
 
     auto attrib = new ccl::AttributeNode{};
-    attrib->attribute = "displayColor";
+    attrib->set_attribute(ccl::ustring("displayColor"));
 
     auto bsdf = new ccl::PrincipledBsdfNode();
 
@@ -205,7 +205,7 @@
 // The function now resamples the transforms at uniform intervals
 // rendering more correctly.
 HdTimeSampleArray<GfMatrix4d, HD_CYCLES_MOTION_STEPS>
-HdCyclesSetTransform(ccl::Object* object, HdSceneDelegate* delegate,
+HdCyclesSetTransform(ccl::Object* object, ccl::Scene* scene, HdSceneDelegate* delegate,
                      const SdfPath& id, bool use_motion)
 {
     if (!object)
@@ -222,59 +222,22 @@
         return xf;
     }
 
-<<<<<<< HEAD
-    if (sampleCount > 1) {
-        bool foundCenter = false;
-        for (int i = 0; i < sampleCount; i++) {
-            if (xf.times.data()[i] == 0.0f) {
-                object->set_tfm(mat4d_to_transform(xf.values.data()[i]));
-                foundCenter = true;
-            }
-        }
-        if (!foundCenter)
-            object->set_tfm(mat4d_to_transform(xf.values.data()[0]));
-    } else {
-        object->set_tfm(mat4d_to_transform(xf.values.data()[0]));
-=======
-    object->tfm = mat4d_to_transform(xf.values.data()[0]);
+    object->set_tfm(mat4d_to_transform(xf.values.data()[0]));
     if (sampleCount == 1) {
         return xf;
->>>>>>> 54a55426
     }
 
     if (!use_motion) {
         return xf;
     }
 
-<<<<<<< HEAD
-    object->get_motion().clear();
-    if (object->get_geometry()) {
-        if (object->get_geometry()->get_use_motion_blur()
-            && object->get_geometry()->get_motion_steps() != sampleCount) {
-            object->get_motion().resize(object->get_geometry()->get_motion_steps(), object->get_tfm());
-            return xf;
-        }
-    }
-
-    // TODO: This might still be wrong on some edge cases...
-    // The order of point sampling and transform sampling is the only reason
-    // that this works
     if (object->get_geometry() && object->get_geometry()->get_motion_steps() == sampleCount) {
         object->get_geometry()->set_use_motion_blur(true);
 
-        object->get_motion().resize(sampleCount, ccl::transform_empty());
-
-        for (int i = 0; i < sampleCount; i++) {
-            if (xf.times.data()[i] == 0.0f) {
-                object->set_tfm(mat4d_to_transform(xf.values.data()[i]));
-=======
-    if (object->geometry && object->geometry->motion_steps == sampleCount) {
-        object->geometry->use_motion_blur = true;
-
-        if (object->geometry->type == ccl::Geometry::MESH) {
-            ccl::Mesh* mesh = (ccl::Mesh*)object->geometry;
+        if (object->get_geometry()->geometry_type == ccl::Geometry::MESH) {
+            ccl::Mesh* mesh = (ccl::Mesh*)object->get_geometry();
             if (mesh->transform_applied)
-                mesh->need_update = true;
+                mesh->tag_update(scene, true);
         }
 
         // Rounding to odd number of samples to have one in the center
@@ -282,7 +245,7 @@
         const int numMotionSteps   = sampleCount + sampleOffset;
         const float motionStepSize = (xf.times.back() - xf.times.front())
                                      / (numMotionSteps - 1);
-        object->motion.resize(numMotionSteps, ccl::transform_empty());
+        object->get_motion().resize(numMotionSteps, ccl::transform_empty());
 
         // For each step, we use the available data from the neighbors
         // to calculate the transforms at uniform steps
@@ -291,7 +254,7 @@
 
             // We always have the transforms at the boundaries
             if (i == 0 || i == numMotionSteps - 1) {
-                object->motion[i] = mat4d_to_transform(xf.values.data()[i]);
+                object->get_motion()[i] = mat4d_to_transform(xf.values.data()[i]);
                 continue;
             }
 
@@ -321,9 +284,8 @@
             // If there is an authored sample for this specific timestep
             // we copy it.
             if (iXfPrev == iXfNext) {
-                object->motion[i] = mat4d_to_transform(
+                object->get_motion()[i] = mat4d_to_transform(
                     xf.values.data()[iXfPrev]);
->>>>>>> 54a55426
             }
             // Otherwise we interpolate the neighboring matrices
             else {
@@ -349,21 +311,13 @@
                 const float t = (stepTime - xf.times.data()[iXfPrev])
                                 / timeDiff;
 
-<<<<<<< HEAD
-            int idx = i;
-            if (object->get_geometry())
-                object->get_geometry()->motion_step(xf.times.data()[i]);
-
-            object->get_motion()[idx] = mat4d_to_transform(xf.values.data()[i]);
-=======
-                transform_motion_array_interpolate(&object->motion[i], dxf, 2,
+                transform_motion_array_interpolate(&object->get_motion()[i], dxf, 2,
                                                    t);
             }
 
             if (::std::fabs(stepTime) < 1e-5) {
-                object->tfm = object->motion[i];
+                object->set_tfm(object->get_motion()[i]);
             }
->>>>>>> 54a55426
         }
     }
 
@@ -918,18 +872,13 @@
     const MikkUserData* userdata = (const MikkUserData*)context->m_pUserData;
     const ccl::Mesh* mesh        = userdata->mesh;
     ccl::float3 vN;
-<<<<<<< HEAD
+
+
     if (mesh->get_num_subd_faces()) {
         const ccl::Mesh::SubdFace& face = mesh->get_subd_face(face_num);
-        if (face.smooth) {
-=======
-
-    if (mesh->subd_faces.size()) {
-        const ccl::Mesh::SubdFace& face = mesh->subd_faces[face_num];
         if (userdata->corner_normal) {
             vN = userdata->corner_normal[face.start_corner + vert_num];
         } else if (face.smooth) {
->>>>>>> 54a55426
             const int vertex_index = mikk_vertex_index(mesh, face_num,
                                                        vert_num);
             vN                     = userdata->vertex_normal[vertex_index];
@@ -937,13 +886,9 @@
             vN = face.normal(mesh);
         }
     } else {
-<<<<<<< HEAD
-        if (mesh->get_smooth()[face_num]) {
-=======
         if (userdata->corner_normal) {
             vN = userdata->corner_normal[face_num * 3 + vert_num];
-        } else if (mesh->smooth[face_num]) {
->>>>>>> 54a55426
+        } else if (mesh->get_smooth()[face_num]) {
             const int vertex_index = mikk_vertex_index(mesh, face_num,
                                                        vert_num);
             vN                     = userdata->vertex_normal[vertex_index];
