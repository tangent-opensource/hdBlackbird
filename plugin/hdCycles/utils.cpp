--- conflicted
+++ resolved
@@ -215,36 +215,16 @@
 
     // Assumes that they are ordered
     delegate->SampleTransform(id, &xf);
-<<<<<<< HEAD
-
     size_t sampleCount = xf.count;
-=======
-    int sampleCount = xf.count;
->>>>>>> bec7d54b
 
     if (sampleCount == 0) {
         object->tfm = ccl::transform_identity();
         return xf;
     }
 
-<<<<<<< HEAD
-    if (sampleCount > 1) {
-        bool foundCenter = false;
-        for (size_t i = 0; i < sampleCount; i++) {
-            if (xf.times.data()[i] == 0.0f) {
-                object->tfm = mat4d_to_transform(xf.values.data()[i]);
-                foundCenter = true;
-            }
-        }
-        if (!foundCenter)
-            object->tfm = mat4d_to_transform(xf.values.data()[0]);
-    } else {
-        object->tfm = mat4d_to_transform(xf.values.data()[0]);
-=======
     object->tfm = mat4d_to_transform(xf.values.data()[0]);
     if (sampleCount == 1) {
         return xf;
->>>>>>> bec7d54b
     }
 
     if (!use_motion) {
@@ -267,11 +247,6 @@
                                      / (numMotionSteps - 1);
         object->motion.resize(numMotionSteps, ccl::transform_empty());
 
-<<<<<<< HEAD
-        for (size_t i = 0; i < sampleCount; i++) {
-            if (xf.times.data()[i] == 0.0f) {
-                object->tfm = mat4d_to_transform(xf.values.data()[i]);
-=======
         // For each step, we use the available data from the neighbors
         // to calculate the transforms at uniform steps
         for (int i = 0; i < numMotionSteps; ++i) {
@@ -286,7 +261,7 @@
             // Find closest left/right neighbors
             float prevTimeDiff = -INFINITY, nextTimeDiff = INFINITY;
             int iXfPrev = -1, iXfNext = -1;
-            for (int j = 0; j < sampleCount; ++j) {
+            for (size_t j = 0; j < sampleCount; ++j) {
                 // If we only have three samples, we prefer to recalculate
                 // the intermediate one as the left/right are calculated
                 // using linear interpolation, leading to artifacts
@@ -311,7 +286,6 @@
             if (iXfPrev == iXfNext) {
                 object->motion[i] = mat4d_to_transform(
                     xf.values.data()[iXfPrev]);
->>>>>>> bec7d54b
             }
             // Otherwise we interpolate the neighboring matrices
             else {
@@ -764,264 +738,6 @@
                             static_cast<float>(v[2]), static_cast<float>(v[3]));
 }
 
-<<<<<<< HEAD
-
-template<typename T, typename U>
-bool
-_PopulateAttribte_Vertex(const VtValue& value, ccl::Attribute* attr)
-{
-    VtArray<T> usd_data = value.UncheckedGet<VtArray<T>>();
-    size_t arr_size     = value.GetArraySize();
-
-    if (arr_size <= 0)
-        return false;
-
-    char* data = attr->data();
-
-    for (size_t i = 0; i < arr_size; i++)
-        ((U*)data)[i] = to_cycles<T, U>(usd_data[i]);
-
-    return true;
-}
-
-template<typename T, typename U>
-bool
-_PopulateAttribte_Uniform(const VtValue& value, ccl::Attribute* attr,
-                          HdCyclesMesh* mesh)
-{
-    VtArray<T> usd_data = value.UncheckedGet<VtArray<T>>();
-    size_t arr_size     = value.GetArraySize();
-
-    if (arr_size <= 0)
-        return false;
-
-    char* data = attr->data();
-
-    int idx = 0;
-    for (size_t i = 0; i < arr_size; i++)
-        for (int j = 0; j < (mesh->GetFaceVertexCounts()[i] - 2); j++, idx++)
-            ((U*)data)[idx] = to_cycles<T, U>(usd_data[i]);
-
-    return true;
-}
-
-template<typename T, typename U>
-bool
-_PopulateAttribte_FaceVarying(const VtValue& value, ccl::Attribute* attr,
-                              HdCyclesMesh* mesh)
-{
-    VtArray<T> usd_data = value.UncheckedGet<VtArray<T>>();
-    size_t arr_size     = value.GetArraySize();
-    size_t data_size    = sizeof(U);
-
-    if (arr_size <= 0)
-        return false;
-
-    char* data = attr->data();
-
-    int count = 0;
-    for (size_t i = 0; i < mesh->GetFaceVertexCounts().size(); i++) {
-        const int vCount = mesh->GetFaceVertexCounts()[i];
-
-        for (int j = 1; j < vCount - 1; ++j) {
-            int v0 = count;
-            int v1 = (count + j + 0);
-            int v2 = (count + j + 1);
-
-            if (mesh->GetOrientation() == HdTokens->leftHanded) {
-                v1 = (count + ((vCount - 1) - j) + 0);
-                v2 = (count + ((vCount - 1) - j) + 1);
-            }
-
-            ((U*)data)[0] = to_cycles<T, U>(usd_data[v0]);
-            ((U*)data)[1] = to_cycles<T, U>(usd_data[v1]);
-            ((U*)data)[2] = to_cycles<T, U>(usd_data[v2]);
-
-            data += 3 * data_size;
-        }
-        count += vCount;
-    }
-
-    return true;
-}
-
-template<typename T, typename U>
-bool
-_PopulateAttribte_Constant(const VtValue& value, ccl::Attribute* attr)
-{
-    VtArray<T> usd_data = value.UncheckedGet<VtArray<T>>();
-    size_t arr_size     = value.GetArraySize();
-    if (arr_size != 1) {
-        std::cout << "Constant attribute, incompatible size: " << arr_size
-                  << '\n';
-        return false;
-    }
-
-    char* data = attr->data();
-
-    ((U*)data)[0] = to_cycles<T, U>(usd_data[0]);
-
-    return true;
-}
-
-
-void
-_PopulateAttribute(const TfToken& name, const TfToken& role,
-                   HdInterpolation interpolation, const VtValue& value,
-                   ccl::Attribute* attr, HdCyclesMesh* mesh)
-{
-    if (interpolation == HdInterpolationVertex) {
-        if (value.IsHolding<VtArray<float>>()) {
-            _PopulateAttribte_Vertex<float, float>(value, attr);
-        } else if (value.IsHolding<VtArray<double>>()) {
-            _PopulateAttribte_Vertex<double, float>(value, attr);
-        } else if (value.IsHolding<VtArray<int>>()) {
-            _PopulateAttribte_Vertex<int, float>(value, attr);
-        }
-
-        else if (value.IsHolding<VtArray<GfVec2f>>()) {
-            _PopulateAttribte_Vertex<GfVec2f, ccl::float2>(value, attr);
-        } else if (value.IsHolding<VtArray<GfVec2d>>()) {
-            _PopulateAttribte_Vertex<GfVec2d, ccl::float2>(value, attr);
-        } else if (value.IsHolding<VtArray<GfVec2i>>()) {
-            _PopulateAttribte_Vertex<GfVec2i, ccl::float2>(value, attr);
-        }
-
-        else if (value.IsHolding<VtArray<GfVec3f>>()) {
-            _PopulateAttribte_Vertex<GfVec3f, ccl::float3>(value, attr);
-        } else if (value.IsHolding<VtArray<GfVec3d>>()) {
-            _PopulateAttribte_Vertex<GfVec3d, ccl::float3>(value, attr);
-        } else if (value.IsHolding<VtArray<GfVec3i>>()) {
-            _PopulateAttribte_Vertex<GfVec3i, ccl::float3>(value, attr);
-        }
-
-        else if (value.IsHolding<VtArray<GfVec4f>>()) {
-            _PopulateAttribte_Vertex<GfVec4f, ccl::float4>(value, attr);
-        } else if (value.IsHolding<VtArray<GfVec4d>>()) {
-            _PopulateAttribte_Vertex<GfVec4d, ccl::float4>(value, attr);
-        } else if (value.IsHolding<VtArray<GfVec4i>>()) {
-            _PopulateAttribte_Vertex<GfVec4i, ccl::float4>(value, attr);
-        }
-
-    } else if (interpolation == HdInterpolationUniform) {
-        if (value.GetArraySize() > mesh->GetFaceVertexCounts().size()) {
-            std::cout << "Oversized...\n";
-            return;
-        }
-
-        if (value.IsHolding<VtArray<float>>()) {
-            _PopulateAttribte_Uniform<float, float>(value, attr, mesh);
-        } else if (value.IsHolding<VtArray<double>>()) {
-            _PopulateAttribte_Uniform<double, float>(value, attr, mesh);
-        } else if (value.IsHolding<VtArray<int>>()) {
-            _PopulateAttribte_Uniform<int, float>(value, attr, mesh);
-        }
-
-        else if (value.IsHolding<VtArray<GfVec2f>>()) {
-            _PopulateAttribte_Uniform<GfVec2f, ccl::float2>(value, attr, mesh);
-        } else if (value.IsHolding<VtArray<GfVec2d>>()) {
-            _PopulateAttribte_Uniform<GfVec2d, ccl::float2>(value, attr, mesh);
-        } else if (value.IsHolding<VtArray<GfVec2i>>()) {
-            _PopulateAttribte_Uniform<GfVec2i, ccl::float2>(value, attr, mesh);
-        }
-
-        else if (value.IsHolding<VtArray<GfVec3f>>()) {
-            _PopulateAttribte_Uniform<GfVec3f, ccl::float3>(value, attr, mesh);
-        } else if (value.IsHolding<VtArray<GfVec3d>>()) {
-            _PopulateAttribte_Uniform<GfVec3d, ccl::float3>(value, attr, mesh);
-        } else if (value.IsHolding<VtArray<GfVec3i>>()) {
-            _PopulateAttribte_Uniform<GfVec3i, ccl::float3>(value, attr, mesh);
-        }
-
-        else if (value.IsHolding<VtArray<GfVec4f>>()) {
-            _PopulateAttribte_Uniform<GfVec4f, ccl::float4>(value, attr, mesh);
-        } else if (value.IsHolding<VtArray<GfVec4d>>()) {
-            _PopulateAttribte_Uniform<GfVec4d, ccl::float4>(value, attr, mesh);
-        } else if (value.IsHolding<VtArray<GfVec4i>>()) {
-            _PopulateAttribte_Uniform<GfVec4i, ccl::float4>(value, attr, mesh);
-        }
-    } else if (interpolation == HdInterpolationFaceVarying) {
-        if (value.IsHolding<VtArray<float>>()) {
-            _PopulateAttribte_FaceVarying<float, float>(value, attr, mesh);
-        } else if (value.IsHolding<VtArray<double>>()) {
-            _PopulateAttribte_FaceVarying<double, float>(value, attr, mesh);
-        } else if (value.IsHolding<VtArray<int>>()) {
-            _PopulateAttribte_FaceVarying<int, float>(value, attr, mesh);
-        }
-
-        else if (value.IsHolding<VtArray<GfVec2f>>()) {
-            _PopulateAttribte_FaceVarying<GfVec2f, ccl::float2>(value, attr,
-                                                                mesh);
-        } else if (value.IsHolding<VtArray<GfVec2d>>()) {
-            _PopulateAttribte_FaceVarying<GfVec2d, ccl::float2>(value, attr,
-                                                                mesh);
-        } else if (value.IsHolding<VtArray<GfVec2i>>()) {
-            _PopulateAttribte_FaceVarying<GfVec2i, ccl::float2>(value, attr,
-                                                                mesh);
-        }
-
-        else if (value.IsHolding<VtArray<GfVec3f>>()) {
-            _PopulateAttribte_FaceVarying<GfVec3f, ccl::float3>(value, attr,
-                                                                mesh);
-        } else if (value.IsHolding<VtArray<GfVec3d>>()) {
-            _PopulateAttribte_FaceVarying<GfVec3d, ccl::float3>(value, attr,
-                                                                mesh);
-        } else if (value.IsHolding<VtArray<GfVec3i>>()) {
-            _PopulateAttribte_FaceVarying<GfVec3i, ccl::float3>(value, attr,
-                                                                mesh);
-        }
-
-        else if (value.IsHolding<VtArray<GfVec4f>>()) {
-            _PopulateAttribte_FaceVarying<GfVec4f, ccl::float4>(value, attr,
-                                                                mesh);
-        } else if (value.IsHolding<VtArray<GfVec4d>>()) {
-            _PopulateAttribte_FaceVarying<GfVec4d, ccl::float4>(value, attr,
-                                                                mesh);
-        } else if (value.IsHolding<VtArray<GfVec4i>>()) {
-            _PopulateAttribte_FaceVarying<GfVec4i, ccl::float4>(value, attr,
-                                                                mesh);
-        }
-    } else if (interpolation == HdInterpolationConstant) {
-        if (value.IsHolding<VtArray<float>>()) {
-            _PopulateAttribte_Constant<float, float>(value, attr);
-        } else if (value.IsHolding<VtArray<double>>()) {
-            _PopulateAttribte_Constant<double, float>(value, attr);
-        } else if (value.IsHolding<VtArray<int>>()) {
-            _PopulateAttribte_Constant<int, float>(value, attr);
-        }
-
-        else if (value.IsHolding<VtArray<GfVec2f>>()) {
-            _PopulateAttribte_Constant<GfVec2f, ccl::float2>(value, attr);
-        } else if (value.IsHolding<VtArray<GfVec2d>>()) {
-            _PopulateAttribte_Constant<GfVec2d, ccl::float2>(value, attr);
-        } else if (value.IsHolding<VtArray<GfVec2i>>()) {
-            _PopulateAttribte_Constant<GfVec2i, ccl::float2>(value, attr);
-        }
-
-        else if (value.IsHolding<VtArray<GfVec3f>>()) {
-            _PopulateAttribte_Constant<GfVec3f, ccl::float3>(value, attr);
-        } else if (value.IsHolding<VtArray<GfVec3d>>()) {
-            _PopulateAttribte_Constant<GfVec3d, ccl::float3>(value, attr);
-        } else if (value.IsHolding<VtArray<GfVec3i>>()) {
-            _PopulateAttribte_Constant<GfVec3i, ccl::float3>(value, attr);
-        }
-
-        else if (value.IsHolding<VtArray<GfVec4f>>()) {
-            _PopulateAttribte_Constant<GfVec4f, ccl::float4>(value, attr);
-        } else if (value.IsHolding<VtArray<GfVec4d>>()) {
-            _PopulateAttribte_Constant<GfVec4d, ccl::float4>(value, attr);
-        } else if (value.IsHolding<VtArray<GfVec4i>>()) {
-            _PopulateAttribte_Constant<GfVec4i, ccl::float4>(value, attr);
-        }
-    } else {
-        std::cout << "HdCycles WARNING: Interpolation unsupported: "
-                  << interpolation << '\n';
-    }
-}
-
-
-=======
->>>>>>> bec7d54b
 /* ========= MikkTSpace ========= */
 
 struct MikkUserData {
