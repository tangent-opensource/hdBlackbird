//  Copyright 2020 Tangent Animation
//
//  Licensed under the Apache License, Version 2.0 (the "License");
//  you may not use this file except in compliance with the License.
//  You may obtain a copy of the License at
//
//      http://www.apache.org/licenses/LICENSE-2.0
//
//  Unless required by applicable law or agreed to in writing, software
//  distributed under the License is distributed on an "AS IS" BASIS,
//  WITHOUT WARRANTIES OR CONDITIONS OF ANY KIND, either express or implied,
//  including without limitation, as related to merchantability and fitness
//  for a particular purpose.
//
//  In no event shall any copyright holder be liable for any damages of any kind
//  arising from the use of this software, whether in contract, tort or otherwise.
//  See the License for the specific language governing permissions and
//  limitations under the License.

#include "utils.h"

#include "config.h"
#include "mesh.h"

#include <render/nodes.h>
#include <subd/subd_dice.h>
#include <subd/subd_split.h>
#include <util/util_path.h>
#include <util/util_transform.h>

#include <pxr/base/tf/stringUtils.h>
#include <pxr/imaging/hd/extComputationUtils.h>
#include <pxr/usd/sdf/assetPath.h>

#ifdef USE_HBOOST
#    include <hboost/filesystem.hpp>
#else
#    include <boost/filesystem.hpp>
#endif

PXR_NAMESPACE_OPEN_SCOPE

/* =========- Texture ========== */

bool
HdCyclesPathIsUDIM(const ccl::string& a_filepath)
{
#ifndef USD_HAS_UDIM_RESOLVE_FIX
    // Added precheck to ensure no UDIM is accepted with relative path
    BOOST_NS::filesystem::path filepath(a_filepath);
    if (filepath.is_relative())
        return false;
#endif
    return a_filepath.find("<UDIM>") != std::string::npos;
}

// TODO: Investigate getting these tiles from uv data
// The cycles function ImageTextureNode::cull_tiles does not properly load tiles
// in an interactive session when not provided by Blender. We could assume these
// tiles based on uv primvars, but I have a feeling the material loading happens
// before the mesh syncing. More rnd needs to be done.
void
HdCyclesParseUDIMS(const ccl::string& a_filepath, ccl::array<int>& a_tiles)
{
    BOOST_NS::filesystem::path filepath(a_filepath);

    size_t offset            = filepath.stem().string().find("<UDIM>");
    std::string baseFileName = filepath.stem().string().substr(0, offset);

    std::vector<std::string> files;

    BOOST_NS::filesystem::path path(ccl::path_dirname(a_filepath));
    for (BOOST_NS::filesystem::directory_iterator it(path); it != BOOST_NS::filesystem::directory_iterator(); ++it) {
        if (BOOST_NS::filesystem::is_regular_file(it->status()) || BOOST_NS::filesystem::is_symlink(it->status())) {
            std::string foundFile = BOOST_NS::filesystem::basename(it->path().filename());

            if (baseFileName == (foundFile.substr(0, offset))) {
                files.push_back(foundFile);
            }
        }
    }

    a_tiles.clear();

    for (std::string file : files) {
        a_tiles.push_back_slow(atoi(file.substr(offset, offset + 3).c_str()));
    }
}

void
HdCyclesMeshTextureSpace(ccl::Geometry* a_geom, ccl::float3& a_loc, ccl::float3& a_size)
{
    // m_cyclesMesh->compute_bounds must be called before this
    a_loc  = (a_geom->bounds.max + a_geom->bounds.min) / 2.0f;
    a_size = (a_geom->bounds.max - a_geom->bounds.min) / 2.0f;

    if (a_size.x != 0.0f)
        a_size.x = 0.5f / a_size.x;
    if (a_size.y != 0.0f)
        a_size.y = 0.5f / a_size.y;
    if (a_size.z != 0.0f)
        a_size.z = 0.5f / a_size.z;

    a_loc = a_loc * a_size - ccl::make_float3(0.5f, 0.5f, 0.5f);
}

/* ========== Material ========== */

ccl::Shader*
HdCyclesCreateDefaultShader()
{
    ccl::Shader* shader = new ccl::Shader();

    shader->graph = new ccl::ShaderGraph();

    ccl::VertexColorNode* vc = new ccl::VertexColorNode();
    vc->set_layer_name(ccl::ustring("displayColor"));

    ccl::PrincipledBsdfNode* bsdf = new ccl::PrincipledBsdfNode();

    shader->graph->add(bsdf);
    shader->graph->add(vc);

    ccl::ShaderNode* out = shader->graph->output();
    shader->graph->connect(vc->output("Color"), bsdf->input("Base Color"));
    shader->graph->connect(bsdf->output("BSDF"), out->input("Surface"));

    return shader;
}

ccl::Shader*
HdCyclesCreateObjectColorSurface()
{
    auto shader   = new ccl::Shader();
    shader->graph = new ccl::ShaderGraph();

    auto oi   = new ccl::ObjectInfoNode {};
    auto bsdf = new ccl::PrincipledBsdfNode();

    shader->graph->add(bsdf);
    shader->graph->add(oi);

    ccl::ShaderNode* out = shader->graph->output();
    shader->graph->connect(oi->output("Color"), bsdf->input("Base Color"));
    shader->graph->connect(bsdf->output("BSDF"), out->input("Surface"));

    return shader;
}

ccl::Shader*
HdCyclesCreateAttribColorSurface()
{
    auto shader   = new ccl::Shader();
    shader->graph = new ccl::ShaderGraph();

<<<<<<< HEAD
    auto attrib = new ccl::AttributeNode{};
    attrib->set_attribute(ccl::ustring("displayColor"));
=======
    auto attrib       = new ccl::AttributeNode {};
    attrib->attribute = "displayColor";
>>>>>>> 2daf6803

    auto bsdf = new ccl::PrincipledBsdfNode();

    shader->graph->add(bsdf);
    shader->graph->add(attrib);

    ccl::ShaderNode* out = shader->graph->output();
    shader->graph->connect(attrib->output("Color"), bsdf->input("Base Color"));
    shader->graph->connect(bsdf->output("BSDF"), out->input("Surface"));

    return shader;
}

bool
_DumpGraph(ccl::ShaderGraph* shaderGraph, const char* name)
{
    if (!shaderGraph)
        return false;

    static const HdCyclesConfig& config = HdCyclesConfig::GetInstance();

    if (config.cycles_shader_graph_dump_dir.size() > 0) {
        std::string dump_location = config.cycles_shader_graph_dump_dir + "/" + TfMakeValidIdentifier(name)
                                    + "_graph.txt";
        std::cout << "Dumping shader graph: " << dump_location << '\n';
        try {
            shaderGraph->dump_graph(dump_location.c_str());
            return true;
        } catch (...) {
            std::cout << "Couldn't dump shadergraph: " << dump_location << "\n";
        }
    }
    return false;
}

/* ========= Conversion ========= */

// TODO: Make this function more robust
// Along with making point sampling more robust
// UPDATE:
// This causes a known slowdown to deforming motion blur renders
// This will be addressed in an upcoming PR
// UPDATE:
// The function now resamples the transforms at uniform intervals
// rendering more correctly.
HdTimeSampleArray<GfMatrix4d, HD_CYCLES_MOTION_STEPS>
<<<<<<< HEAD
HdCyclesSetTransform(ccl::Object* object, ccl::Scene* scene, HdSceneDelegate* delegate,
                     const SdfPath& id, bool use_motion)
=======
HdCyclesSetTransform(ccl::Object* object, HdSceneDelegate* delegate, const SdfPath& id, bool use_motion)
>>>>>>> 2daf6803
{
    if (!object)
        return {};

    HdTimeSampleArray<GfMatrix4d, HD_CYCLES_MOTION_STEPS> xf {};

    // Assumes that they are ordered
    delegate->SampleTransform(id, &xf);
    size_t sampleCount = xf.count;

    if (sampleCount == 0) {
        object->set_tfm(ccl::transform_identity());
        return xf;
    }

    object->set_tfm(mat4d_to_transform(xf.values.data()[0]));
    if (sampleCount == 1) {
        return xf;
    }

    if (!use_motion) {
        return xf;
    }

    if (object->get_geometry() && object->get_geometry()->get_motion_steps() == sampleCount) {
        object->get_geometry()->set_use_motion_blur(true);

        if (object->get_geometry()->geometry_type == ccl::Geometry::MESH) {
            ccl::Mesh* mesh = static_cast<ccl::Mesh*>(object->get_geometry());
            if (mesh->transform_applied)
                mesh->tag_update(scene, true);
        }

        // Rounding to odd number of samples to have one in the center
        const int sampleOffset     = (sampleCount % 2) ? 0 : 1;
        const int numMotionSteps   = sampleCount + sampleOffset;
        const float motionStepSize = (xf.times.back() - xf.times.front()) / static_cast<float>((numMotionSteps - 1));
        object->motion.resize(numMotionSteps, ccl::transform_empty());

        // For each step, we use the available data from the neighbors
        // to calculate the transforms at uniform steps
        for (size_t i = 0; i < numMotionSteps; ++i) {
            const float stepTime = xf.times.front() + motionStepSize * i;

            // We always have the transforms at the boundaries
            if (i == 0 || i == numMotionSteps - 1) {
                object->get_motion()[i] = mat4d_to_transform(xf.values.data()[i]);
                continue;
            }

            // Find closest left/right neighbors
            float prevTimeDiff = -INFINITY, nextTimeDiff = INFINITY;
            int iXfPrev = -1, iXfNext = -1;
            for (size_t j = 0; j < sampleCount; ++j) {
                // If we only have three samples, we prefer to recalculate
                // the intermediate one as the left/right are calculated
                // using linear interpolation, leading to artifacts
                if (i != 1 && (xf.times.data()[j] - stepTime) < 1e-5f) {
                    iXfPrev = iXfNext = j;
                    break;
                }

                const float stepTimeDiff = xf.times.data()[j] - stepTime;
                if (stepTimeDiff < 0 && stepTimeDiff > prevTimeDiff) {
                    iXfPrev      = j;
                    prevTimeDiff = stepTimeDiff;
                } else if (stepTimeDiff > 0 && stepTimeDiff < nextTimeDiff) {
                    iXfNext      = j;
                    nextTimeDiff = stepTimeDiff;
                }
            }
            assert(iXfPrev != -1 && iXfNext != -1);

            // If there is an authored sample for this specific timestep
            // we copy it.
            if (iXfPrev == iXfNext) {
<<<<<<< HEAD
                object->get_motion()[i] = mat4d_to_transform(
                    xf.values.data()[iXfPrev]);
=======
                object->motion[i] = mat4d_to_transform(xf.values.data()[iXfPrev]);
>>>>>>> 2daf6803
            }
            // Otherwise we interpolate the neighboring matrices
            else {
                // Should the type conversion be precomputed?
                ccl::Transform xfPrev = mat4d_to_transform(xf.values.data()[iXfPrev]);
                ccl::Transform xfNext = mat4d_to_transform(xf.values.data()[iXfNext]);

                ccl::DecomposedTransform dxf[2];
                transform_motion_decompose(dxf + 0, &xfPrev, 1);
                transform_motion_decompose(dxf + 1, &xfNext, 1);

                // Preferring the smaller rotation difference
                if (ccl::len_squared(dxf[0].x - dxf[1].x) > ccl::len_squared(dxf[0].x + dxf[1].x)) {
                    dxf[1].x = -dxf[1].x;
                }

                // Weighting by distance to sample
                const float timeDiff = xf.times.data()[iXfNext] - xf.times.data()[iXfPrev];
                const float t        = (stepTime - xf.times.data()[iXfPrev]) / timeDiff;

<<<<<<< HEAD
                transform_motion_array_interpolate(&object->get_motion()[i], dxf, 2,
                                                   t);
=======
                transform_motion_array_interpolate(&object->motion[i], dxf, 2, t);
>>>>>>> 2daf6803
            }

            if (::std::fabs(stepTime) < 1e-5f) {
                object->set_tfm(object->get_motion()[i]);
            }
        }
    }

    return xf;
}

ccl::Transform
HdCyclesExtractTransform(HdSceneDelegate* delegate, const SdfPath& id)
{
    constexpr size_t maxSamples = 2;
    HdTimeSampleArray<GfMatrix4d, maxSamples> xf {};

    delegate->SampleTransform(id, &xf);

    return mat4d_to_transform(xf.values[0]);
}

GfMatrix4d
ConvertCameraTransform(const GfMatrix4d& a_cameraTransform)
{
    GfMatrix4d viewToWorldCorrectionMatrix(1.0);

    GfMatrix4d flipZ(1.0);
    flipZ[2][2]                 = -1.0;
    viewToWorldCorrectionMatrix = flipZ * viewToWorldCorrectionMatrix;

    return viewToWorldCorrectionMatrix * a_cameraTransform;
}

ccl::Transform
mat4d_to_transform(const GfMatrix4d& mat)
{
    ccl::Transform outTransform = ccl::transform_identity();

    outTransform.x.x = static_cast<float>(mat[0][0]);
    outTransform.x.y = static_cast<float>(mat[1][0]);
    outTransform.x.z = static_cast<float>(mat[2][0]);
    outTransform.x.w = static_cast<float>(mat[3][0]);

    outTransform.y.x = static_cast<float>(mat[0][1]);
    outTransform.y.y = static_cast<float>(mat[1][1]);
    outTransform.y.z = static_cast<float>(mat[2][1]);
    outTransform.y.w = static_cast<float>(mat[3][1]);

    outTransform.z.x = static_cast<float>(mat[0][2]);
    outTransform.z.y = static_cast<float>(mat[1][2]);
    outTransform.z.z = static_cast<float>(mat[2][2]);
    outTransform.z.w = static_cast<float>(mat[3][2]);

    return outTransform;
}

ccl::Transform
mat4f_to_transform(const GfMatrix4f& mat)
{
    ccl::Transform outTransform = ccl::transform_identity();

    outTransform.x.x = static_cast<float>(mat[0][0]);
    outTransform.x.y = static_cast<float>(mat[1][0]);
    outTransform.x.z = static_cast<float>(mat[2][0]);
    outTransform.x.w = static_cast<float>(mat[3][0]);

    outTransform.y.x = static_cast<float>(mat[0][1]);
    outTransform.y.y = static_cast<float>(mat[1][1]);
    outTransform.y.z = static_cast<float>(mat[2][1]);
    outTransform.y.w = static_cast<float>(mat[3][1]);

    outTransform.z.x = static_cast<float>(mat[0][2]);
    outTransform.z.y = static_cast<float>(mat[1][2]);
    outTransform.z.z = static_cast<float>(mat[2][2]);
    outTransform.z.w = static_cast<float>(mat[3][2]);

    return outTransform;
}

ccl::int2
vec2i_to_int2(const GfVec2i& a_vec)
{
    return ccl::make_int2(a_vec[0], a_vec[1]);
}

GfVec2i
int2_to_vec2i(const ccl::int2& a_int)
{
    return GfVec2i(a_int.x, a_int.y);
}

ccl::float2
vec2f_to_float2(const GfVec2f& a_vec)
{
    return ccl::make_float2(a_vec[0], a_vec[1]);
}

ccl::float2
vec2i_to_float2(const GfVec2i& a_vec)
{
    return ccl::make_float2(static_cast<float>(a_vec[0]), static_cast<float>(a_vec[1]));
}

ccl::float2
vec2d_to_float2(const GfVec2d& a_vec)
{
    return ccl::make_float2(static_cast<float>(a_vec[0]), static_cast<float>(a_vec[1]));
}

ccl::float2
vec3f_to_float2(const GfVec3f& a_vec)
{
    return ccl::make_float2(a_vec[0], a_vec[1]);
}

ccl::float3
float_to_float3(const float& a_vec)
{
    return ccl::make_float3(a_vec, a_vec, a_vec);
}

ccl::float3
vec2f_to_float3(const GfVec2f& a_vec)
{
    return ccl::make_float3(a_vec[0], a_vec[1], 0.0f);
}

ccl::float3
vec3f_to_float3(const GfVec3f& a_vec)
{
    return ccl::make_float3(a_vec[0], a_vec[1], a_vec[2]);
}

ccl::float3
vec3i_to_float3(const GfVec3i& a_vec)
{
    return ccl::make_float3(static_cast<float>(a_vec[0]), static_cast<float>(a_vec[1]), static_cast<float>(a_vec[2]));
}

ccl::float3
vec3d_to_float3(const GfVec3d& a_vec)
{
    return ccl::make_float3(static_cast<float>(a_vec[0]), static_cast<float>(a_vec[1]), static_cast<float>(a_vec[2]));
}

ccl::float3
vec4f_to_float3(const GfVec4f& a_vec)
{
    return ccl::make_float3(a_vec[0], a_vec[1], a_vec[2]);
}

ccl::float4
vec1f_to_float4(const float& a_val)
{
    return ccl::make_float4(a_val, a_val, a_val, a_val);
}

ccl::float4
vec2f_to_float4(const GfVec2f& a_vec, float a_z, float a_alpha)
{
    return ccl::make_float4(a_vec[0], a_vec[1], a_z, a_alpha);
}

ccl::float4
vec3f_to_float4(const GfVec3f& a_vec, float a_alpha)
{
    return ccl::make_float4(a_vec[0], a_vec[1], a_vec[2], a_alpha);
}

ccl::float4
vec4f_to_float4(const GfVec4f& a_vec)
{
    return ccl::make_float4(a_vec[0], a_vec[1], a_vec[2], a_vec[3]);
}

ccl::float4
vec4i_to_float4(const GfVec4i& a_vec)
{
    return ccl::make_float4(static_cast<float>(a_vec[0]), static_cast<float>(a_vec[1]), static_cast<float>(a_vec[2]),
                            (float)a_vec[3]);
}

ccl::float4
vec4d_to_float4(const GfVec4d& a_vec)
{
    return ccl::make_float4(static_cast<float>(a_vec[0]), static_cast<float>(a_vec[1]), static_cast<float>(a_vec[2]),
                            (float)a_vec[3]);
}

/* ========= Primvars ========= */

const std::array<HdInterpolation, HdInterpolationCount> interpolations {
    HdInterpolationConstant, HdInterpolationUniform,     HdInterpolationVarying,
    HdInterpolationVertex,   HdInterpolationFaceVarying, HdInterpolationInstance,
};

inline void
_HdCyclesInsertPrimvar(HdCyclesPrimvarMap& primvars, const TfToken& name, const TfToken& role,
                       HdInterpolation interpolation, const VtValue& value)
{
    auto it = primvars.find(name);
    if (it == primvars.end()) {
        primvars.insert({ name, { value, role, interpolation } });
    } else {
        it->second.value         = value;
        it->second.role          = role;
        it->second.interpolation = interpolation;
        it->second.dirtied       = true;
    }
}

// Get Computed primvars
bool
HdCyclesGetComputedPrimvars(HdSceneDelegate* a_delegate, const SdfPath& a_id, HdDirtyBits a_dirtyBits,
                            HdCyclesPrimvarMap& a_primvars)
{
    // First we are querying which primvars need to be computed, and storing them in a list to rely
    // on the batched computation function in HdExtComputationUtils.
    HdExtComputationPrimvarDescriptorVector dirtyPrimvars;
    for (HdInterpolation interpolation : interpolations) {
        auto computedPrimvars = a_delegate->GetExtComputationPrimvarDescriptors(a_id, interpolation);
        for (const auto& primvar : computedPrimvars) {
            if (HdChangeTracker::IsPrimvarDirty(a_dirtyBits, a_id, primvar.name)) {
                dirtyPrimvars.emplace_back(primvar);
            }
        }
    }

    // Early exit.
    if (dirtyPrimvars.empty()) {
        return false;
    }

    auto changed    = false;
    auto valueStore = HdExtComputationUtils::GetComputedPrimvarValues(dirtyPrimvars, a_delegate);
    for (const auto& primvar : dirtyPrimvars) {
        const auto itComputed = valueStore.find(primvar.name);
        if (itComputed == valueStore.end()) {
            continue;
        }
        changed = true;
        _HdCyclesInsertPrimvar(a_primvars, primvar.name, primvar.role, primvar.interpolation, itComputed->second);
    }

    return changed;
}

// Get Non-computed primvars
bool
HdCyclesGetPrimvars(HdSceneDelegate* a_delegate, const SdfPath& a_id, HdDirtyBits a_dirtyBits,
                    bool a_multiplePositionKeys, HdCyclesPrimvarMap& a_primvars)
{
    for (auto interpolation : interpolations) {
        const auto primvarDescs = a_delegate->GetPrimvarDescriptors(a_id, interpolation);
        for (const auto& primvarDesc : primvarDescs) {
            if (primvarDesc.name == HdTokens->points) {
                continue;
            }
            // The number of motion keys has to be matched between points and normals, so
            _HdCyclesInsertPrimvar(a_primvars, primvarDesc.name, primvarDesc.role, primvarDesc.interpolation,
                                   (a_multiplePositionKeys && primvarDesc.name == HdTokens->normals)
                                       ? VtValue {}
                                       : a_delegate->Get(a_id, primvarDesc.name));
        }
    }

    return true;
}


void
HdCyclesPopulatePrimvarDescsPerInterpolation(HdSceneDelegate* a_sceneDelegate, SdfPath const& a_id,
                                             HdCyclesPDPIMap* a_primvarDescsPerInterpolation)
{
    if (!a_primvarDescsPerInterpolation->empty()) {
        return;
    }

    auto hd_interpolations = {
        HdInterpolationConstant, HdInterpolationUniform,     HdInterpolationVarying,
        HdInterpolationVertex,   HdInterpolationFaceVarying, HdInterpolationInstance,
    };
    for (auto& interpolation : hd_interpolations) {
        a_primvarDescsPerInterpolation->emplace(interpolation,
                                                a_sceneDelegate->GetPrimvarDescriptors(a_id, interpolation));
    }
}

bool
HdCyclesIsPrimvarExists(TfToken const& a_name, HdCyclesPDPIMap const& a_primvarDescsPerInterpolation,
                        HdInterpolation* a_interpolation)
{
    for (auto& entry : a_primvarDescsPerInterpolation) {
        for (auto& pv : entry.second) {
            if (pv.name == a_name) {
                if (a_interpolation) {
                    *a_interpolation = entry.first;
                }
                return true;
            }
        }
    }
    return false;
}

template<>
inline float
to_cycles<float>(const float& v) noexcept
{
    return v;
}
template<>
inline float
to_cycles<double>(const double& v) noexcept
{
    return static_cast<float>(v);
}
template<>
inline float
to_cycles<int>(const int& v) noexcept
{
    return static_cast<float>(v);
}


template<>
inline ccl::float2
to_cycles<GfVec2f>(const GfVec2f& v) noexcept
{
    return ccl::make_float2(v[0], v[1]);
}
template<>
inline ccl::float2
to_cycles<GfVec2h>(const GfVec2h& v) noexcept
{
    return ccl::make_float2(static_cast<float>(v[0]), static_cast<float>(v[1]));
}
template<>
inline ccl::float2
to_cycles<GfVec2d>(const GfVec2d& v) noexcept
{
    return ccl::make_float2(static_cast<float>(v[0]), static_cast<float>(v[1]));
}
template<>
inline ccl::float2
to_cycles<GfVec2i>(const GfVec2i& v) noexcept
{
    return ccl::make_float2(static_cast<float>(v[0]), static_cast<float>(v[1]));
}

template<>
inline ccl::float3
to_cycles<GfVec3f>(const GfVec3f& v) noexcept
{
    return ccl::make_float3(v[0], v[1], v[2]);
}
template<>
inline ccl::float3
to_cycles<GfVec3h>(const GfVec3h& v) noexcept
{
    return ccl::make_float3(static_cast<float>(v[0]), static_cast<float>(v[1]), static_cast<float>(v[2]));
}
template<>
inline ccl::float3
to_cycles<GfVec3d>(const GfVec3d& v) noexcept
{
    return ccl::make_float3(static_cast<float>(v[0]), static_cast<float>(v[1]), static_cast<float>(v[2]));
}
template<>
inline ccl::float3
to_cycles<GfVec3i>(const GfVec3i& v) noexcept
{
    return ccl::make_float3(static_cast<float>(v[0]), static_cast<float>(v[1]), static_cast<float>(v[2]));
}

template<>
inline ccl::float4
to_cycles<GfVec4f>(const GfVec4f& v) noexcept
{
    return ccl::make_float4(v[0], v[1], v[2], v[3]);
}
template<>
inline ccl::float4
to_cycles<GfVec4h>(const GfVec4h& v) noexcept
{
    return ccl::make_float4(static_cast<float>(v[0]), static_cast<float>(v[1]), static_cast<float>(v[2]),
                            static_cast<float>(v[3]));
}
template<>
inline ccl::float4
to_cycles<GfVec4d>(const GfVec4d& v) noexcept
{
    return ccl::make_float4(static_cast<float>(v[0]), static_cast<float>(v[1]), static_cast<float>(v[2]),
                            static_cast<float>(v[3]));
}
template<>
inline ccl::float4
to_cycles<GfVec4i>(const GfVec4i& v) noexcept
{
    return ccl::make_float4(static_cast<float>(v[0]), static_cast<float>(v[1]), static_cast<float>(v[2]),
                            static_cast<float>(v[3]));
}

/* ========= MikkTSpace ========= */

struct MikkUserData {
    MikkUserData(const char* layer_name, ccl::Mesh* mesh_in, ccl::float3* tangent_in, float* tangent_sign_in)
        : mesh(mesh_in)
        , corner_normal(NULL)
        , vertex_normal(NULL)
        , texface(NULL)
        , tangent(tangent_in)
        , tangent_sign(tangent_sign_in)
    {
<<<<<<< HEAD
        const ccl::AttributeSet& attributes = (mesh->get_num_subd_faces())
                                                  ? mesh->subd_attributes
                                                  : mesh->attributes;
=======
        const ccl::AttributeSet& attributes = (mesh->subd_faces.size()) ? mesh->subd_attributes : mesh->attributes;
>>>>>>> 2daf6803

        ccl::Attribute* attr_vN = attributes.find(ccl::ATTR_STD_VERTEX_NORMAL);
        ccl::Attribute* attr_cN = attributes.find(ccl::ATTR_STD_CORNER_NORMAL);

        if (!attr_vN && !attr_cN) {
            mesh->add_face_normals();
            mesh->add_vertex_normals();
            attr_vN = attributes.find(ccl::ATTR_STD_VERTEX_NORMAL);
        }

        // This preference depends on what Cycles does inside the hood.
        // Works for now, but there should be a more clear way of knowing
        // which normals are used for rendering.
        if (attr_cN) {
            corner_normal = attr_cN->data_float3();
        } else {
            vertex_normal = attr_vN->data_float3();
        }

        ccl::Attribute* attr_uv = attributes.find(ccl::ustring(layer_name));
        if (attr_uv != NULL) {
            texface = attr_uv->data_float2();
        }
    }

    ccl::Mesh* mesh;
    int num_faces;

    ccl::float3* corner_normal;
    ccl::float3* vertex_normal;
    ccl::float2* texface;

    ccl::float3* tangent;
    float* tangent_sign;
};

int
mikk_get_num_faces(const SMikkTSpaceContext* context)
{
    const MikkUserData* userdata = static_cast<const MikkUserData*>(context->m_pUserData);
    if (userdata->mesh->get_num_subd_faces()) {
        return userdata->mesh->get_num_subd_faces();
    } else {
        return userdata->mesh->num_triangles();
    }
}

int
mikk_get_num_verts_of_face(const SMikkTSpaceContext* context, const int face_num)
{
    const MikkUserData* userdata = static_cast<const MikkUserData*>(context->m_pUserData);
    if (userdata->mesh->get_num_subd_faces()) {
        const ccl::Mesh* mesh = userdata->mesh;
        return mesh->get_subd_num_corners()[face_num];
    } else {
        return 3;
    }
}

int
mikk_vertex_index(const ccl::Mesh* mesh, const int face_num, const int vert_num)
{
    if (mesh->get_num_subd_faces()) {
        const ccl::Mesh::SubdFace& face = mesh->get_subd_face(face_num);
        return mesh->get_subd_face_corners()[face.start_corner + vert_num];
    } else {
        return mesh->get_triangles()[face_num * 3 + vert_num];
    }
}

int
mikk_corner_index(const ccl::Mesh* mesh, const int face_num, const int vert_num)
{
    if (mesh->get_num_subd_faces()) {
        const ccl::Mesh::SubdFace& face = mesh->get_subd_face(face_num);
        return face.start_corner + vert_num;
    } else {
        return face_num * 3 + vert_num;
    }
}

void
mikk_get_position(const SMikkTSpaceContext* context, float P[3], const int face_num, const int vert_num)
{
    const MikkUserData* userdata = static_cast<const MikkUserData*>(context->m_pUserData);
    const ccl::Mesh* mesh        = userdata->mesh;
    const int vertex_index       = mikk_vertex_index(mesh, face_num, vert_num);
    const ccl::float3 vP         = mesh->get_verts()[vertex_index];
    P[0]                         = vP.x;
    P[1]                         = vP.y;
    P[2]                         = vP.z;
}

void
mikk_get_texture_coordinate(const SMikkTSpaceContext* context, float uv[2], const int face_num, const int vert_num)
{
    const MikkUserData* userdata = static_cast<const MikkUserData*>(context->m_pUserData);
    const ccl::Mesh* mesh        = userdata->mesh;
    if (userdata->texface != NULL) {
        const int corner_index = mikk_corner_index(mesh, face_num, vert_num);
        ccl::float2 tfuv       = userdata->texface[corner_index];
        uv[0]                  = tfuv.x;
        uv[1]                  = tfuv.y;
    } else {
        uv[0] = 0.0f;
        uv[1] = 0.0f;
    }
}

void
mikk_get_normal(const SMikkTSpaceContext* context, float N[3], const int face_num, const int vert_num)
{
    const MikkUserData* userdata = static_cast<const MikkUserData*>(context->m_pUserData);
    const ccl::Mesh* mesh        = userdata->mesh;
    ccl::float3 vN;


    if (mesh->get_num_subd_faces()) {
        const ccl::Mesh::SubdFace& face = mesh->get_subd_face(face_num);
        if (userdata->corner_normal) {
            vN = userdata->corner_normal[face.start_corner + vert_num];
        } else if (face.smooth) {
            const int vertex_index = mikk_vertex_index(mesh, face_num, vert_num);
            vN                     = userdata->vertex_normal[vertex_index];
        } else {
            vN = face.normal(mesh);
        }
    } else {
        if (userdata->corner_normal) {
            vN = userdata->corner_normal[face_num * 3 + vert_num];
<<<<<<< HEAD
        } else if (mesh->get_smooth()[face_num]) {
            const int vertex_index = mikk_vertex_index(mesh, face_num,
                                                       vert_num);
=======
        } else if (mesh->smooth[face_num]) {
            const int vertex_index = mikk_vertex_index(mesh, face_num, vert_num);
>>>>>>> 2daf6803
            vN                     = userdata->vertex_normal[vertex_index];
        } else {
            const ccl::Mesh::Triangle tri = mesh->get_triangle(face_num);
            vN                            = tri.compute_normal(&mesh->get_verts()[0]);
        }
    }
    N[0] = vN.x;
    N[1] = vN.y;
    N[2] = vN.z;
}

void
mikk_set_tangent_space(const SMikkTSpaceContext* context, const float T[], const float sign, const int face_num,
                       const int vert_num)
{
    MikkUserData* userdata          = static_cast<MikkUserData*>(context->m_pUserData);
    const ccl::Mesh* mesh           = userdata->mesh;
    const int corner_index          = mikk_corner_index(mesh, face_num, vert_num);
    userdata->tangent[corner_index] = ccl::make_float3(T[0], T[1], T[2]);
    if (userdata->tangent_sign != NULL) {
        userdata->tangent_sign[corner_index] = sign;
    }
}

void
mikk_compute_tangents(const char* layer_name, ccl::Mesh* mesh, bool need_sign, bool active_render)
{
    /* Create tangent attributes. */
<<<<<<< HEAD
    ccl::AttributeSet& attributes = (mesh->get_num_subd_faces())
                                        ? mesh->subd_attributes
                                        : mesh->attributes;
=======
    ccl::AttributeSet& attributes = (mesh->subd_faces.size()) ? mesh->subd_attributes : mesh->attributes;
>>>>>>> 2daf6803
    ccl::Attribute* attr;
    ccl::ustring name;

    if (layer_name != NULL) {
        name = ccl::ustring((std::string(layer_name) + ".tangent").c_str());
    } else {
        name = ccl::ustring("orco.tangent");
    }

    if (active_render) {
        attr = attributes.add(ccl::ATTR_STD_UV_TANGENT, name);
    } else {
        attr = attributes.add(name, ccl::TypeDesc::TypeVector, ccl::ATTR_ELEMENT_CORNER);
    }
    ccl::float3* tangent = attr->data_float3();
    /* Create bitangent sign attribute. */
    float* tangent_sign = NULL;
    if (need_sign) {
        ccl::Attribute* attr_sign;
        ccl::ustring name_sign;

        if (layer_name != NULL) {
            name_sign = ccl::ustring((std::string(layer_name) + ".tangent_sign").c_str());
        } else {
            name_sign = ccl::ustring("orco.tangent_sign");
        }

        if (active_render) {
            attr_sign = attributes.add(ccl::ATTR_STD_UV_TANGENT_SIGN, name_sign);
        } else {
            attr_sign = attributes.add(name_sign, ccl::TypeDesc::TypeFloat, ccl::ATTR_ELEMENT_CORNER);
        }
        tangent_sign = attr_sign->data_float();
    }
    /* Setup userdata. */
    MikkUserData userdata(layer_name, mesh, tangent, tangent_sign);
    /* Setup interface. */
    SMikkTSpaceInterface sm_interface;
    memset(&sm_interface, 0, sizeof(sm_interface));
    sm_interface.m_getNumFaces          = mikk_get_num_faces;
    sm_interface.m_getNumVerticesOfFace = mikk_get_num_verts_of_face;
    sm_interface.m_getPosition          = mikk_get_position;
    sm_interface.m_getTexCoord          = mikk_get_texture_coordinate;
    sm_interface.m_getNormal            = mikk_get_normal;
    sm_interface.m_setTSpaceBasic       = mikk_set_tangent_space;
    /* Setup context. */
    SMikkTSpaceContext context;
    memset(&context, 0, sizeof(context));
    context.m_pUserData  = &userdata;
    context.m_pInterface = &sm_interface;
    /* Compute tangents. */
    genTangSpaceDefault(&context);
}

template<>
bool
_HdCyclesGetVtValue<bool>(VtValue a_value, bool a_default, bool* a_hasChanged, bool a_checkWithDefault)
{
    bool val = a_default;
    if (!a_value.IsEmpty()) {
        if (a_value.IsHolding<bool>()) {
            if (!a_checkWithDefault && a_hasChanged)
                *a_hasChanged = true;
            val = a_value.UncheckedGet<bool>();
        } else if (a_value.IsHolding<int>()) {
            if (!a_checkWithDefault && a_hasChanged)
                *a_hasChanged = true;
            val = (bool)a_value.UncheckedGet<int>();
        } else if (a_value.IsHolding<float>()) {
            if (!a_checkWithDefault && a_hasChanged)
                val = (a_value.UncheckedGet<float>() == 1.0f);
        } else if (a_value.IsHolding<double>()) {
            if (!a_checkWithDefault && a_hasChanged)
                *a_hasChanged = true;
            val = (a_value.UncheckedGet<double>() == 1.0);
        }
    }
    if (a_hasChanged && a_checkWithDefault && val != a_default)
        *a_hasChanged = true;
    return val;
}

PXR_NAMESPACE_CLOSE_SCOPE<|MERGE_RESOLUTION|>--- conflicted
+++ resolved
@@ -131,10 +131,10 @@
 ccl::Shader*
 HdCyclesCreateObjectColorSurface()
 {
-    auto shader   = new ccl::Shader();
+    auto shader = new ccl::Shader();
     shader->graph = new ccl::ShaderGraph();
 
-    auto oi   = new ccl::ObjectInfoNode {};
+    auto oi = new ccl::ObjectInfoNode{};
     auto bsdf = new ccl::PrincipledBsdfNode();
 
     shader->graph->add(bsdf);
@@ -150,16 +150,11 @@
 ccl::Shader*
 HdCyclesCreateAttribColorSurface()
 {
-    auto shader   = new ccl::Shader();
+    auto shader = new ccl::Shader();
     shader->graph = new ccl::ShaderGraph();
 
-<<<<<<< HEAD
     auto attrib = new ccl::AttributeNode{};
     attrib->set_attribute(ccl::ustring("displayColor"));
-=======
-    auto attrib       = new ccl::AttributeNode {};
-    attrib->attribute = "displayColor";
->>>>>>> 2daf6803
 
     auto bsdf = new ccl::PrincipledBsdfNode();
 
@@ -206,12 +201,8 @@
 // The function now resamples the transforms at uniform intervals
 // rendering more correctly.
 HdTimeSampleArray<GfMatrix4d, HD_CYCLES_MOTION_STEPS>
-<<<<<<< HEAD
 HdCyclesSetTransform(ccl::Object* object, ccl::Scene* scene, HdSceneDelegate* delegate,
                      const SdfPath& id, bool use_motion)
-=======
-HdCyclesSetTransform(ccl::Object* object, HdSceneDelegate* delegate, const SdfPath& id, bool use_motion)
->>>>>>> 2daf6803
 {
     if (!object)
         return {};
@@ -288,12 +279,8 @@
             // If there is an authored sample for this specific timestep
             // we copy it.
             if (iXfPrev == iXfNext) {
-<<<<<<< HEAD
                 object->get_motion()[i] = mat4d_to_transform(
                     xf.values.data()[iXfPrev]);
-=======
-                object->motion[i] = mat4d_to_transform(xf.values.data()[iXfPrev]);
->>>>>>> 2daf6803
             }
             // Otherwise we interpolate the neighboring matrices
             else {
@@ -314,12 +301,8 @@
                 const float timeDiff = xf.times.data()[iXfNext] - xf.times.data()[iXfPrev];
                 const float t        = (stepTime - xf.times.data()[iXfPrev]) / timeDiff;
 
-<<<<<<< HEAD
                 transform_motion_array_interpolate(&object->get_motion()[i], dxf, 2,
                                                    t);
-=======
-                transform_motion_array_interpolate(&object->motion[i], dxf, 2, t);
->>>>>>> 2daf6803
             }
 
             if (::std::fabs(stepTime) < 1e-5f) {
@@ -554,7 +537,7 @@
         return false;
     }
 
-    auto changed    = false;
+    auto changed = false;
     auto valueStore = HdExtComputationUtils::GetComputedPrimvarValues(dirtyPrimvars, a_delegate);
     for (const auto& primvar : dirtyPrimvars) {
         const auto itComputed = valueStore.find(primvar.name);
@@ -593,7 +576,7 @@
 
 void
 HdCyclesPopulatePrimvarDescsPerInterpolation(HdSceneDelegate* a_sceneDelegate, SdfPath const& a_id,
-                                             HdCyclesPDPIMap* a_primvarDescsPerInterpolation)
+    HdCyclesPDPIMap* a_primvarDescsPerInterpolation)
 {
     if (!a_primvarDescsPerInterpolation->empty()) {
         return;
@@ -605,7 +588,7 @@
     };
     for (auto& interpolation : hd_interpolations) {
         a_primvarDescsPerInterpolation->emplace(interpolation,
-                                                a_sceneDelegate->GetPrimvarDescriptors(a_id, interpolation));
+            a_sceneDelegate->GetPrimvarDescriptors(a_id, interpolation));
     }
 }
 
@@ -735,13 +718,9 @@
         , tangent(tangent_in)
         , tangent_sign(tangent_sign_in)
     {
-<<<<<<< HEAD
         const ccl::AttributeSet& attributes = (mesh->get_num_subd_faces())
                                                   ? mesh->subd_attributes
                                                   : mesh->attributes;
-=======
-        const ccl::AttributeSet& attributes = (mesh->subd_faces.size()) ? mesh->subd_attributes : mesh->attributes;
->>>>>>> 2daf6803
 
         ccl::Attribute* attr_vN = attributes.find(ccl::ATTR_STD_VERTEX_NORMAL);
         ccl::Attribute* attr_cN = attributes.find(ccl::ATTR_STD_CORNER_NORMAL);
@@ -872,14 +851,9 @@
     } else {
         if (userdata->corner_normal) {
             vN = userdata->corner_normal[face_num * 3 + vert_num];
-<<<<<<< HEAD
         } else if (mesh->get_smooth()[face_num]) {
             const int vertex_index = mikk_vertex_index(mesh, face_num,
                                                        vert_num);
-=======
-        } else if (mesh->smooth[face_num]) {
-            const int vertex_index = mikk_vertex_index(mesh, face_num, vert_num);
->>>>>>> 2daf6803
             vN                     = userdata->vertex_normal[vertex_index];
         } else {
             const ccl::Mesh::Triangle tri = mesh->get_triangle(face_num);
@@ -895,9 +869,9 @@
 mikk_set_tangent_space(const SMikkTSpaceContext* context, const float T[], const float sign, const int face_num,
                        const int vert_num)
 {
-    MikkUserData* userdata          = static_cast<MikkUserData*>(context->m_pUserData);
-    const ccl::Mesh* mesh           = userdata->mesh;
-    const int corner_index          = mikk_corner_index(mesh, face_num, vert_num);
+    MikkUserData* userdata = static_cast<MikkUserData*>(context->m_pUserData);
+    const ccl::Mesh* mesh  = userdata->mesh;
+    const int corner_index = mikk_corner_index(mesh, face_num, vert_num);
     userdata->tangent[corner_index] = ccl::make_float3(T[0], T[1], T[2]);
     if (userdata->tangent_sign != NULL) {
         userdata->tangent_sign[corner_index] = sign;
@@ -908,13 +882,9 @@
 mikk_compute_tangents(const char* layer_name, ccl::Mesh* mesh, bool need_sign, bool active_render)
 {
     /* Create tangent attributes. */
-<<<<<<< HEAD
     ccl::AttributeSet& attributes = (mesh->get_num_subd_faces())
                                         ? mesh->subd_attributes
                                         : mesh->attributes;
-=======
-    ccl::AttributeSet& attributes = (mesh->subd_faces.size()) ? mesh->subd_attributes : mesh->attributes;
->>>>>>> 2daf6803
     ccl::Attribute* attr;
     ccl::ustring name;
 
