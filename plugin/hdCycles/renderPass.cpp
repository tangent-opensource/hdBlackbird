//  Copyright 2020 Tangent Animation
//
//  Licensed under the Apache License, Version 2.0 (the "License");
//  you may not use this file except in compliance with the License.
//  You may obtain a copy of the License at
//
//      http://www.apache.org/licenses/LICENSE-2.0
//
//  Unless required by applicable law or agreed to in writing, software
//  distributed under the License is distributed on an "AS IS" BASIS,
//  WITHOUT WARRANTIES OR CONDITIONS OF ANY KIND, either express or implied,
//  including without limitation, as related to merchantability and fitness
//  for a particular purpose.
//
//  In no event shall any copyright holder be liable for any damages of any kind
//  arising from the use of this software, whether in contract, tort or otherwise.
//  See the License for the specific language governing permissions and
//  limitations under the License.

#include "renderPass.h"

#include "camera.h"
#include "renderBuffer.h"
#include "renderParam.h"
#include "utils.h"

#include <render/camera.h>
#include <render/scene.h>
#include <render/session.h>
#include <util/util_types.h>

#include <pxr/base/tf/staticTokens.h>
#include <pxr/imaging/hd/camera.h>
#include <pxr/imaging/hd/renderPassState.h>

PXR_NAMESPACE_OPEN_SCOPE

// clang-format off
#ifdef __GNUC__
#pragma GCC diagnostic push
#pragma GCC diagnostic ignored "-Wunused-variable"
#endif
TF_DEFINE_PRIVATE_TOKENS(_tokens, 
    (color)
    (depth)
);
#ifdef __GNUC__
#pragma GCC diagnostic pop
#endif
// clang-format on

HdCyclesRenderPass::HdCyclesRenderPass(HdCyclesRenderDelegate* delegate, HdRenderIndex* index,
                                       HdRprimCollection const& collection)
    : HdRenderPass(index, collection)
    , m_delegate(delegate)
{
}

HdCyclesRenderPass::~HdCyclesRenderPass() {}

void
HdCyclesRenderPass::_Execute(HdRenderPassStateSharedPtr const& renderPassState, TfTokenVector const& renderTags)
{
    auto* renderParam = reinterpret_cast<HdCyclesRenderParam*>(m_delegate->GetRenderParam());

    // Update convergence status. Cycles will stop blitting once rendering has finished,
    // but this is needed to let Hydra and the viewport know.
    m_isConverged = renderParam->IsConverged();

    // Update the Cycles render passes with the new aov bindings if they have changed
    // Do not reset the session yet
    HdRenderPassAovBindingVector aovBindings = renderPassState->GetAovBindings();
    const bool aovBindingsHaveChanged = renderParam->GetAovBindings() != aovBindings;
    if (aovBindingsHaveChanged) {
        renderParam->SetAovBindings(aovBindings);
    }

    // TODO: Revisit this code and move it to HdCyclesRenderPassState
    bool shouldUpdate = false;
    auto hdCam = const_cast<HdCyclesCamera*>(dynamic_cast<HdCyclesCamera const*>(renderPassState->GetCamera()));
    if (hdCam) {
        GfMatrix4d projMtx = renderPassState->GetProjectionMatrix();
        GfMatrix4d viewMtx = renderPassState->GetWorldToViewMatrix();

        ccl::Camera* active_camera = renderParam->GetCyclesSession()->scene->camera;

        if (projMtx != m_projMtx || viewMtx != m_viewMtx) {
            m_projMtx = projMtx;
            m_viewMtx = viewMtx;

            const float fov_rad = atanf(1.0f / static_cast<float>(m_projMtx[1][1])) * 2.0f;
            hdCam->SetFOV(fov_rad);

            shouldUpdate = true;
        }

        if (!shouldUpdate) {
            shouldUpdate = hdCam->IsDirty();
        }

        if (shouldUpdate) {
            hdCam->ApplyCameraSettings(active_camera);

            // Needed for now, as houdini looks through a generated camera
            // and doesn't copy the projection type (as of 18.0.532)
            bool is_ortho = round(m_projMtx[3][3]) == 1.0;

<<<<<<< HEAD
        if (is_ortho) {
            active_camera->set_camera_type(ccl::CameraType::CAMERA_ORTHOGRAPHIC);
        } else
            active_camera->set_camera_type(ccl::CameraType::CAMERA_PERSPECTIVE);
=======
            if (is_ortho) {
                active_camera->type = ccl::CameraType::CAMERA_ORTHOGRAPHIC;
            } else
                active_camera->type = ccl::CameraType::CAMERA_PERSPECTIVE;

            active_camera->tag_update();
>>>>>>> cc215daf

            // DirectReset here instead of Interrupt for faster IPR camera orbits
            renderParam->DirectReset();
        }
    }

    // Resetting the Cycles session if the viewport size or AOV bindings changed
    const GfVec4f& viewport = renderPassState->GetViewport();
    const auto width = static_cast<int>(viewport[2]);
    const auto height = static_cast<int>(viewport[3]);

    if (width != m_width || height != m_height) {
        m_width = width;
        m_height = height;

        // TODO: Due to the startup flow of Cycles, this gets called after a tiled render
        // has already started. Sometimes causing the original tiled render to complete
        // before actually rendering at the appropriate size. This seems to be a Cycles
        // issue, however the startup flow of HdCycles has LOTS of room for improvement...
        renderParam->SetViewport(m_width, m_height);

        // TODO: This is very hacky... But stops the tiled render double render issue...
        if (renderParam->IsTiledRender()) {
            renderParam->StartRender();
        }

        renderParam->Interrupt();
    } else if (aovBindingsHaveChanged) {
        renderParam->DirectReset();
        renderParam->Interrupt();
    }
}

PXR_NAMESPACE_CLOSE_SCOPE<|MERGE_RESOLUTION|>--- conflicted
+++ resolved
@@ -73,55 +73,46 @@
     const bool aovBindingsHaveChanged = renderParam->GetAovBindings() != aovBindings;
     if (aovBindingsHaveChanged) {
         renderParam->SetAovBindings(aovBindings);
-    }
+        }
 
     // TODO: Revisit this code and move it to HdCyclesRenderPassState
     bool shouldUpdate = false;
     auto hdCam = const_cast<HdCyclesCamera*>(dynamic_cast<HdCyclesCamera const*>(renderPassState->GetCamera()));
     if (hdCam) {
-        GfMatrix4d projMtx = renderPassState->GetProjectionMatrix();
-        GfMatrix4d viewMtx = renderPassState->GetWorldToViewMatrix();
+    GfMatrix4d projMtx = renderPassState->GetProjectionMatrix();
+    GfMatrix4d viewMtx = renderPassState->GetWorldToViewMatrix();
 
-        ccl::Camera* active_camera = renderParam->GetCyclesSession()->scene->camera;
+    ccl::Camera* active_camera = renderParam->GetCyclesSession()->scene->camera;
 
-        if (projMtx != m_projMtx || viewMtx != m_viewMtx) {
-            m_projMtx = projMtx;
-            m_viewMtx = viewMtx;
+    if (projMtx != m_projMtx || viewMtx != m_viewMtx) {
+        m_projMtx = projMtx;
+        m_viewMtx = viewMtx;
 
-            const float fov_rad = atanf(1.0f / static_cast<float>(m_projMtx[1][1])) * 2.0f;
-            hdCam->SetFOV(fov_rad);
+        const float fov_rad = atanf(1.0f / static_cast<float>(m_projMtx[1][1])) * 2.0f;
+        hdCam->SetFOV(fov_rad);
 
-            shouldUpdate = true;
+        shouldUpdate = true;
+    }
+
+        if (!shouldUpdate) {
+        shouldUpdate = hdCam->IsDirty();
         }
 
-        if (!shouldUpdate) {
-            shouldUpdate = hdCam->IsDirty();
-        }
+    if (shouldUpdate) {
+        hdCam->ApplyCameraSettings(active_camera);
 
-        if (shouldUpdate) {
-            hdCam->ApplyCameraSettings(active_camera);
+        // Needed for now, as houdini looks through a generated camera
+        // and doesn't copy the projection type (as of 18.0.532)
+        bool is_ortho = round(m_projMtx[3][3]) == 1.0;
 
-            // Needed for now, as houdini looks through a generated camera
-            // and doesn't copy the projection type (as of 18.0.532)
-            bool is_ortho = round(m_projMtx[3][3]) == 1.0;
-
-<<<<<<< HEAD
         if (is_ortho) {
             active_camera->set_camera_type(ccl::CameraType::CAMERA_ORTHOGRAPHIC);
         } else
             active_camera->set_camera_type(ccl::CameraType::CAMERA_PERSPECTIVE);
-=======
-            if (is_ortho) {
-                active_camera->type = ccl::CameraType::CAMERA_ORTHOGRAPHIC;
-            } else
-                active_camera->type = ccl::CameraType::CAMERA_PERSPECTIVE;
 
-            active_camera->tag_update();
->>>>>>> cc215daf
-
-            // DirectReset here instead of Interrupt for faster IPR camera orbits
-            renderParam->DirectReset();
-        }
+        // DirectReset here instead of Interrupt for faster IPR camera orbits
+        renderParam->DirectReset();
+    }
     }
 
     // Resetting the Cycles session if the viewport size or AOV bindings changed
@@ -130,7 +121,7 @@
     const auto height = static_cast<int>(viewport[3]);
 
     if (width != m_width || height != m_height) {
-        m_width = width;
+        m_width  = width;
         m_height = height;
 
         // TODO: Due to the startup flow of Cycles, this gets called after a tiled render
