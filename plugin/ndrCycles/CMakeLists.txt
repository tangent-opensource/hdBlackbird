--- conflicted
+++ resolved
@@ -34,10 +34,7 @@
 target_compile_options(ndrCycles
         PRIVATE
         $<$<CXX_COMPILER_ID:MSVC>:/W4 /Zi /experimental:external /external:W0>
-<<<<<<< HEAD
-=======
         $<$<AND:$<CXX_COMPILER_ID:MSVC>,$<CONFIG:RelWithDebInfo>>:/Ob0 /Od>
->>>>>>> da85bb80
         $<$<CXX_COMPILER_ID:GNU>:-Wall -Wextra -pedantic -Wno-deprecated -Wshadow -Wdouble-promotion -Wconversion -Wnull-dereference -Wold-style-cast -Wuseless-cast>
         )
 
