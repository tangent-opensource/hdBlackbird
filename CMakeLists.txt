--- conflicted
+++ resolved
@@ -53,7 +53,6 @@
 find_package(Cycles REQUIRED)
 include(cmake/FindUsd.cmake)
 
-<<<<<<< HEAD
 # Linux only
 if(${USE_TESTS} AND ${USE_ASAN})
     add_compile_definitions(USE_ASAN)
@@ -62,11 +61,7 @@
 endif()
 
 add_subdirectory(plugin)
-add_subdirectory(tools)
 
 if(${USE_TESTS})
     add_subdirectory(tests)
-endif()
-=======
-add_subdirectory(plugin)
->>>>>>> e7aa0994
+endif()